from typing import Generic

from weaviate.connect import executor
from weaviate.collections.classes.types import Properties, References
from weaviate.collections.queries.bm25.executors import _BM25QueryExecutor
from weaviate.connect.v4 import ConnectionAsync, ConnectionSync


@executor.wrap("async")
class _BM25QueryAsync(
    Generic[Properties, References], _BM25QueryExecutor[ConnectionAsync, Properties, References]
):
    pass


<<<<<<< HEAD
        Args:
            query: The keyword-based query to search for, REQUIRED. If None, a normal search will be performed.
            query_properties: The properties to search in. If not specified, all properties are searched.
            limit: The maximum number of results to return. If not specified, the default limit specified by the server is returned.
            offset: The offset to start from. If not specified, the retrieval begins from the first object in the server.
            auto_limit: The maximum number of [autocut](https://weaviate.io/developers/weaviate/api/graphql/additional-operators#autocut) results to return. If not specified, no limit is applied.
            filters: The filters to apply to the search.
            group_by: How the results should be grouped by a specific property.
            rerank: How the results should be reranked. NOTE: A `rerank-*` module must be enabled for this functionality to work.
            include_vector: Whether to include the vector in the results. If not specified, this is set to False.
            return_metadata: The metadata to return for each object, defaults to `None`.
            return_properties: The properties to return for each object.

        NOTE:
            If `return_properties` is not provided then all non-reference properties are returned including nested properties.
            If `return_metadata` is not provided then no metadata is provided. Use MetadataQuery.full() to retrieve all metadata.
            If `return_references` is not provided then no references are provided.

        Returns:
            A `QueryReturn` or `GroupByReturn` object that includes the searched objects.
            If `group_by` is provided then a `GroupByReturn` object is returned, otherwise a `QueryReturn` object is returned.

        Raises:
            weaviate.exceptions.WeaviateQueryError: If the network connection to Weaviate fails.
            weaviate.exceptions.WeaviateNotImplementedError: If a group by is provided and the Weaviate server version is lower than 1.25.0.
        """
        if group_by is not None and not self._connection.supports_groupby_in_bm25_and_hybrid():
            raise WeaviateUnsupportedFeatureError(
                "BM25 group by", self._connection.server_version, "1.25.0"
            )
        res = await self._query.bm25(
            query=query,
            properties=query_properties,
            limit=limit,
            offset=offset,
            autocut=auto_limit,
            filters=filters,
            group_by=_GroupBy.from_input(group_by),
            return_metadata=self._parse_return_metadata(return_metadata, include_vector),
            return_properties=self._parse_return_properties(return_properties),
            return_references=self._parse_return_references(return_references),
            rerank=rerank,
        )
        return self._result_to_query_or_groupby_return(
            res,
            _QueryOptions.from_input(
                return_metadata=return_metadata,
                return_properties=return_properties,
                include_vector=include_vector,
                collection_references=self._references,
                query_references=return_references,
                rerank=rerank,
                group_by=group_by,
            ),
            return_properties,
            return_references,
        )


@syncify.convert
class _BM25Query(Generic[Properties, References], _BM25QueryAsync[Properties, References]):
=======
@executor.wrap("sync")
class _BM25Query(
    Generic[Properties, References], _BM25QueryExecutor[ConnectionSync, Properties, References]
):
>>>>>>> ee23524c
    pass<|MERGE_RESOLUTION|>--- conflicted
+++ resolved
@@ -13,72 +13,8 @@
     pass
 
 
-<<<<<<< HEAD
-        Args:
-            query: The keyword-based query to search for, REQUIRED. If None, a normal search will be performed.
-            query_properties: The properties to search in. If not specified, all properties are searched.
-            limit: The maximum number of results to return. If not specified, the default limit specified by the server is returned.
-            offset: The offset to start from. If not specified, the retrieval begins from the first object in the server.
-            auto_limit: The maximum number of [autocut](https://weaviate.io/developers/weaviate/api/graphql/additional-operators#autocut) results to return. If not specified, no limit is applied.
-            filters: The filters to apply to the search.
-            group_by: How the results should be grouped by a specific property.
-            rerank: How the results should be reranked. NOTE: A `rerank-*` module must be enabled for this functionality to work.
-            include_vector: Whether to include the vector in the results. If not specified, this is set to False.
-            return_metadata: The metadata to return for each object, defaults to `None`.
-            return_properties: The properties to return for each object.
-
-        NOTE:
-            If `return_properties` is not provided then all non-reference properties are returned including nested properties.
-            If `return_metadata` is not provided then no metadata is provided. Use MetadataQuery.full() to retrieve all metadata.
-            If `return_references` is not provided then no references are provided.
-
-        Returns:
-            A `QueryReturn` or `GroupByReturn` object that includes the searched objects.
-            If `group_by` is provided then a `GroupByReturn` object is returned, otherwise a `QueryReturn` object is returned.
-
-        Raises:
-            weaviate.exceptions.WeaviateQueryError: If the network connection to Weaviate fails.
-            weaviate.exceptions.WeaviateNotImplementedError: If a group by is provided and the Weaviate server version is lower than 1.25.0.
-        """
-        if group_by is not None and not self._connection.supports_groupby_in_bm25_and_hybrid():
-            raise WeaviateUnsupportedFeatureError(
-                "BM25 group by", self._connection.server_version, "1.25.0"
-            )
-        res = await self._query.bm25(
-            query=query,
-            properties=query_properties,
-            limit=limit,
-            offset=offset,
-            autocut=auto_limit,
-            filters=filters,
-            group_by=_GroupBy.from_input(group_by),
-            return_metadata=self._parse_return_metadata(return_metadata, include_vector),
-            return_properties=self._parse_return_properties(return_properties),
-            return_references=self._parse_return_references(return_references),
-            rerank=rerank,
-        )
-        return self._result_to_query_or_groupby_return(
-            res,
-            _QueryOptions.from_input(
-                return_metadata=return_metadata,
-                return_properties=return_properties,
-                include_vector=include_vector,
-                collection_references=self._references,
-                query_references=return_references,
-                rerank=rerank,
-                group_by=group_by,
-            ),
-            return_properties,
-            return_references,
-        )
-
-
-@syncify.convert
-class _BM25Query(Generic[Properties, References], _BM25QueryAsync[Properties, References]):
-=======
 @executor.wrap("sync")
 class _BM25Query(
     Generic[Properties, References], _BM25QueryExecutor[ConnectionSync, Properties, References]
 ):
->>>>>>> ee23524c
     pass