--- conflicted
+++ resolved
@@ -66,13 +66,8 @@
                 The prompt to use for generative query on the entire result set.
             `grouped_properties`
                 The properties to use in the generative query on the entire result set.
-<<<<<<< HEAD
             `generative_config`
-                The provider-specific options used to customize the generation step of the RAG query. Use the `DynamicRAG` factory to create a suitably object for your use-case.
-=======
-            `generative_provider`
-                Specify the generative provider and provier-specific options with a suitable `GenerativeProvider.<provider>()` factory function.
->>>>>>> 02438e3a
+                Specify the generative provider and provier-specific options with a suitable `GenerativeConfig.<provider>()` factory function.
             `certainty`
                 The minimum similarity score to return. If not specified, the default certainty specified by the server is used.
             `distance`
