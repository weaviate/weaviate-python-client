from typing import (
    Generic,
)

<<<<<<< HEAD
from weaviate import syncify
from weaviate.collections.classes.filters import (
    Filter,
)
from weaviate.collections.classes.grpc import MetadataQuery
from weaviate.collections.classes.internal import (
    ObjectSingleReturn,
    MetadataSingleObjectReturn,
    QuerySingleReturn,
    ReturnProperties,
    ReturnReferences,
    _QueryOptions,
)
from weaviate.collections.classes.types import Properties, TProperties, References, TReferences
from weaviate.collections.queries.base import _Base
from weaviate.types import INCLUDE_VECTOR, UUID


class _FetchObjectByIDQueryAsync(Generic[Properties, References], _Base[Properties, References]):
    async def fetch_object_by_id(
        self,
        uuid: UUID,
        include_vector: INCLUDE_VECTOR = False,
        *,
        return_properties: Optional[ReturnProperties[TProperties]] = None,
        return_references: Optional[ReturnReferences[TReferences]] = None,
    ) -> QuerySingleReturn[Properties, References, TProperties, TReferences]:
        """Retrieve an object from the server by its UUID.

        Args:
            uuid: The UUID of the object to retrieve, REQUIRED.
            include_vector: Whether to include the vector in the returned object.
            return_properties: The properties to return for each object.
            return_references: The references to return for each object.
=======
from weaviate.connect import executor
from weaviate.collections.classes.types import Properties, References
from weaviate.collections.queries.fetch_object_by_id.executor import _FetchObjectsByIdQueryExecutor
from weaviate.connect.v4 import ConnectionAsync, ConnectionSync
>>>>>>> ee23524c


<<<<<<< HEAD
        Raises:
            weaviate.exceptions.WeaviateGRPCQueryError: If the network connection to Weaviate fails.
            weaviate.exceptions.WeaviateInsertInvalidPropertyError: If a property is invalid. I.e., has name `id` or `vector`, which are reserved.
        """
        return_metadata = MetadataQuery(
            creation_time=True, last_update_time=True, is_consistent=True
        )
        res = await self._query.get(
            limit=1,
            filters=Filter.by_id().equal(uuid),
            return_metadata=self._parse_return_metadata(return_metadata, include_vector),
            return_properties=self._parse_return_properties(return_properties),
            return_references=self._parse_return_references(return_references),
        )
        objects = self._result_to_query_return(
            res,
            _QueryOptions.from_input(
                return_metadata,
                return_properties,
                include_vector,
                self._references,
                return_references,
            ),
            return_properties,
            None,
        )

        if len(objects.objects) == 0:
            return None

        obj = objects.objects[0]
        assert obj.metadata is not None
        assert obj.metadata.creation_time is not None
        assert obj.metadata.last_update_time is not None

        return cast(
            QuerySingleReturn[Properties, References, TProperties, TReferences],
            ObjectSingleReturn(
                uuid=obj.uuid,
                vector=obj.vector,
                properties=obj.properties,
                metadata=MetadataSingleObjectReturn(
                    creation_time=obj.metadata.creation_time,
                    last_update_time=obj.metadata.last_update_time,
                    is_consistent=obj.metadata.is_consistent,
                ),
                references=obj.references,
                collection=obj.collection,
            ),
        )
=======
@executor.wrap("async")
class _FetchObjectByIDQueryAsync(
    Generic[Properties, References],
    _FetchObjectsByIdQueryExecutor[ConnectionAsync, Properties, References],
):
    pass
>>>>>>> ee23524c


@executor.wrap("sync")
class _FetchObjectByIDQuery(
    Generic[Properties, References],
    _FetchObjectsByIdQueryExecutor[ConnectionSync, Properties, References],
):
    pass<|MERGE_RESOLUTION|>--- conflicted
+++ resolved
@@ -2,108 +2,18 @@
     Generic,
 )
 
-<<<<<<< HEAD
-from weaviate import syncify
-from weaviate.collections.classes.filters import (
-    Filter,
-)
-from weaviate.collections.classes.grpc import MetadataQuery
-from weaviate.collections.classes.internal import (
-    ObjectSingleReturn,
-    MetadataSingleObjectReturn,
-    QuerySingleReturn,
-    ReturnProperties,
-    ReturnReferences,
-    _QueryOptions,
-)
-from weaviate.collections.classes.types import Properties, TProperties, References, TReferences
-from weaviate.collections.queries.base import _Base
-from weaviate.types import INCLUDE_VECTOR, UUID
-
-
-class _FetchObjectByIDQueryAsync(Generic[Properties, References], _Base[Properties, References]):
-    async def fetch_object_by_id(
-        self,
-        uuid: UUID,
-        include_vector: INCLUDE_VECTOR = False,
-        *,
-        return_properties: Optional[ReturnProperties[TProperties]] = None,
-        return_references: Optional[ReturnReferences[TReferences]] = None,
-    ) -> QuerySingleReturn[Properties, References, TProperties, TReferences]:
-        """Retrieve an object from the server by its UUID.
-
-        Args:
-            uuid: The UUID of the object to retrieve, REQUIRED.
-            include_vector: Whether to include the vector in the returned object.
-            return_properties: The properties to return for each object.
-            return_references: The references to return for each object.
-=======
 from weaviate.connect import executor
 from weaviate.collections.classes.types import Properties, References
 from weaviate.collections.queries.fetch_object_by_id.executor import _FetchObjectsByIdQueryExecutor
 from weaviate.connect.v4 import ConnectionAsync, ConnectionSync
->>>>>>> ee23524c
 
 
-<<<<<<< HEAD
-        Raises:
-            weaviate.exceptions.WeaviateGRPCQueryError: If the network connection to Weaviate fails.
-            weaviate.exceptions.WeaviateInsertInvalidPropertyError: If a property is invalid. I.e., has name `id` or `vector`, which are reserved.
-        """
-        return_metadata = MetadataQuery(
-            creation_time=True, last_update_time=True, is_consistent=True
-        )
-        res = await self._query.get(
-            limit=1,
-            filters=Filter.by_id().equal(uuid),
-            return_metadata=self._parse_return_metadata(return_metadata, include_vector),
-            return_properties=self._parse_return_properties(return_properties),
-            return_references=self._parse_return_references(return_references),
-        )
-        objects = self._result_to_query_return(
-            res,
-            _QueryOptions.from_input(
-                return_metadata,
-                return_properties,
-                include_vector,
-                self._references,
-                return_references,
-            ),
-            return_properties,
-            None,
-        )
-
-        if len(objects.objects) == 0:
-            return None
-
-        obj = objects.objects[0]
-        assert obj.metadata is not None
-        assert obj.metadata.creation_time is not None
-        assert obj.metadata.last_update_time is not None
-
-        return cast(
-            QuerySingleReturn[Properties, References, TProperties, TReferences],
-            ObjectSingleReturn(
-                uuid=obj.uuid,
-                vector=obj.vector,
-                properties=obj.properties,
-                metadata=MetadataSingleObjectReturn(
-                    creation_time=obj.metadata.creation_time,
-                    last_update_time=obj.metadata.last_update_time,
-                    is_consistent=obj.metadata.is_consistent,
-                ),
-                references=obj.references,
-                collection=obj.collection,
-            ),
-        )
-=======
 @executor.wrap("async")
 class _FetchObjectByIDQueryAsync(
     Generic[Properties, References],
     _FetchObjectsByIdQueryExecutor[ConnectionAsync, Properties, References],
 ):
     pass
->>>>>>> ee23524c
 
 
 @executor.wrap("sync")
