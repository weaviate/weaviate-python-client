--- conflicted
+++ resolved
@@ -8,55 +8,12 @@
 from weaviate.connect.v4 import ConnectionAsync, ConnectionSync
 
 
-<<<<<<< HEAD
-class _FetchObjectsByIDsQueryAsync(Generic[Properties, References], _Base[Properties, References]):
-    async def fetch_objects_by_ids(
-        self,
-        ids: Iterable[UUID],
-        *,
-        limit: Optional[int] = None,
-        offset: Optional[int] = None,
-        after: Optional[UUID] = None,
-        sort: Optional[Sorting] = None,
-        include_vector: INCLUDE_VECTOR = False,
-        return_metadata: Optional[METADATA] = None,
-        return_properties: Optional[ReturnProperties[TProperties]] = None,
-        return_references: Optional[ReturnReferences[TReferences]] = None
-    ) -> QueryReturnType[Properties, References, TProperties, TReferences]:
-        """Handle a special case of fetching objects based on filters on uuid."""
-        if not ids:
-            res = search_get_pb2.SearchReply(results=None)
-        else:
-            res = await self._query.get(
-                limit=limit,
-                offset=offset,
-                after=after,
-                filters=Filter.any_of([Filter.by_id().equal(uuid) for uuid in ids]),
-                sort=sort,
-                return_metadata=self._parse_return_metadata(return_metadata, include_vector),
-                return_properties=self._parse_return_properties(return_properties),
-                return_references=self._parse_return_references(return_references),
-            )
-        return self._result_to_query_return(
-            res,
-            _QueryOptions.from_input(
-                return_metadata,
-                return_properties,
-                include_vector,
-                self._references,
-                return_references,
-            ),
-            return_properties,
-            return_references,
-        )
-=======
 @executor.wrap("async")
 class _FetchObjectsByIDsQueryAsync(
     Generic[Properties, References],
     _FetchObjectsByIdsQueryExecutor[ConnectionAsync, Properties, References],
 ):
     pass
->>>>>>> ee23524c
 
 
 @executor.wrap("sync")
