--- conflicted
+++ resolved
@@ -336,7 +336,6 @@
             return_,
         )
 
-<<<<<<< HEAD
     def __parse_generic_properties(
         self, generic_properties: Type[TProperties]
     ) -> Optional[PROPERTIES]:
@@ -348,10 +347,6 @@
 
     # def __parse_properties(self, return_properties: Optional[PROPERTIES]) -> Optional[PROPERTIES]:
     #     return _PropertiesParser().parse(return_properties)
-=======
-    def __parse_properties(self, return_properties: Optional[PROPERTIES]) -> Optional[PROPERTIES]:
-        return _PropertiesParser().parse(return_properties)
->>>>>>> 39f17d5d
 
     def _parse_return_properties(
         self,
@@ -365,19 +360,11 @@
         ):
             # return self.__parse_properties(return_properties)
             return cast(Optional[PROPERTIES], return_properties)  # is not sourced from any generic
-<<<<<<< HEAD
         elif return_properties is None and self._properties is not None:
             if not is_typeddict(self._properties):
                 return return_properties
             return _extract_properties_from_data_model(
                 self._properties
-=======
-        elif return_properties is None and self._type is not None:
-            if not is_typeddict(self._type):
-                return return_properties
-            return _extract_properties_from_data_model(
-                self._type
->>>>>>> 39f17d5d
             )  # is sourced from collection-specific generic
         else:
             assert return_properties is not None
