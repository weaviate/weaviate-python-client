import datetime
import io
import pathlib
import struct
import uuid as uuid_lib
from typing import Any, Dict, Generic, List, Optional, Type, Union, cast

from google.protobuf import struct_pb2
from google.protobuf.internal.containers import RepeatedCompositeFieldContainer
from requests.exceptions import ConnectionError as RequestsConnectionError
from typing_extensions import is_typeddict

from weaviate.collections.classes.config import ConsistencyLevel
from weaviate.collections.classes.grpc import (
    FromReference,
    MetadataQuery,
    _MetadataQuery,
    FromNested,
    METADATA,
    PROPERTIES,
    REFERENCES,
)
from weaviate.collections.classes.internal import (
    _GroupByObject,
    _MetadataReturn,
    _GroupByMetadataReturn,
    _GenerativeObject,
    _Object,
    _GroupedObject,
    _extract_properties_from_data_model,
    _extract_references_from_data_model,
    GenerativeNearMediaReturn,
    _GenerativeReturn,
    _GenerativeGroupByReturn,
    _GroupByReturn,
    _Group,
    _GenerativeGroup,
    _QueryReturn,
    _QueryOptions,
    ReturnProperties,
    ReturnReferences,
    References,
    TReferences,
    CrossReferences,
    _CrossReference,
)
from weaviate.collections.classes.types import (
    GeoCoordinate,
    _PhoneNumber,
    Properties,
    TProperties,
)
from weaviate.collections.grpc.query import _QueryGRPC
from weaviate.connect import ConnectionV4
from weaviate.exceptions import (
<<<<<<< HEAD
    UnexpectedStatusCodeError,
)
from weaviate.exceptions import WeaviateGRPCUnavailable, WeaviateGRPCQueryError
=======
    WeaviateGrpcUnavailable,
    WeaviateQueryException,
    UnexpectedStatusCodeException,
)
>>>>>>> f88aee07
from weaviate.proto.v1 import base_pb2, search_get_pb2, properties_pb2
from weaviate.types import UUID
from weaviate.util import (
    file_encoder_b64,
    _datetime_from_weaviate_str,
    _decode_json_response_dict,
)


class _WeaviateUUIDInt(uuid_lib.UUID):
    def __init__(self, hex_: int) -> None:
        object.__setattr__(self, "int", hex_)


class _BaseQuery(Generic[Properties, References]):
    def __init__(
        self,
        connection: ConnectionV4,
        name: str,
        consistency_level: Optional[ConsistencyLevel],
        tenant: Optional[str],
        properties: Optional[Type[Properties]],
        references: Optional[Type[References]],
    ):
        self.__connection = connection
        self._name = name
        self.__tenant = tenant
        self.__consistency_level = consistency_level
        self._properties = properties
        self._references = references
        self._is_weaviate_version_123: bool = connection._weaviate_version.is_at_least(1, 23, 0)
        self.__has_reranking: bool = connection._weaviate_version.is_at_least(1, 23, 1)

    def _query(self) -> _QueryGRPC:
        if not self.__connection._grpc_available:
            raise WeaviateGRPCUnavailable()
        return _QueryGRPC(
            self.__connection,
            self._name,
            self.__tenant,
            self.__consistency_level,
            is_weaviate_version_123=self._is_weaviate_version_123,
            has_reranking=self.__has_reranking,
        )

    def __extract_metadata_for_object(
        self,
        add_props: "search_get_pb2.MetadataResult",
    ) -> _MetadataReturn:
        meta = _MetadataReturn(
            distance=add_props.distance if add_props.distance_present else None,
            certainty=add_props.certainty if add_props.certainty_present else None,
            creation_time=datetime.datetime.fromtimestamp(
                add_props.creation_time_unix / 1000, tz=datetime.timezone.utc
            )
            if add_props.creation_time_unix_present
            else None,
            last_update_time=datetime.datetime.fromtimestamp(
                add_props.last_update_time_unix / 1000, tz=datetime.timezone.utc
            )
            if add_props.last_update_time_unix_present
            else None,
            score=add_props.score if add_props.score_present else None,
            explain_score=add_props.explain_score if add_props.explain_score_present else None,
            is_consistent=add_props.is_consistent if add_props.is_consistent_present else None,
            rerank_score=add_props.rerank_score if add_props.rerank_score_present else None,
        )
        return meta

    def __extract_metadata_for_group_by_object(
        self,
        add_props: "search_get_pb2.MetadataResult",
    ) -> _GroupByMetadataReturn:
        meta = _GroupByMetadataReturn(
            distance=add_props.distance if add_props.distance_present else None,
        )
        return meta

    def __extract_id_for_object(
        self,
        add_props: "search_get_pb2.MetadataResult",
    ) -> uuid_lib.UUID:
        if len(add_props.id_as_bytes) > 0:
            return _WeaviateUUIDInt(int.from_bytes(add_props.id_as_bytes, byteorder="big"))

        if len(add_props.id) == 0:
            raise WeaviateGRPCQueryError("The query returned an object with an empty ID string")
        return uuid_lib.UUID(add_props.id)

    def __extract_vector_for_object(
        self,
        add_props: "search_get_pb2.MetadataResult",
    ) -> Optional[List[float]]:
        if len(add_props.vector_bytes) == 0 and len(add_props.vector) == 0:
            return None

        if len(add_props.vector_bytes) > 0:
            vector_bytes = struct.unpack(
                f"{len(add_props.vector_bytes)//4}f", add_props.vector_bytes
            )
            return list(vector_bytes)
        else:
            # backward compatibility
            return list(add_props.vector)

    def __extract_generated_for_object(
        self,
        add_props: "search_get_pb2.MetadataResult",
    ) -> Optional[str]:
        return add_props.generative if add_props.generative_present else None

    def __deserialize_non_ref_prop(self, value: properties_pb2.Value) -> Any:
        if value.HasField("uuid_value"):
            return uuid_lib.UUID(value.uuid_value)
        if value.HasField("date_value"):
            return _datetime_from_weaviate_str(value.date_value)
        if value.HasField("string_value"):
            return str(value.string_value)
        if value.HasField("int_value"):
            return int(value.int_value)
        if value.HasField("number_value"):
            return float(value.number_value)
        if value.HasField("bool_value"):
            return bool(value.bool_value)
        if value.HasField("list_value"):
            return [self.__deserialize_non_ref_prop(val) for val in value.list_value.values]
        if value.HasField("object_value"):
            return self.__parse_nonref_properties_result(value.object_value)
        if value.HasField("geo_value"):
            return GeoCoordinate(
                latitude=value.geo_value.latitude, longitude=value.geo_value.longitude
            )
        if value.HasField("blob_value"):
            return value.blob_value
        if value.HasField("phone_value"):
            return _PhoneNumber(
                country_code=value.phone_value.country_code,
                default_country=value.phone_value.default_country,
                international_formatted=value.phone_value.international_formatted,
                national=value.phone_value.national,
                national_formatted=value.phone_value.national_formatted,
                number=value.phone_value.input,
                valid=value.phone_value.valid,
            )
        return value

    def __parse_nonref_properties_result(
        self,
        properties: properties_pb2.Properties,
    ) -> dict:
        return {
            name: self.__deserialize_non_ref_prop(value)
            for name, value in properties.fields.items()
        }

    def __parse_ref_properties_result(
        self, properties: RepeatedCompositeFieldContainer[search_get_pb2.RefPropertiesResult]
    ) -> Optional[dict]:
        if len(properties) == 0:
            return None
        return {
            ref_prop.prop_name: _CrossReference._from(
                [
                    self.__result_to_query_object(
                        prop, prop.metadata, _QueryOptions(True, True, True, True, False)
                    )
                    for prop in ref_prop.properties
                ]
            )
            for ref_prop in properties
        }

    def __deserialize_primitive_122(self, value: Any) -> Any:
        if isinstance(value, str) and len(value) > 0:
            try:
                return uuid_lib.UUID(value)
            except ValueError:
                pass
            try:
                return _datetime_from_weaviate_str(value)
            except ValueError:
                pass
        if isinstance(value, list):
            return [self.__deserialize_primitive_122(val) for val in value]
        if isinstance(value, struct_pb2.Struct):
            raise ValueError(
                f"The query returned an object value where it expected a primitive. Have you missed a NestedProperty specification in your query? {value}"
            )
        return value

    def __parse_nonref_properties_result_122(
        self,
        properties: Union[search_get_pb2.PropertiesResult, base_pb2.ObjectPropertiesValue],
    ) -> dict:
        result: dict = {}

        for name, non_ref_prop in properties.non_ref_properties.items():
            result[name] = self.__deserialize_primitive_122(non_ref_prop)

        for number_array_property in properties.number_array_properties:
            result[number_array_property.prop_name] = [
                float(val) for val in number_array_property.values
            ]

        for int_array_property in properties.int_array_properties:
            result[int_array_property.prop_name] = [int(val) for val in int_array_property.values]

        for text_array_property in properties.text_array_properties:
            result[text_array_property.prop_name] = [
                self.__deserialize_primitive_122(val) for val in text_array_property.values
            ]

        for boolean_array_property in properties.boolean_array_properties:
            result[boolean_array_property.prop_name] = [
                bool(val) for val in boolean_array_property.values
            ]

        for object_property in properties.object_properties:
            result[object_property.prop_name] = self.__parse_nonref_properties_result_122(
                object_property.value,
            )

        for object_array_property in properties.object_array_properties:
            result[object_array_property.prop_name] = [
                self.__parse_nonref_properties_result_122(
                    object_property,
                )
                for object_property in object_array_property.values
            ]

        return result

    def __parse_ref_properties_result_122(
        self, properties: search_get_pb2.PropertiesResult
    ) -> Optional[dict]:
        if len(properties.ref_props) == 0:
            return None
        return {
            ref_prop.prop_name: _CrossReference._from(
                [
                    self.__result_to_query_object(
                        prop, prop.metadata, _QueryOptions(True, True, True, True, False)
                    )
                    for prop in ref_prop.properties
                ]
            )
            for ref_prop in properties.ref_props
        }

    def __result_to_query_object(
        self,
        props: search_get_pb2.PropertiesResult,
        meta: search_get_pb2.MetadataResult,
        options: _QueryOptions,
    ) -> _Object[Any, Any]:
        return _Object(
            collection=props.target_collection,
            properties=(
                self.__parse_nonref_properties_result(props.non_ref_props)
                if self._is_weaviate_version_123
                else self.__parse_nonref_properties_result_122(props)
            )
            if options.include_properties
            else {},
            metadata=self.__extract_metadata_for_object(meta)
            if options.include_metadata
            else _MetadataReturn(),
            references=(
                self.__parse_ref_properties_result(props.ref_props)
                if self._is_weaviate_version_123
                else self.__parse_ref_properties_result_122(props)
            )
            if options.include_references
            else None,
            uuid=self.__extract_id_for_object(meta),
            vector=self.__extract_vector_for_object(meta) if options.include_vector else None,
        )

    def __result_to_generative_object(
        self,
        props: search_get_pb2.PropertiesResult,
        meta: search_get_pb2.MetadataResult,
        options: _QueryOptions,
    ) -> _GenerativeObject[Any, Any]:
        return _GenerativeObject(
            collection=props.target_collection,
            properties=(
                self.__parse_nonref_properties_result(props.non_ref_props)
                if self._is_weaviate_version_123
                else self.__parse_nonref_properties_result_122(props)
            )
            if options.include_properties
            else {},
            metadata=self.__extract_metadata_for_object(meta)
            if options.include_metadata
            else _MetadataReturn(),
            references=(
                self.__parse_ref_properties_result(props.ref_props)
                if self._is_weaviate_version_123
                else self.__parse_ref_properties_result_122(props)
            )
            if options.include_references
            else None,
            uuid=self.__extract_id_for_object(meta),
            vector=self.__extract_vector_for_object(meta) if options.include_vector else None,
            generated=self.__extract_generated_for_object(meta),
        )

    def __result_to_group(
        self,
        res: search_get_pb2.GroupByResult,
        options: _QueryOptions,
    ) -> _Group[Any, Any]:
        return _Group(
            objects=[
                self.__result_to_group_by_object(obj.properties, obj.metadata, options)
                for obj in res.objects
            ],
            name=res.name,
            number_of_objects=res.number_of_objects,
            min_distance=res.min_distance,
            max_distance=res.max_distance,
            rerank_score=res.rerank.score if res.rerank is not None else None,
        )

    def __result_to_generative_group(
        self,
        res: search_get_pb2.GroupByResult,
        options: _QueryOptions,
    ) -> _GenerativeGroup[Any, Any]:
        return _GenerativeGroup(
            objects=[
                self.__result_to_group_by_object(obj.properties, obj.metadata, options)
                for obj in res.objects
            ],
            name=res.name,
            number_of_objects=res.number_of_objects,
            min_distance=res.min_distance,
            max_distance=res.max_distance,
            rerank_score=res.rerank.score if res.rerank is not None else None,
            generated=res.generative.result if res.generative is not None else None,
        )

    def __result_to_group_by_object(
        self,
        props: search_get_pb2.PropertiesResult,
        meta: search_get_pb2.MetadataResult,
        options: _QueryOptions,
    ) -> _GroupedObject[Any, Any]:
        return _GroupedObject(
            collection=props.target_collection,
            properties=(
                self.__parse_nonref_properties_result(props.non_ref_props)
                if self._is_weaviate_version_123
                else self.__parse_nonref_properties_result_122(props)
            )
            if options.include_properties
            else {},
            metadata=self.__extract_metadata_for_group_by_object(meta)
            if options.include_metadata
            else _GroupByMetadataReturn(),
            references=(
                self.__parse_ref_properties_result(props.ref_props)
                if self._is_weaviate_version_123
                else self.__parse_ref_properties_result_122(props)
            )
            if options.include_references
            else None,
            uuid=self.__extract_id_for_object(meta),
            vector=self.__extract_vector_for_object(meta) if options.include_vector else None,
        )

    def _result_to_query_return(
        self,
        res: search_get_pb2.SearchReply,
        options: _QueryOptions,
        properties: Optional[
            ReturnProperties[TProperties]
        ],  # required until 3.12 is minimum supported version to use new generics syntax
        references: Optional[
            ReturnReferences[TReferences]
        ],  # required until 3.12 is minimum supported version to use new generics syntax
    ) -> Union[
        _QueryReturn[Properties, References],
        _QueryReturn[Properties, CrossReferences],
        _QueryReturn[Properties, TReferences],
        _QueryReturn[TProperties, References],
        _QueryReturn[TProperties, CrossReferences],
        _QueryReturn[TProperties, TReferences],
    ]:
        return _QueryReturn(
            objects=[
                self.__result_to_query_object(obj.properties, obj.metadata, options)
                for obj in res.results
            ]
        )

    def _result_to_generative_query_return(
        self,
        res: search_get_pb2.SearchReply,
        options: _QueryOptions,
        properties: Optional[
            ReturnProperties[TProperties]
        ],  # required until 3.12 is minimum supported version to use new generics syntax
        references: Optional[
            ReturnReferences[TReferences]
        ],  # required until 3.12 is minimum supported version to use new generics syntax
    ) -> Union[
        _GenerativeReturn[Properties, References],
        _GenerativeReturn[Properties, CrossReferences],
        _GenerativeReturn[Properties, TReferences],
        _GenerativeReturn[TProperties, References],
        _GenerativeReturn[TProperties, CrossReferences],
        _GenerativeReturn[TProperties, TReferences],
    ]:
        return _GenerativeReturn(
            objects=[
                self.__result_to_generative_object(obj.properties, obj.metadata, options)
                for obj in res.results
            ],
            generated=res.generative_grouped_result
            if res.generative_grouped_result != ""
            else None,
        )

    def _result_to_generative_return(
        self,
        res: search_get_pb2.SearchReply,
        options: _QueryOptions,
        properties: Optional[
            ReturnProperties[TProperties]
        ],  # required until 3.12 is minimum supported version to use new generics syntax
        references: Optional[
            ReturnReferences[TReferences]
        ],  # required until 3.12 is minimum supported version to use new generics syntax
    ) -> GenerativeNearMediaReturn[Properties, References, TProperties, TReferences]:
        return (
            self._result_to_generative_query_return(res, options, properties, references)
            if options.is_group_by is False
            else self._result_to_generative_groupby_return(res, options, properties, references)
        )

    def _result_to_groupby_return(
        self,
        res: search_get_pb2.SearchReply,
        options: _QueryOptions,
        properties: Optional[
            ReturnProperties[TProperties]
        ],  # required until 3.12 is minimum supported version to use new generics syntax
        references: Optional[
            ReturnReferences[TReferences]
        ],  # required until 3.12 is minimum supported version to use new generics syntax
    ) -> Union[
        _GroupByReturn[Properties, References],
        _GroupByReturn[Properties, CrossReferences],
        _GroupByReturn[Properties, TReferences],
        _GroupByReturn[TProperties, References],
        _GroupByReturn[TProperties, CrossReferences],
        _GroupByReturn[TProperties, TReferences],
    ]:
        groups = {
            group.name: self.__result_to_group(group, options) for group in res.group_by_results
        }
        objects_group_by: List[_GroupByObject] = [
            _GroupByObject(
                collection=obj.collection,
                properties=obj.properties,
                references=obj.references,
                metadata=obj.metadata,
                belongs_to_group=group.name,
                uuid=obj.uuid,
                vector=obj.vector,
            )
            for group in groups.values()
            for obj in group.objects
        ]
        return _GroupByReturn(objects=objects_group_by, groups=groups)

    def _result_to_generative_groupby_return(
        self,
        res: search_get_pb2.SearchReply,
        options: _QueryOptions,
        properties: Optional[
            ReturnProperties[TProperties]
        ],  # required until 3.12 is minimum supported version to use new generics syntax
        references: Optional[
            ReturnReferences[TReferences]
        ],  # required until 3.12 is minimum supported version to use new generics syntax
    ) -> Union[
        _GenerativeGroupByReturn[Properties, References],
        _GenerativeGroupByReturn[Properties, CrossReferences],
        _GenerativeGroupByReturn[Properties, TReferences],
        _GenerativeGroupByReturn[TProperties, References],
        _GenerativeGroupByReturn[TProperties, CrossReferences],
        _GenerativeGroupByReturn[TProperties, TReferences],
    ]:
        groups = {
            group.name: self.__result_to_generative_group(group, options)
            for group in res.group_by_results
        }
        objects_group_by: List[_GroupByObject] = [
            _GroupByObject(
                collection=obj.collection,
                properties=obj.properties,
                references=obj.references,
                metadata=obj.metadata,
                belongs_to_group=group.name,
                uuid=obj.uuid,
                vector=obj.vector,
            )
            for group in groups.values()
            for obj in group.objects
        ]
        return _GenerativeGroupByReturn(
            objects=objects_group_by,
            groups=groups,
            generated=res.generative_grouped_result
            if res.generative_grouped_result != ""
            else None,
        )

    def _result_to_query_or_groupby_return(
        self,
        res: search_get_pb2.SearchReply,
        options: _QueryOptions,
        properties: Optional[
            ReturnProperties[TProperties]
        ],  # required until 3.12 is minimum supported version to use new generics syntax
        references: Optional[
            ReturnReferences[TReferences]
        ],  # required until 3.12 is minimum supported version to use new generics syntax
    ) -> Union[
        _QueryReturn[Properties, References],
        _QueryReturn[Properties, CrossReferences],
        _QueryReturn[Properties, TReferences],
        _QueryReturn[TProperties, References],
        _QueryReturn[TProperties, CrossReferences],
        _QueryReturn[TProperties, TReferences],
        _GroupByReturn[Properties, References],
        _GroupByReturn[Properties, CrossReferences],
        _GroupByReturn[Properties, TReferences],
        _GroupByReturn[TProperties, References],
        _GroupByReturn[TProperties, CrossReferences],
        _GroupByReturn[TProperties, TReferences],
    ]:
        return (
            self._result_to_query_return(res, options, properties, references)
            if not options.is_group_by
            else self._result_to_groupby_return(res, options, properties, references)
        )

    def __parse_generic_properties(
        self, generic_properties: Type[TProperties]
    ) -> Optional[PROPERTIES]:
        if not is_typeddict(generic_properties):
            raise TypeError(
                f"return_properties must only be a TypedDict or PROPERTIES within this context but is {type(generic_properties)}"
            )
        return _extract_properties_from_data_model(generic_properties)

    # def __parse_properties(self, return_properties: Optional[PROPERTIES]) -> Optional[PROPERTIES]:
    #     return _PropertiesParser().parse(return_properties)

    def _parse_return_properties(
        self,
        return_properties: Optional[ReturnProperties[TProperties]],
    ) -> Optional[PROPERTIES]:
        if (
            isinstance(return_properties, list)
            or isinstance(return_properties, str)
            or isinstance(return_properties, FromNested)
            or (return_properties is None and self._properties is None)
        ):
            # return self.__parse_properties(return_properties)
            return cast(Optional[PROPERTIES], return_properties)  # is not sourced from any generic
        elif return_properties is None and self._properties is not None:
            if not is_typeddict(self._properties):
                return return_properties
            return _extract_properties_from_data_model(
                self._properties
            )  # is sourced from collection-specific generic
        else:
            print(return_properties)
            assert return_properties is not None
            if not is_typeddict(return_properties):
                raise TypeError(
                    f"return_properties must only be a TypedDict or PROPERTIES within this context but is {type(return_properties)}"
                )
            return _extract_properties_from_data_model(
                return_properties
            )  # is sourced from query-specific generic

    def _parse_return_metadata(
        self, return_metadata: Optional[METADATA], include_vector: bool
    ) -> Optional[_MetadataQuery]:
        if return_metadata is None:
            ret_md = None
        elif isinstance(return_metadata, list):
            ret_md = MetadataQuery(**{str(prop): True for prop in return_metadata})
        else:
            ret_md = return_metadata
        return _MetadataQuery.from_public(ret_md, include_vector)

    def _parse_return_references(
        self, return_references: Optional[ReturnReferences[TReferences]]
    ) -> Optional[REFERENCES]:
        if (
            isinstance(return_references, list)
            or isinstance(return_references, FromReference)
            or (return_references is None and self._references is None)
        ):
            return return_references
        elif return_references is None and self._references is not None:
            if not is_typeddict(self._references):
                return return_references
            refs = _extract_references_from_data_model(self._references)
            return refs
        else:
            assert return_references is not None
            return _extract_references_from_data_model(return_references)

    @staticmethod
    def _parse_media(media: Union[str, pathlib.Path, io.BufferedReader]) -> str:
        if isinstance(media, str):  # if already encoded by user
            return media
        else:
            return file_encoder_b64(media)

    def _get_by_id_rest(
        self, name: str, uuid: UUID, include_vector: bool
    ) -> Optional[Dict[str, Any]]:
        path = f"/objects/{name}/{uuid}"
        params: Dict[str, Any] = {}
        if include_vector:
            params["include"] = "vector"
        return self.__get_from_weaviate(params=self.__apply_context(params), path=path)

    def __get_from_weaviate(self, params: Dict[str, Any], path: str) -> Optional[Dict[str, Any]]:
        try:
            response = self.__connection.get(path=path, params=params)
        except RequestsConnectionError as conn_err:
            raise RequestsConnectionError("Could not get object/s.") from conn_err
        if response.status_code == 200:
            response_json = _decode_json_response_dict(response, "get")
            assert response_json is not None
            return response_json
        if response.status_code == 404:
            return None
        raise UnexpectedStatusCodeError("Get object/s", response)

    def __apply_context(self, params: Dict[str, Any]) -> Dict[str, Any]:
        if self.__tenant is not None:
            params["tenant"] = self.__tenant
        if self.__consistency_level is not None:
            params["consistency_level"] = self.__consistency_level
        return params


# TODO: refactor PropertiesParser to handle new schema for specifying query parameters
# e.g. return_metadata, return_properties, return_references and include_vector

# class _PropertiesParser:
#     def __init__(self) -> None:
#         self.__from_references_by_prop_name: Dict[str, FromReference] = {}
#         self.__non_ref_properties: List[str] = []

#     def parse(self, properties: Optional[PROPERTIES]) -> Optional[PROPERTIES]:
#         if (
#             properties is None
#             or isinstance(properties, str)
#             or isinstance(properties, FromReference)
#             or isinstance(properties, FromNested)
#         ):
#             if isinstance(properties, str) and properties.startswith("__"):
#                 self.__parse_reference_property_string(properties)
#                 # if the user has not specified any return metadata for a reference, we want to return all
#                 from_references: List[FromReference] = []
#                 for ref in self.__from_references_by_prop_name.values():
#                     if ref.return_metadata is None:
#                         ref.return_metadata = MetadataQuery._full()
#                     from_references.append(ref)
#                 return cast(PROPERTIES, from_references)
#             else:
#                 return properties
#         elif isinstance(properties, list):
#             for prop in properties:
#                 if prop is None:
#                     continue
#                 if isinstance(prop, str):
#                     if prop.startswith("__"):
#                         self.__parse_reference_property_string(prop)
#                     else:
#                         self.__non_ref_properties.append(prop)
#                 elif isinstance(prop, FromReference):
#                     self.__from_references_by_prop_name[prop.link_on] = prop
#             # if the user has not specified any return metadata for a reference, we want to return all
#             from_references = []
#             for ref in self.__from_references_by_prop_name.values():
#                 if ref.return_metadata is None:
#                     ref.return_metadata = MetadataQuery._full()
#                 from_references.append(ref)
#             return [*self.__non_ref_properties, *from_references]
#         else:
#             raise TypeError(
#                 f"return_properties must be a list of strings and/or FromReferences, a string, or a FromReference but is {type(properties)}"
#             )

#     def __parse_reference_property_string_without_options(self, ref_prop: str) -> None:
#         match = re.search(r"__([^_]+)", ref_prop)
#         if match is None:
#             raise ValueError(
#                 f"return reference property {ref_prop} must be in the format __{{prop_name}} or __{{prop_name}}__{{properties|metadata}}_{{nested_prop_name}} when using string syntax"
#             )
#         else:
#             prop_name = match.group(1)
#             existing_from_reference = self.__from_references_by_prop_name.get(prop_name)
#             if existing_from_reference is None:
#                 self.__from_references_by_prop_name[prop_name] = FromReference(
#                     link_on=prop_name, return_properties=None, return_metadata=None
#                 )

#     def __parse_reference_property_string(self, ref_prop: str) -> None:
#         match_ = re.search(r"__([^_]+)__([^_]+)__([\w_]+)", ref_prop)
#         if match_ is None:
#             self.__parse_reference_property_string_without_options(ref_prop)
#             return

#         prop_name = match_.group(1)
#         existing_from_reference = self.__from_references_by_prop_name.get(prop_name)
#         properties_or_metadata = match_.group(2)
#         if properties_or_metadata not in ["properties", "metadata"]:
#             raise ValueError(
#                 f"return reference property {ref_prop} must be in the format __{{prop_name}} or __{{prop_name}}__{{properties|metadata}}_{{nested_prop_name}} when using string syntax"
#             )
#         nested_prop_name = match_.group(3)
#         if existing_from_reference is None:
#             self.__from_references_by_prop_name[prop_name] = FromReference(
#                 link_on=prop_name,
#                 return_properties=[nested_prop_name]
#                 if properties_or_metadata == "properties"
#                 else None,
#                 return_metadata=MetadataQuery(**{nested_prop_name: True})
#                 if properties_or_metadata == "metadata"
#                 else None,
#             )
#         else:
#             if properties_or_metadata == "properties":
#                 if existing_from_reference.return_properties is None:
#                     self.__from_references_by_prop_name[prop_name].return_properties = [
#                         nested_prop_name
#                     ]
#                 else:
#                     assert isinstance(existing_from_reference.return_properties, list)
#                     existing_from_reference.return_properties.append(nested_prop_name)
#             else:
#                 if existing_from_reference.return_metadata is None:
#                     metadata = MetadataQuery()
#                 else:
#                     metadata = existing_from_reference.return_metadata
#                 setattr(metadata, nested_prop_name, True)
#                 self.__from_references_by_prop_name[prop_name].return_metadata = metadata<|MERGE_RESOLUTION|>--- conflicted
+++ resolved
@@ -53,16 +53,10 @@
 from weaviate.collections.grpc.query import _QueryGRPC
 from weaviate.connect import ConnectionV4
 from weaviate.exceptions import (
-<<<<<<< HEAD
     UnexpectedStatusCodeError,
+    WeaviateGRPCUnavailable,
+    WeaviateGRPCQueryError,
 )
-from weaviate.exceptions import WeaviateGRPCUnavailable, WeaviateGRPCQueryError
-=======
-    WeaviateGrpcUnavailable,
-    WeaviateQueryException,
-    UnexpectedStatusCodeException,
-)
->>>>>>> f88aee07
 from weaviate.proto.v1 import base_pb2, search_get_pb2, properties_pb2
 from weaviate.types import UUID
 from weaviate.util import (
