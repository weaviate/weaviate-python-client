--- conflicted
+++ resolved
@@ -52,11 +52,7 @@
 from weaviate.collections.grpc.shared import _ByteOps, _Unpack
 from weaviate.connect import ConnectionV4
 from weaviate.exceptions import WeaviateInvalidInputError
-<<<<<<< HEAD
-from weaviate.proto.v1 import generative_pb2, search_get_pb2, properties_pb2
-=======
-from weaviate.proto.v1 import base_pb2, search_get_pb2, properties_pb2
->>>>>>> b42044ed
+from weaviate.proto.v1 import base_pb2, generative_pb2, search_get_pb2, properties_pb2
 from weaviate.types import INCLUDE_VECTOR
 from weaviate.util import file_encoder_b64, _datetime_from_weaviate_str
 from weaviate.validator import _validate_input, _ValidateArgument
@@ -88,22 +84,16 @@
         self._references = references
         self._validate_arguments = validate_arguments
 
-<<<<<<< HEAD
         self.__uses_125_api = self._connection._weaviate_version.is_at_least(1, 25, 0)
         self.__uses_127_api = self._connection._weaviate_version.is_at_least(1, 27, 0)
-=======
->>>>>>> b42044ed
         self._query = _QueryGRPC(
             self._connection,
             self._name,
             self.__tenant,
             self.__consistency_level,
             validate_arguments=self._validate_arguments,
-<<<<<<< HEAD
             uses_125_api=self.__uses_125_api,
             uses_127_api=self.__uses_127_api,
-=======
->>>>>>> b42044ed
         )
 
     def __retrieve_timestamp(
