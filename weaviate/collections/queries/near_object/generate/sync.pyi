from typing import Generic, List, Literal, Optional, Type, Union, overload

from weaviate.collections.classes.filters import _Filters
from weaviate.collections.classes.grpc import (
    METADATA,
    PROPERTIES,
    REFERENCES,
    GroupBy,
    Rerank,
    TargetVectorJoinType,
)
from weaviate.collections.classes.internal import (
    CrossReferences,
    GenerativeGroupByReturn,
    GenerativeReturn,
    GenerativeSearchReturnType,
    ReturnProperties,
    ReturnReferences,
<<<<<<< HEAD
    _Generative,
    _GenerativeConfigRuntime,
    _GroupBy,
    _GroupedTask,
    _QueryOptions,
    _SinglePrompt,
)
from weaviate.collections.classes.types import Properties, References, TProperties, TReferences
from weaviate.collections.queries.base_executor import _BaseExecutor
from weaviate.connect import executor
from weaviate.connect.v4 import ConnectionType
from weaviate.proto.v1.search_get_pb2 import SearchReply
from weaviate.types import INCLUDE_VECTOR, NUMBER, UUID
=======
    _GenerativeConfigRuntime,
    _GroupedTask,
    _SinglePrompt,
)
from weaviate.collections.classes.types import Properties, References, TProperties, TReferences
>>>>>>> a031ed82
from weaviate.connect.v4 import ConnectionSync
from weaviate.types import INCLUDE_VECTOR, NUMBER, UUID

from .executor import _NearObjectGenerateExecutor

class _NearObjectGenerate(
    Generic[Properties, References],
    _NearObjectGenerateExecutor[ConnectionSync, Properties, References],
):
    @overload
    def near_object(
        self,
        near_object: UUID,
        *,
        single_prompt: Union[str, _SinglePrompt, None] = None,
        grouped_task: Union[str, _GroupedTask, None] = None,
        grouped_properties: Optional[List[str]] = None,
        generative_provider: Optional[_GenerativeConfigRuntime] = None,
        certainty: Optional[NUMBER] = None,
        distance: Optional[NUMBER] = None,
        limit: Optional[int] = None,
        offset: Optional[int] = None,
        auto_limit: Optional[int] = None,
        filters: Optional[_Filters] = None,
        group_by: Literal[None] = None,
        rerank: Optional[Rerank] = None,
        target_vector: Optional[TargetVectorJoinType] = None,
        include_vector: INCLUDE_VECTOR = False,
        return_metadata: Optional[METADATA] = None,
        return_properties: Union[PROPERTIES, bool, None] = None,
        return_references: Literal[None] = None,
    ) -> GenerativeReturn[Properties, References]: ...
    @overload
    def near_object(
        self,
        near_object: UUID,
        *,
        single_prompt: Union[str, _SinglePrompt, None] = None,
        grouped_task: Union[str, _GroupedTask, None] = None,
        grouped_properties: Optional[List[str]] = None,
        generative_provider: Optional[_GenerativeConfigRuntime] = None,
        certainty: Optional[NUMBER] = None,
        distance: Optional[NUMBER] = None,
        limit: Optional[int] = None,
        offset: Optional[int] = None,
        auto_limit: Optional[int] = None,
        filters: Optional[_Filters] = None,
        group_by: Literal[None] = None,
        rerank: Optional[Rerank] = None,
        target_vector: Optional[TargetVectorJoinType] = None,
        include_vector: INCLUDE_VECTOR = False,
        return_metadata: Optional[METADATA] = None,
        return_properties: Union[PROPERTIES, bool, None] = None,
        return_references: REFERENCES,
    ) -> GenerativeReturn[Properties, CrossReferences]: ...
    @overload
    def near_object(
        self,
        near_object: UUID,
        *,
        single_prompt: Union[str, _SinglePrompt, None] = None,
        grouped_task: Union[str, _GroupedTask, None] = None,
        grouped_properties: Optional[List[str]] = None,
        generative_provider: Optional[_GenerativeConfigRuntime] = None,
        certainty: Optional[NUMBER] = None,
        distance: Optional[NUMBER] = None,
        limit: Optional[int] = None,
        offset: Optional[int] = None,
        auto_limit: Optional[int] = None,
        filters: Optional[_Filters] = None,
        group_by: Literal[None] = None,
        rerank: Optional[Rerank] = None,
        target_vector: Optional[TargetVectorJoinType] = None,
        include_vector: INCLUDE_VECTOR = False,
        return_metadata: Optional[METADATA] = None,
        return_properties: Union[PROPERTIES, bool, None] = None,
        return_references: Type[TReferences],
    ) -> GenerativeReturn[Properties, TReferences]: ...
    @overload
    def near_object(
        self,
        near_object: UUID,
        *,
        single_prompt: Union[str, _SinglePrompt, None] = None,
        grouped_task: Union[str, _GroupedTask, None] = None,
        grouped_properties: Optional[List[str]] = None,
        generative_provider: Optional[_GenerativeConfigRuntime] = None,
        certainty: Optional[NUMBER] = None,
        distance: Optional[NUMBER] = None,
        limit: Optional[int] = None,
        offset: Optional[int] = None,
        auto_limit: Optional[int] = None,
        filters: Optional[_Filters] = None,
        group_by: Literal[None] = None,
        rerank: Optional[Rerank] = None,
        target_vector: Optional[TargetVectorJoinType] = None,
        include_vector: INCLUDE_VECTOR = False,
        return_metadata: Optional[METADATA] = None,
        return_properties: Type[TProperties],
        return_references: Literal[None] = None,
    ) -> GenerativeReturn[TProperties, References]: ...
    @overload
    def near_object(
        self,
        near_object: UUID,
        *,
        single_prompt: Union[str, _SinglePrompt, None] = None,
        grouped_task: Union[str, _GroupedTask, None] = None,
        grouped_properties: Optional[List[str]] = None,
        generative_provider: Optional[_GenerativeConfigRuntime] = None,
        certainty: Optional[NUMBER] = None,
        distance: Optional[NUMBER] = None,
        limit: Optional[int] = None,
        offset: Optional[int] = None,
        auto_limit: Optional[int] = None,
        filters: Optional[_Filters] = None,
        group_by: Literal[None] = None,
        rerank: Optional[Rerank] = None,
        target_vector: Optional[TargetVectorJoinType] = None,
        include_vector: INCLUDE_VECTOR = False,
        return_metadata: Optional[METADATA] = None,
        return_properties: Type[TProperties],
        return_references: REFERENCES,
    ) -> GenerativeReturn[TProperties, CrossReferences]: ...
    @overload
    def near_object(
        self,
        near_object: UUID,
        *,
        single_prompt: Union[str, _SinglePrompt, None] = None,
        grouped_task: Union[str, _GroupedTask, None] = None,
        grouped_properties: Optional[List[str]] = None,
        generative_provider: Optional[_GenerativeConfigRuntime] = None,
        certainty: Optional[NUMBER] = None,
        distance: Optional[NUMBER] = None,
        limit: Optional[int] = None,
        offset: Optional[int] = None,
        auto_limit: Optional[int] = None,
        filters: Optional[_Filters] = None,
        group_by: Literal[None] = None,
        rerank: Optional[Rerank] = None,
        target_vector: Optional[TargetVectorJoinType] = None,
        include_vector: INCLUDE_VECTOR = False,
        return_metadata: Optional[METADATA] = None,
        return_properties: Type[TProperties],
        return_references: Type[TReferences],
    ) -> GenerativeReturn[TProperties, TReferences]: ...
    @overload
    def near_object(
        self,
        near_object: UUID,
        *,
        single_prompt: Union[str, _SinglePrompt, None] = None,
        grouped_task: Union[str, _GroupedTask, None] = None,
        grouped_properties: Optional[List[str]] = None,
        generative_provider: Optional[_GenerativeConfigRuntime] = None,
        certainty: Optional[NUMBER] = None,
        distance: Optional[NUMBER] = None,
        limit: Optional[int] = None,
        offset: Optional[int] = None,
        auto_limit: Optional[int] = None,
        filters: Optional[_Filters] = None,
        group_by: GroupBy,
        rerank: Optional[Rerank] = None,
        target_vector: Optional[TargetVectorJoinType] = None,
        include_vector: INCLUDE_VECTOR = False,
        return_metadata: Optional[METADATA] = None,
        return_properties: Union[PROPERTIES, bool, None] = None,
        return_references: Literal[None] = None,
    ) -> GenerativeGroupByReturn[Properties, References]: ...
    @overload
    def near_object(
        self,
        near_object: UUID,
        *,
        single_prompt: Union[str, _SinglePrompt, None] = None,
        grouped_task: Union[str, _GroupedTask, None] = None,
        grouped_properties: Optional[List[str]] = None,
        generative_provider: Optional[_GenerativeConfigRuntime] = None,
        certainty: Optional[NUMBER] = None,
        distance: Optional[NUMBER] = None,
        limit: Optional[int] = None,
        offset: Optional[int] = None,
        auto_limit: Optional[int] = None,
        filters: Optional[_Filters] = None,
        group_by: GroupBy,
        rerank: Optional[Rerank] = None,
        target_vector: Optional[TargetVectorJoinType] = None,
        include_vector: INCLUDE_VECTOR = False,
        return_metadata: Optional[METADATA] = None,
        return_properties: Union[PROPERTIES, bool, None] = None,
        return_references: REFERENCES,
    ) -> GenerativeGroupByReturn[Properties, CrossReferences]: ...
    @overload
    def near_object(
        self,
        near_object: UUID,
        *,
        single_prompt: Union[str, _SinglePrompt, None] = None,
        grouped_task: Union[str, _GroupedTask, None] = None,
        grouped_properties: Optional[List[str]] = None,
        generative_provider: Optional[_GenerativeConfigRuntime] = None,
        certainty: Optional[NUMBER] = None,
        distance: Optional[NUMBER] = None,
        limit: Optional[int] = None,
        offset: Optional[int] = None,
        auto_limit: Optional[int] = None,
        filters: Optional[_Filters] = None,
        group_by: GroupBy,
        rerank: Optional[Rerank] = None,
        target_vector: Optional[TargetVectorJoinType] = None,
        include_vector: INCLUDE_VECTOR = False,
        return_metadata: Optional[METADATA] = None,
        return_properties: Union[PROPERTIES, bool, None] = None,
        return_references: Type[TReferences],
    ) -> GenerativeGroupByReturn[Properties, TReferences]: ...
    @overload
    def near_object(
        self,
        near_object: UUID,
        *,
        single_prompt: Union[str, _SinglePrompt, None] = None,
        grouped_task: Union[str, _GroupedTask, None] = None,
        grouped_properties: Optional[List[str]] = None,
        generative_provider: Optional[_GenerativeConfigRuntime] = None,
        certainty: Optional[NUMBER] = None,
        distance: Optional[NUMBER] = None,
        limit: Optional[int] = None,
        offset: Optional[int] = None,
        auto_limit: Optional[int] = None,
        filters: Optional[_Filters] = None,
        group_by: GroupBy,
        rerank: Optional[Rerank] = None,
        target_vector: Optional[TargetVectorJoinType] = None,
        include_vector: INCLUDE_VECTOR = False,
        return_metadata: Optional[METADATA] = None,
        return_properties: Type[TProperties],
        return_references: Literal[None] = None,
    ) -> GenerativeGroupByReturn[TProperties, References]: ...
    @overload
    def near_object(
        self,
        near_object: UUID,
        *,
        single_prompt: Union[str, _SinglePrompt, None] = None,
        grouped_task: Union[str, _GroupedTask, None] = None,
        grouped_properties: Optional[List[str]] = None,
        generative_provider: Optional[_GenerativeConfigRuntime] = None,
        certainty: Optional[NUMBER] = None,
        distance: Optional[NUMBER] = None,
        limit: Optional[int] = None,
        offset: Optional[int] = None,
        auto_limit: Optional[int] = None,
        filters: Optional[_Filters] = None,
        group_by: GroupBy,
        rerank: Optional[Rerank] = None,
        target_vector: Optional[TargetVectorJoinType] = None,
        include_vector: INCLUDE_VECTOR = False,
        return_metadata: Optional[METADATA] = None,
        return_properties: Type[TProperties],
        return_references: REFERENCES,
    ) -> GenerativeGroupByReturn[TProperties, CrossReferences]: ...
    @overload
    def near_object(
        self,
        near_object: UUID,
        *,
        single_prompt: Union[str, _SinglePrompt, None] = None,
        grouped_task: Union[str, _GroupedTask, None] = None,
        grouped_properties: Optional[List[str]] = None,
        generative_provider: Optional[_GenerativeConfigRuntime] = None,
        certainty: Optional[NUMBER] = None,
        distance: Optional[NUMBER] = None,
        limit: Optional[int] = None,
        offset: Optional[int] = None,
        auto_limit: Optional[int] = None,
        filters: Optional[_Filters] = None,
        group_by: GroupBy,
        rerank: Optional[Rerank] = None,
        target_vector: Optional[TargetVectorJoinType] = None,
        include_vector: INCLUDE_VECTOR = False,
        return_metadata: Optional[METADATA] = None,
        return_properties: Type[TProperties],
        return_references: Type[TReferences],
    ) -> GenerativeGroupByReturn[TProperties, TReferences]: ...
    @overload
    def near_object(
        self,
        near_object: UUID,
        *,
        single_prompt: Union[str, _SinglePrompt, None] = None,
        grouped_task: Union[str, _GroupedTask, None] = None,
        grouped_properties: Optional[List[str]] = None,
        generative_provider: Optional[_GenerativeConfigRuntime] = None,
        certainty: Optional[NUMBER] = None,
        distance: Optional[NUMBER] = None,
        limit: Optional[int] = None,
        offset: Optional[int] = None,
        auto_limit: Optional[int] = None,
        filters: Optional[_Filters] = None,
        group_by: Optional[GroupBy] = None,
        rerank: Optional[Rerank] = None,
        target_vector: Optional[TargetVectorJoinType] = None,
        include_vector: INCLUDE_VECTOR = False,
        return_metadata: Optional[METADATA] = None,
        return_properties: Optional[ReturnProperties[TProperties]] = None,
        return_references: Optional[ReturnReferences[TReferences]] = None,
    ) -> GenerativeSearchReturnType[Properties, References, TProperties, TReferences]: ...<|MERGE_RESOLUTION|>--- conflicted
+++ resolved
@@ -16,27 +16,11 @@
     GenerativeSearchReturnType,
     ReturnProperties,
     ReturnReferences,
-<<<<<<< HEAD
-    _Generative,
-    _GenerativeConfigRuntime,
-    _GroupBy,
-    _GroupedTask,
-    _QueryOptions,
-    _SinglePrompt,
-)
-from weaviate.collections.classes.types import Properties, References, TProperties, TReferences
-from weaviate.collections.queries.base_executor import _BaseExecutor
-from weaviate.connect import executor
-from weaviate.connect.v4 import ConnectionType
-from weaviate.proto.v1.search_get_pb2 import SearchReply
-from weaviate.types import INCLUDE_VECTOR, NUMBER, UUID
-=======
     _GenerativeConfigRuntime,
     _GroupedTask,
     _SinglePrompt,
 )
 from weaviate.collections.classes.types import Properties, References, TProperties, TReferences
->>>>>>> a031ed82
 from weaviate.connect.v4 import ConnectionSync
 from weaviate.types import INCLUDE_VECTOR, NUMBER, UUID
 
