from typing import Generic

from weaviate.connect import executor
from weaviate.collections.classes.types import Properties, References
from weaviate.collections.queries.fetch_objects.executors import _FetchObjectsGenerateExecutor
from weaviate.connect.v4 import ConnectionAsync, ConnectionSync


<<<<<<< HEAD
class _FetchObjectsGenerateAsync(Generic[Properties, References], _Base[Properties, References]):
    async def fetch_objects(
        self,
        *,
        single_prompt: Optional[str] = None,
        grouped_task: Optional[str] = None,
        grouped_properties: Optional[List[str]] = None,
        limit: Optional[int] = None,
        offset: Optional[int] = None,
        after: Optional[UUID] = None,
        filters: Optional[_Filters] = None,
        sort: Optional[Sorting] = None,
        include_vector: INCLUDE_VECTOR = False,
        return_metadata: Optional[METADATA] = None,
        return_properties: Optional[ReturnProperties[TProperties]] = None,
        return_references: Optional[ReturnReferences[TReferences]] = None
    ) -> GenerativeReturnType[Properties, References, TProperties, TReferences]:
        """Perform retrieval-augmented generation (RaG) on the results of a simple get query of objects in this collection.

        Args:
            single_prompt: The prompt to use for RaG on each object individually.
            grouped_task: The prompt to use for RaG on the entire result set.
            grouped_properties: The properties to use in the RaG on the entire result set.
            limit: The maximum number of results to return. If not specified, the default limit specified by Weaviate is returned.
            offset: The offset to start from. If not specified, the retrieval begins from the first object in Weaviate.
            after: The UUID of the object to start from. If not specified, the retrieval begins from the first object in Weaviate.
            filters: The filters to apply to the retrieval.
            sort: The sorting to apply to the retrieval.
            include_vector: Whether to include the vector in the results. If not specified, this is set to False.
            return_metadata: The metadata to return for each object, defaults to `None`.
            return_properties: The properties to return for each object.
            return_references: The references to return for each object.

        NOTE:
            - If `return_properties` is not provided then all properties are returned except for blob properties.
            - If `return_metadata` is not provided then no metadata is provided. Use MetadataQuery.full() to retrieve all metadata.
            - If `return_references` is not provided then no references are provided.

        Returns:
            A `_GenerativeNearMediaReturn` object that includes the searched objects with per-object generated results and group generated results.

        Raises:
            weaviate.exceptions.WeaviateGRPCQueryError: If the network connection to Weaviate fails.
        """
        res = await self._query.get(
            limit=limit,
            offset=offset,
            after=after,
            filters=filters,
            sort=sort,
            return_metadata=self._parse_return_metadata(return_metadata, include_vector),
            return_properties=self._parse_return_properties(return_properties),
            return_references=self._parse_return_references(return_references),
            generative=_Generative(
                single=single_prompt,
                grouped=grouped_task,
                grouped_properties=grouped_properties,
            ),
        )
        return self._result_to_generative_query_return(
            res,
            _QueryOptions.from_input(
                return_metadata,
                return_properties,
                include_vector,
                self._references,
                return_references,
            ),
            return_properties,
            return_references,
        )
=======
@executor.wrap("async")
class _FetchObjectsGenerateAsync(
    Generic[Properties, References],
    _FetchObjectsGenerateExecutor[ConnectionAsync, Properties, References],
):
    pass
>>>>>>> ee23524c


@executor.wrap("sync")
class _FetchObjectsGenerate(
    Generic[Properties, References],
    _FetchObjectsGenerateExecutor[ConnectionSync, Properties, References],
):
    pass<|MERGE_RESOLUTION|>--- conflicted
+++ resolved
@@ -6,86 +6,12 @@
 from weaviate.connect.v4 import ConnectionAsync, ConnectionSync
 
 
-<<<<<<< HEAD
-class _FetchObjectsGenerateAsync(Generic[Properties, References], _Base[Properties, References]):
-    async def fetch_objects(
-        self,
-        *,
-        single_prompt: Optional[str] = None,
-        grouped_task: Optional[str] = None,
-        grouped_properties: Optional[List[str]] = None,
-        limit: Optional[int] = None,
-        offset: Optional[int] = None,
-        after: Optional[UUID] = None,
-        filters: Optional[_Filters] = None,
-        sort: Optional[Sorting] = None,
-        include_vector: INCLUDE_VECTOR = False,
-        return_metadata: Optional[METADATA] = None,
-        return_properties: Optional[ReturnProperties[TProperties]] = None,
-        return_references: Optional[ReturnReferences[TReferences]] = None
-    ) -> GenerativeReturnType[Properties, References, TProperties, TReferences]:
-        """Perform retrieval-augmented generation (RaG) on the results of a simple get query of objects in this collection.
-
-        Args:
-            single_prompt: The prompt to use for RaG on each object individually.
-            grouped_task: The prompt to use for RaG on the entire result set.
-            grouped_properties: The properties to use in the RaG on the entire result set.
-            limit: The maximum number of results to return. If not specified, the default limit specified by Weaviate is returned.
-            offset: The offset to start from. If not specified, the retrieval begins from the first object in Weaviate.
-            after: The UUID of the object to start from. If not specified, the retrieval begins from the first object in Weaviate.
-            filters: The filters to apply to the retrieval.
-            sort: The sorting to apply to the retrieval.
-            include_vector: Whether to include the vector in the results. If not specified, this is set to False.
-            return_metadata: The metadata to return for each object, defaults to `None`.
-            return_properties: The properties to return for each object.
-            return_references: The references to return for each object.
-
-        NOTE:
-            - If `return_properties` is not provided then all properties are returned except for blob properties.
-            - If `return_metadata` is not provided then no metadata is provided. Use MetadataQuery.full() to retrieve all metadata.
-            - If `return_references` is not provided then no references are provided.
-
-        Returns:
-            A `_GenerativeNearMediaReturn` object that includes the searched objects with per-object generated results and group generated results.
-
-        Raises:
-            weaviate.exceptions.WeaviateGRPCQueryError: If the network connection to Weaviate fails.
-        """
-        res = await self._query.get(
-            limit=limit,
-            offset=offset,
-            after=after,
-            filters=filters,
-            sort=sort,
-            return_metadata=self._parse_return_metadata(return_metadata, include_vector),
-            return_properties=self._parse_return_properties(return_properties),
-            return_references=self._parse_return_references(return_references),
-            generative=_Generative(
-                single=single_prompt,
-                grouped=grouped_task,
-                grouped_properties=grouped_properties,
-            ),
-        )
-        return self._result_to_generative_query_return(
-            res,
-            _QueryOptions.from_input(
-                return_metadata,
-                return_properties,
-                include_vector,
-                self._references,
-                return_references,
-            ),
-            return_properties,
-            return_references,
-        )
-=======
 @executor.wrap("async")
 class _FetchObjectsGenerateAsync(
     Generic[Properties, References],
     _FetchObjectsGenerateExecutor[ConnectionAsync, Properties, References],
 ):
     pass
->>>>>>> ee23524c
 
 
 @executor.wrap("sync")
