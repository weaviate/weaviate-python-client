from typing import Dict, List, TYPE_CHECKING

from requests.exceptions import ConnectionError as RequestsConnectionError

<<<<<<< HEAD
from weaviate.connect import HttpxConnection as Connection
=======
from weaviate.connect import Connection
from weaviate.collections.classes.cluster import Shard
>>>>>>> 7b2e424e
from weaviate.collections.classes.config import (
    _CollectionConfig,
    _CollectionConfigSimple,
)
from weaviate.collections.classes.config_methods import (
    _collection_config_from_json,
    _collection_configs_from_json,
    _collection_configs_simple_from_json,
)
from weaviate.collections.cluster import _Cluster
from weaviate.exceptions import UnexpectedStatusCodeException
from weaviate.util import _capitalize_first_letter, _decode_json_response_dict

if TYPE_CHECKING:
    from weaviate.collections.batch.executor import BatchExecutor


class _CollectionBase:
    def __init__(self, connection: Connection, name: str) -> None:
        self._connection = connection
        self.name = _capitalize_first_letter(name)
        self.__cluster = _Cluster(connection)

    def shards(self) -> List[Shard]:
        """
        Get the statuses of all the shards of this collection.

        Returns:
            The list of shards belonging to this collection.

        Raises
            `requests.ConnectionError`
                If the network connection to weaviate fails.
            `weaviate.UnexpectedStatusCodeException`
                If weaviate reports a none OK status.
            `weaviate.EmptyResponseException`
                If the response is empty.
        """
        return [
            shard
            for node in self.__cluster.nodes(self.name, output="verbose")
            for shard in node.shards
        ]


class _CollectionsBase:
    def __init__(self, connection: Connection, batch_executor: "BatchExecutor"):
        self._batch_executor = batch_executor
        self._connection = connection

    def _create(
        self,
        config: dict,
    ) -> str:
        try:
            response = self._connection.post(path="/schema", weaviate_object=config)
        except RequestsConnectionError as conn_err:
            raise RequestsConnectionError("Class may not have been created properly.") from conn_err
        if response.status_code != 200:
            raise UnexpectedStatusCodeException("Create class", response)

        collection_name = response.json()["class"]
        assert isinstance(collection_name, str)
        return collection_name

    def _exists(self, name: str) -> bool:
        path = f"/schema/{name}"
        try:
            response = self._connection.get(path=path)
        except RequestsConnectionError as conn_err:
            raise RequestsConnectionError("Existenz of class.") from conn_err

        if response.status_code == 200:
            return True
        elif response.status_code == 404:
            return False
        raise UnexpectedStatusCodeException("collection exists", response)

    def _export(self, name: str) -> _CollectionConfig:
        path = f"/schema/{name}"
        try:
            response = self._connection.get(path=path)
        except RequestsConnectionError as conn_err:
            raise RequestsConnectionError("Get schema export.") from conn_err
        res = _decode_json_response_dict(response, "Get schema export")
        assert res is not None
        return _collection_config_from_json(res)

    def _delete(self, name: str) -> None:
        path = f"/schema/{name}"
        try:
            response = self._connection.delete(path=path)
        except RequestsConnectionError as conn_err:
            raise RequestsConnectionError("Deletion of class.") from conn_err
        if response.status_code == 200:
            return

        UnexpectedStatusCodeException("Delete collection", response)

    def _get_all(self) -> Dict[str, _CollectionConfig]:
        try:
            response = self._connection.get(path="/schema")
        except RequestsConnectionError as conn_err:
            raise RequestsConnectionError("Get schema.") from conn_err
        res = _decode_json_response_dict(response, "Get schema all")
        assert res is not None
        return _collection_configs_from_json(res)

    def _get_simple(self) -> Dict[str, _CollectionConfigSimple]:
        try:
            response = self._connection.get(path="/schema")
        except RequestsConnectionError as conn_err:
            raise RequestsConnectionError("Get schema.") from conn_err
        res = _decode_json_response_dict(response, "Get schema simple")
        assert res is not None
        return _collection_configs_simple_from_json(res)<|MERGE_RESOLUTION|>--- conflicted
+++ resolved
@@ -2,12 +2,8 @@
 
 from requests.exceptions import ConnectionError as RequestsConnectionError
 
-<<<<<<< HEAD
 from weaviate.connect import HttpxConnection as Connection
-=======
-from weaviate.connect import Connection
 from weaviate.collections.classes.cluster import Shard
->>>>>>> 7b2e424e
 from weaviate.collections.classes.config import (
     _CollectionConfig,
     _CollectionConfigSimple,
