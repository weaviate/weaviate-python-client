--- conflicted
+++ resolved
@@ -36,7 +36,6 @@
     REFERENCES,
     Rerank,
 )
-<<<<<<< HEAD
 from weaviate.collections.classes.types import (
     Properties,
     M,
@@ -46,11 +45,7 @@
     WeaviateProperties,
     _WeaviateInput,
 )
-from weaviate.exceptions import WeaviateGRPCQueryError, InvalidDataModelException
-=======
-from weaviate.collections.classes.types import Properties, M, P, R, TProperties, WeaviateProperties
 from weaviate.exceptions import WeaviateQueryError, InvalidDataModelException
->>>>>>> e3a2d8a4
 from weaviate.util import _to_beacons
 from weaviate.types import UUID, UUIDS
 from weaviate.warnings import _Warnings
