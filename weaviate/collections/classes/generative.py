--- conflicted
+++ resolved
@@ -4,12 +4,8 @@
 from pathlib import Path
 from typing import List, Optional, Union
 
-<<<<<<< HEAD
 from pydantic import AnyHttpUrl, BaseModel, Field, TypeAdapter
-=======
-from pydantic import AnyHttpUrl, AnyUrl, BaseModel, Field
 from typing_extensions import deprecated as typing_deprecated
->>>>>>> 049cef58
 
 from weaviate.collections.classes.config import (
     AWSService,
@@ -513,7 +509,9 @@
             top_p: The top P to use. Defaults to `None`, which uses the server-defined default
         """
         return _GenerativeAnthropic(
-            base_url=TypeAdapter(AnyHttpUrl).validate_python(base_url),
+            base_url=TypeAdapter(AnyHttpUrl).validate_python(base_url)
+            if base_url is not None
+            else None,
             model=model,
             max_tokens=max_tokens,
             stop_sequences=stop_sequences,
@@ -622,7 +620,9 @@
             max_tokens=max_tokens,
             region=region,
             service="bedrock",
-            endpoint=AnyUrl(endpoint) if endpoint is not None else None,
+            endpoint=TypeAdapter(AnyHttpUrl).validate_python(endpoint)
+            if endpoint is not None
+            else None,
             target_model=None,
             target_variant=None,
             temperature=temperature,
@@ -665,7 +665,9 @@
             max_tokens=max_tokens,
             region=region,
             service="sagemaker",
-            endpoint=AnyUrl(endpoint) if endpoint is not None else None,
+            endpoint=TypeAdapter(AnyHttpUrl).validate_python(endpoint)
+            if endpoint is not None
+            else None,
             target_model=target_model,
             target_variant=target_variant,
             temperature=temperature,
@@ -917,7 +919,9 @@
             top_p: The top P to use. Defaults to `None`, which uses the server-defined default
         """
         return _GenerativeGoogle(
-            api_endpoint=AnyUrl(api_endpoint) if api_endpoint is not None else None,
+            api_endpoint=TypeAdapter(AnyHttpUrl).validate_python(api_endpoint)
+            if api_endpoint is not None
+            else None,
             endpoint_id=endpoint_id,
             frequency_penalty=frequency_penalty,
             max_tokens=max_tokens,
@@ -959,7 +963,9 @@
             top_p: The top P to use. Defaults to `None`, which uses the server-defined default
         """
         return _GenerativeGoogle(
-            api_endpoint=AnyUrl("generativelanguage.googleapis.com"),
+            api_endpoint=TypeAdapter(AnyHttpUrl).validate_python(
+                "https://generativelanguage.googleapis.com"
+            ),
             endpoint_id=None,
             frequency_penalty=frequency_penalty,
             max_tokens=max_tokens,
