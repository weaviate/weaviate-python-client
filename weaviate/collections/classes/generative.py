--- conflicted
+++ resolved
@@ -125,11 +125,7 @@
                 target_model=self.target_model,
                 target_variant=self.target_variant,
                 temperature=self.temperature,
-<<<<<<< HEAD
                 # max_tokens=self.max_tokens,
-=======
-                max_tokens=self.max_tokens,
->>>>>>> 7acf5c09
                 images=_to_text_array(opts.images),
                 image_properties=_to_text_array(opts.image_properties),
             ),
