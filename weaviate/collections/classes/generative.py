from typing import List, Optional, Iterable, Union

from pydantic import AnyHttpUrl, BaseModel, Field

from weaviate.collections.classes.config import (
    GenerativeSearches,
    _EnumLikeStr,
    AWSService,
)
from weaviate.proto.v1.base_pb2 import TextArray
from weaviate.proto.v1.generative_pb2 import (
    GenerativeAnthropic,
    GenerativeAnyscale,
    GenerativeAWS,
    GenerativeCohere,
    GenerativeDatabricks,
    GenerativeFriendliAI,
    GenerativeGoogle,
    GenerativeMistral,
    GenerativeNvidia,
    GenerativeOllama,
    GenerativeOpenAI,
    GenerativeProvider as GenerativeProviderGRPC,
)
from weaviate.types import BLOB_INPUT
from weaviate.util import parse_blob


class _GenerativeConfigRuntime(BaseModel):
    generative: Union[GenerativeSearches, _EnumLikeStr]

    def to_grpc(self) -> GenerativeProviderGRPC:
        raise NotImplementedError("This method must be implemented in the child class")

    def _parse_anyhttpurl(self, url: Optional[AnyHttpUrl]) -> Optional[str]:
        return str(url) if url is not None else None

    def _to_text_array(self, values: Optional[Iterable[str]]) -> Optional[TextArray]:
        return TextArray(values=values) if values is not None else None


GenerativeProviderDynamic = _GenerativeConfigRuntime


class _GenerativeAnthropic(_GenerativeConfigRuntime):
    generative: Union[GenerativeSearches, _EnumLikeStr] = Field(
        default=GenerativeSearches.ANTHROPIC, frozen=True, exclude=True
    )
    base_url: Optional[AnyHttpUrl]
    max_tokens: Optional[int]
    model: Optional[str]
    temperature: Optional[float]
    top_k: Optional[int]
    top_p: Optional[float]
    stop_sequences: Optional[List[str]]
    images: Optional[Iterable[str]]
    image_properties: Optional[List[str]]

    def to_grpc(self) -> GenerativeProviderGRPC:
        return GenerativeProviderGRPC(
            anthropic=GenerativeAnthropic(
                base_url=self._parse_anyhttpurl(self.base_url),
                max_tokens=self.max_tokens,
                model=self.model,
                temperature=self.temperature,
                top_k=self.top_k,
                top_p=self.top_p,
                stop_sequences=self._to_text_array(self.stop_sequences),
                images=self._to_text_array(self.images),
                image_properties=self._to_text_array(self.image_properties),
            )
        )


class _GenerativeAnyscale(_GenerativeConfigRuntime):
    generative: Union[GenerativeSearches, _EnumLikeStr] = Field(
        default=GenerativeSearches.ANYSCALE, frozen=True, exclude=True
    )
    base_url: Optional[AnyHttpUrl]
    model: Optional[str]
    temperature: Optional[float]

    def to_grpc(self) -> GenerativeProviderGRPC:
        return GenerativeProviderGRPC(
            anyscale=GenerativeAnyscale(
                base_url=self._parse_anyhttpurl(self.base_url),
                model=self.model,
                temperature=self.temperature,
            )
        )


class _GenerativeAWS(_GenerativeConfigRuntime):
    generative: Union[GenerativeSearches, _EnumLikeStr] = Field(
        default=GenerativeSearches.AWS, frozen=True, exclude=True
    )
    model: Optional[str]
    region: Optional[str]
    endpoint: Optional[AnyHttpUrl]
    service: Optional[str]
    target_model: Optional[str]
    target_variant: Optional[str]
    temperature: Optional[float]
    images: Optional[Iterable[str]]
    image_properties: Optional[List[str]]

    def to_grpc(self) -> GenerativeProviderGRPC:
        return GenerativeProviderGRPC(
            aws=GenerativeAWS(
                model=self.model,
                region=self.region,
                endpoint=self._parse_anyhttpurl(self.endpoint),
                service=self.service,
                target_model=self.target_model,
                target_variant=self.target_variant,
                temperature=self.temperature,
                images=self._to_text_array(self.images),
            )
        )


class _GenerativeCohere(_GenerativeConfigRuntime):
    generative: Union[GenerativeSearches, _EnumLikeStr] = Field(
        default=GenerativeSearches.COHERE, frozen=True, exclude=True
    )
    base_url: Optional[AnyHttpUrl]
    k: Optional[int]
    max_tokens: Optional[int]
    model: Optional[str]
    p: Optional[float]
    presence_penalty: Optional[float]
    stop_sequences: Optional[List[str]]
    temperature: Optional[float]

    def to_grpc(self) -> GenerativeProviderGRPC:
        return GenerativeProviderGRPC(
            cohere=GenerativeCohere(
                base_url=self._parse_anyhttpurl(self.base_url),
                k=self.k,
                max_tokens=self.max_tokens,
                model=self.model,
                p=self.p,
                presence_penalty=self.presence_penalty,
                stop_sequences=self._to_text_array(self.stop_sequences),
                temperature=self.temperature,
            )
        )


class _GenerativeDatabricks(_GenerativeConfigRuntime):
    generative: Union[GenerativeSearches, _EnumLikeStr] = Field(
        default=GenerativeSearches.DATABRICKS, frozen=True, exclude=True
    )
    endpoint: str
    frequency_penalty: Optional[float]
    log_probs: Optional[bool]
    max_tokens: Optional[int]
    model: Optional[str]
    n: Optional[int]
    presence_penalty: Optional[float]
    stop: Optional[List[str]]
    temperature: Optional[float]
    top_log_probs: Optional[int]
    top_p: Optional[float]

    def to_grpc(self) -> GenerativeProviderGRPC:
        return GenerativeProviderGRPC(
            databricks=GenerativeDatabricks(
                endpoint=self.endpoint,
                frequency_penalty=self.frequency_penalty,
                log_probs=self.log_probs or False,
                max_tokens=self.max_tokens,
                model=self.model,
                n=self.n,
                presence_penalty=self.presence_penalty,
                stop=self._to_text_array(self.stop),
                temperature=self.temperature,
                top_log_probs=self.top_log_probs,
                top_p=self.top_p,
            )
        )


class _GenerativeFriendliai(_GenerativeConfigRuntime):
    generative: Union[GenerativeSearches, _EnumLikeStr] = Field(
        default=GenerativeSearches.FRIENDLIAI, frozen=True, exclude=True
    )
    base_url: Optional[str]
    max_tokens: Optional[int]
    model: Optional[str]
    n: Optional[int]
    temperature: Optional[float]
    top_p: Optional[float]

    def to_grpc(self) -> GenerativeProviderGRPC:
        return GenerativeProviderGRPC(
            friendliai=GenerativeFriendliAI(
                base_url=self.base_url,
                max_tokens=self.max_tokens,
                model=self.model,
                n=self.n,
                temperature=self.temperature,
                top_p=self.top_p,
            )
        )


class _GenerativeMistral(_GenerativeConfigRuntime):
    generative: Union[GenerativeSearches, _EnumLikeStr] = Field(
        default=GenerativeSearches.MISTRAL, frozen=True, exclude=True
    )
    base_url: Optional[AnyHttpUrl]
    max_tokens: Optional[int]
    model: Optional[str]
    temperature: Optional[float]
    top_p: Optional[float]

    def to_grpc(self) -> GenerativeProviderGRPC:
        return GenerativeProviderGRPC(
            mistral=GenerativeMistral(
                base_url=self._parse_anyhttpurl(self.base_url),
                max_tokens=self.max_tokens,
                model=self.model,
                temperature=self.temperature,
                top_p=self.top_p,
            )
        )


class _GenerativeNvidia(_GenerativeConfigRuntime):
    generative: Union[GenerativeSearches, _EnumLikeStr] = Field(
        default=GenerativeSearches.NVIDIA, frozen=True, exclude=True
    )
    base_url: Optional[AnyHttpUrl]
    max_tokens: Optional[int]
    model: Optional[str]
    temperature: Optional[float]
    top_p: Optional[float]

    def to_grpc(self) -> GenerativeProviderGRPC:
        return GenerativeProviderGRPC(
            nvidia=GenerativeNvidia(
                base_url=self._parse_anyhttpurl(self.base_url),
                max_tokens=self.max_tokens,
                model=self.model,
                temperature=self.temperature,
                top_p=self.top_p,
            )
        )


class _GenerativeOllama(_GenerativeConfigRuntime):
    generative: Union[GenerativeSearches, _EnumLikeStr] = Field(
        default=GenerativeSearches.OLLAMA, frozen=True, exclude=True
    )
    api_endpoint: Optional[AnyHttpUrl]
    model: Optional[str]
    temperature: Optional[float]
    images: Optional[Iterable[str]]
    image_properties: Optional[List[str]]

    def to_grpc(self) -> GenerativeProviderGRPC:
        return GenerativeProviderGRPC(
            ollama=GenerativeOllama(
                api_endpoint=self._parse_anyhttpurl(self.api_endpoint),
                model=self.model,
                temperature=self.temperature,
                images=self._to_text_array(self.images),
                image_properties=self._to_text_array(self.image_properties),
            )
        )


class _GenerativeOpenAI(_GenerativeConfigRuntime):
    generative: Union[GenerativeSearches, _EnumLikeStr] = Field(
        default=GenerativeSearches.OPENAI, frozen=True, exclude=True
    )
    api_version: Optional[str]
    base_url: Optional[AnyHttpUrl]
    deployment_id: Optional[str]
    frequency_penalty: Optional[float]
    is_azure: bool
    max_tokens: Optional[int]
    model: Optional[str]
    presence_penalty: Optional[float]
    resource_name: Optional[str]
    stop: Optional[List[str]]
    temperature: Optional[float]
    top_p: Optional[float]
    images: Optional[Iterable[str]]
    image_properties: Optional[List[str]]

    def to_grpc(self) -> GenerativeProviderGRPC:
        return GenerativeProviderGRPC(
            openai=GenerativeOpenAI(
                api_version=self.api_version,
                base_url=self._parse_anyhttpurl(self.base_url),
                deployment_id=self.deployment_id,
                frequency_penalty=self.frequency_penalty,
                max_tokens=self.max_tokens,
                model=self.model,
                presence_penalty=self.presence_penalty,
                resource_name=self.resource_name,
                stop=self._to_text_array(self.stop),
                temperature=self.temperature,
                top_p=self.top_p,
                is_azure=self.is_azure,
                images=self._to_text_array(self.images),
                image_properties=self._to_text_array(self.image_properties),
            )
        )


class _GenerativeGoogle(_GenerativeConfigRuntime):
    generative: Union[GenerativeSearches, _EnumLikeStr] = Field(
        default=GenerativeSearches.PALM, frozen=True, exclude=True
    )
    api_endpoint: Optional[AnyHttpUrl]
    endpoint_id: Optional[str]
    frequency_penalty: Optional[float]
    max_tokens: Optional[int]
    model: Optional[str]
    presence_penalty: Optional[float]
    project_id: Optional[str]
    region: Optional[str]
    stop_sequences: Optional[List[str]]
    temperature: Optional[float]
    top_k: Optional[int]
    top_p: Optional[float]
    images: Optional[Iterable[str]]
    image_properties: Optional[List[str]]

    def _parse_api_endpoint(self, url: Optional[AnyHttpUrl]) -> Optional[str]:
        return (
            u.replace("https://", "").replace("http://", "")
            if (u := self._parse_anyhttpurl(url)) is not None
            else None
        )

    def to_grpc(self) -> GenerativeProviderGRPC:
        return GenerativeProviderGRPC(
            google=GenerativeGoogle(
                api_endpoint=self._parse_api_endpoint(self.api_endpoint),
                endpoint_id=self.endpoint_id,
                frequency_penalty=self.frequency_penalty,
                max_tokens=self.max_tokens,
                model=self.model,
                presence_penalty=self.presence_penalty,
                project_id=self.project_id,
                region=self.region,
                stop_sequences=self._to_text_array(self.stop_sequences),
                temperature=self.temperature,
                top_k=self.top_k,
                top_p=self.top_p,
                images=self._to_text_array(self.images),
                image_properties=self._to_text_array(self.image_properties),
            )
        )


class GenerativeConfig:
    """Use this factory class to create the correct object for the `generative_config` argument in the search methods of the `.generate` namespace.

    Each staticmethod provides options specific to the named generative search module in the function's name. Under-the-hood data validation steps
    will ensure that any mis-specifications will be caught before the request is sent to Weaviate.
    """

    @staticmethod
    def anthropic(
        *,
        base_url: Optional[AnyHttpUrl] = None,
        model: Optional[str] = None,
        max_tokens: Optional[int] = None,
        stop_sequences: Optional[List[str]] = None,
        temperature: Optional[float] = None,
        top_k: Optional[int] = None,
        top_p: Optional[float] = None,
        images: Optional[Iterable[str]] = None,
        image_properties: Optional[List[str]] = None,
    ) -> _GenerativeConfigRuntime:
        """
        Create a `_GenerativeAnthropic` object for use when performing AI generation using the `generative-anthropic` module.

        Arguments:
            `model`
                The model to use. Defaults to `None`, which uses the server-defined default
            `max_tokens`
                The maximum number of tokens to generate. Defaults to `None`, which uses the server-defined default
            `stop_sequences`
                The stop sequences to use. Defaults to `None`, which uses the server-defined default
            `temperature`
                The temperature to use. Defaults to `None`, which uses the server-defined default
            `top_k`
                The top K to use. Defaults to `None`, which uses the server-defined default
            `top_p`
                The top P to use. Defaults to `None`, which uses the server-defined default
            `images`
                Any query-specific external images to use in the generation. Passing a string will assume a path to the image file and, if not found, will be treated as a base64-encoded string.
                The number of images passed to the prompt will match the length of this field.
            `image_properties`
                Any query-specific internal image properties to use in the generation. These will be sourced from the object's properties.
                The number of images passed to the prompt will match the value of `limit` in the search query.
        """
        return _GenerativeAnthropic(
            base_url=base_url,
            model=model,
            max_tokens=max_tokens,
            stop_sequences=stop_sequences,
            temperature=temperature,
            top_k=top_k,
            top_p=top_p,
            images=(parse_blob(image) for image in images) if images is not None else None,
            image_properties=image_properties,
        )

    @staticmethod
    def anyscale(
        *,
        base_url: Optional[AnyHttpUrl] = None,
        model: Optional[str] = None,
        temperature: Optional[float] = None,
    ) -> _GenerativeConfigRuntime:
        """Create a `_GenerativeAnyscale` object for use when performing AI generation using the `generative-anyscale` module.

        Arguments:
            `base_url`
                The base URL to send the API request to. Defaults to `None`, which uses the server-defined default
            `model`
                The model to use. Defaults to `None`, which uses the server-defined default
            `temperature`
                The temperature to use. Defaults to `None`, which uses the server-defined default
        """
        return _GenerativeAnyscale(base_url=base_url, model=model, temperature=temperature)

    @staticmethod
    def aws(
        *,
        endpoint: Optional[AnyHttpUrl] = None,
        model: Optional[str] = None,
        region: Optional[str] = None,
        service: Optional[Union[AWSService, str]] = None,
        target_model: Optional[str] = None,
        target_variant: Optional[str] = None,
        temperature: Optional[float] = None,
        images: Optional[Iterable[BLOB_INPUT]] = None,
        image_properties: Optional[List[str]] = None,
    ) -> _GenerativeConfigRuntime:
        """Create a `_GenerativeAWS` object for use when performing AI generation using the `generative-aws` module.

        See the [documentation](https://weaviate.io/developers/weaviate/modules/reader-generator-modules/generative-aws)
        for detailed usage.

        Arguments:
            `model`
                The model to use. Defaults to `None`, which uses the server-defined default
            `region`
                The AWS region to run the model from. Defaults to `None`, which uses the server-defined default
            `endpoint`
                The endpoint to use when requesting the generation. Defaults to `None`, which uses the server-defined default
            `service`
                The AWS service to use. Defaults to `None`, which uses the server-defined default
            TODO: add docs for these new params
            `temperature`
                The temperature to use. Defaults to `None`, which uses the server-defined default
            `images`
                Any query-specific external images to use in the generation. Passing a string will assume a path to the image file and, if not found, will be treated as a base64-encoded string.
                The number of images passed to the prompt will match the length of this field.
            `image_properties`
                Any query-specific internal image properties to use in the generation. These will be sourced from the object's properties.
                The number of images passed to the prompt will match the value of `limit` in the search query.
        """
        return _GenerativeAWS(
            model=model,
            region=region,
            service=service,
            endpoint=endpoint,
            target_model=target_model,
            target_variant=target_variant,
            temperature=temperature,
            images=(parse_blob(image) for image in images) if images is not None else None,
            image_properties=image_properties,
        )

    @staticmethod
    def cohere(
        *,
        base_url: Optional[AnyHttpUrl] = None,
        k: Optional[int] = None,
        max_tokens: Optional[int] = None,
        model: Optional[str] = None,
        p: Optional[float] = None,
        presence_penalty: Optional[float] = None,
        stop_sequences: Optional[List[str]] = None,
        temperature: Optional[float] = None,
    ) -> _GenerativeConfigRuntime:
        """Create a `_GenerativeCohere` object for use when performing AI generation using the `generative-cohere` module.

        See the [documentation](https://weaviate.io/developers/weaviate/modules/reader-generator-modules/generative-cohere)
        for detailed usage.

        Arguments:
            `base_url`
                The base URL where the API request should go. Defaults to `None`, which uses the server-defined default
            `k`
                The top K property to use. Defaults to `None`, which uses the server-defined default
            `max_tokens`
                The maximum number of tokens to generate. Defaults to `None`, which uses the server-defined default
            `model`
                The model to use. Defaults to `None`, which uses the server-defined default
            `p`
                The top P property to use. Defaults to `None`, which uses the server-defined default
            `presence_penalty`
                The presence penalty to use. Defaults to `None`, which uses the server-defined default
            `stop_sequences`
                The stop sequences to use. Defaults to `None`, which uses the server-defined default
            `temperature`
                The temperature to use. Defaults to `None`, which uses the server-defined default
        """
        return _GenerativeCohere(
            base_url=base_url,
            k=k,
            max_tokens=max_tokens,
            model=model,
            p=p,
            presence_penalty=presence_penalty,
            stop_sequences=stop_sequences,
            temperature=temperature,
        )

    @staticmethod
    def databricks(
        *,
        endpoint: str,
        frequency_penalty: Optional[float] = None,
        log_probs: Optional[bool] = None,
        max_tokens: Optional[int] = None,
        model: Optional[str] = None,
        n: Optional[int] = None,
        presence_penalty: Optional[float] = None,
        stop: Optional[List[str]] = None,
        temperature: Optional[float] = None,
        top_log_probs: Optional[int] = None,
        top_p: Optional[float] = None,
    ) -> _GenerativeConfigRuntime:
        """Create a `_GenerativeDatabricks` object for use when performing AI generation using the `generative-databricks` module.

        Arguments:
            `endpoint`
                The URL where the API request should go. Defaults to `None`, which uses the server-defined default
            `frequency_penalty`
                The frequency penalty to use. Defaults to `None`, which uses the server-defined default
            `log_probs`
                Whether to log probabilities. Defaults to `None`, which uses the server-defined default
            `max_tokens`
                The maximum number of tokens to generate. Defaults to `None`, which uses the server-defined default
            `model`
                The model to use. Defaults to `None`, which uses the server-defined default
            `n`
                The number of sequences to generate. Defaults to `None`, which uses the server-defined default
            `stop`
                The stop sequences to use. Defaults to `None`, which uses the server-defined default
            `temperature`
                The temperature to use. Defaults to `None`, which uses the server-defined default
            `top_log_probs`
                The top log probabilities to use. Defaults to `None`, which uses the server-defined default
            `top_p`
                The top P value to use. Defaults to `None`, which uses the server-defined default
        """
        return _GenerativeDatabricks(
            endpoint=endpoint,
            frequency_penalty=frequency_penalty,
            log_probs=log_probs,
            max_tokens=max_tokens,
            model=model,
            n=n,
            presence_penalty=presence_penalty,
            stop=stop,
            temperature=temperature,
            top_log_probs=top_log_probs,
            top_p=top_p,
        )

    @staticmethod
    def friendliai(
        *,
        base_url: Optional[str] = None,
        max_tokens: Optional[int] = None,
        model: Optional[str] = None,
        n: Optional[int] = None,
        temperature: Optional[float] = None,
        top_p: Optional[float] = None,
    ) -> _GenerativeConfigRuntime:
        """
        Create a `_GenerativeFriendliai` object for use when performing AI generation using the `generative-friendliai` module.

        Arguments:
            `base_url`
                The base URL where the API request should go. Defaults to `None`, which uses the server-defined default
            `max_tokens`
                The maximum number of tokens to generate. Defaults to `None`, which uses the server-defined default
            `model`
                The model to use. Defaults to `None`, which uses the server-defined default
            `n`
                The number of sequences to generate. Defaults to `None`, which uses the server-defined default
            `temperature`
                The temperature to use. Defaults to `None`, which uses the server-defined default
            `top_p`
                The top P value to use. Defaults to `None`, which uses the server-defined default
        """
        return _GenerativeFriendliai(
            base_url=base_url,
            max_tokens=max_tokens,
            model=model,
            n=n,
            temperature=temperature,
            top_p=top_p,
        )

    @staticmethod
    def google(
        *,
        api_endpoint: Optional[AnyHttpUrl] = None,
        endpoint_id: Optional[str] = None,
        frequency_penalty: Optional[float] = None,
        max_tokens: Optional[int] = None,
        model: Optional[str] = None,
        presence_penalty: Optional[float] = None,
        project_id: Optional[str] = None,
        region: Optional[str] = None,
        stop_sequences: Optional[List[str]] = None,
        temperature: Optional[float] = None,
        top_k: Optional[int] = None,
        top_p: Optional[float] = None,
        images: Optional[Iterable[BLOB_INPUT]] = None,
        image_properties: Optional[List[str]] = None,
    ) -> _GenerativeConfigRuntime:
        """Create a `_GenerativeGoogle` object for use when performing AI generation using the `generative-google` module.

        See the [documentation](https://weaviate.io/developers/weaviate/model-providers/google/generative)
        for detailed usage.

        Arguments:
            `api_endpoint`
                The API endpoint to use. Defaults to `None`, which uses the server-defined default
            `endpoint_id`
                The endpoint ID to use. Defaults to `None`, which uses the server-defined default
            `frequency_penalty`
                The frequency penalty to use. Defaults to `None`, which uses the server-defined default
            `max_tokens`
                The maximum number of tokens to generate. Defaults to `None`, which uses the server-defined default
            `model`
                The model ID to use. Defaults to `None`, which uses the server-defined default
            `presence_penalty`
                The presence penalty to use. Defaults to `None`, which uses the server-defined default
            `project_id`
                The project ID to use. Defaults to `None`, which uses the server-defined default
            `region`
                The region to use. Defaults to `None`, which uses the server-defined default
            `stop_sequences`
                The stop sequences to use. Defaults to `None`, which uses the server-defined default
            `temperature`
                The temperature to use. Defaults to `None`, which uses the server-defined default
            `top_k`
                The top K to use. Defaults to `None`, which uses the server-defined default
            `top_p`
                The top P to use. Defaults to `None`, which uses the server-defined default
            `images`
                Any query-specific external images to use in the generation. Passing a string will assume a path to the image file and, if not found, will be treated as a base64-encoded string.
                The number of images passed to the prompt will match the length of this field.
            `image_properties`
                Any query-specific internal image properties to use in the generation. These will be sourced from the object's properties.
                The number of images passed to the prompt will match the value of `limit` in the search query.
        """
        return _GenerativeGoogle(
            api_endpoint=api_endpoint,
            endpoint_id=endpoint_id,
            frequency_penalty=frequency_penalty,
            max_tokens=max_tokens,
            model=model,
            presence_penalty=presence_penalty,
            project_id=project_id,
            region=region,
            stop_sequences=stop_sequences,
            temperature=temperature,
            top_k=top_k,
            top_p=top_p,
            images=(parse_blob(image) for image in images) if images is not None else None,
            image_properties=image_properties,
        )

    @staticmethod
    def mistral(
        *,
        base_url: Optional[AnyHttpUrl] = None,
        max_tokens: Optional[int] = None,
        model: Optional[str] = None,
        temperature: Optional[float] = None,
        top_p: Optional[float] = None,
    ) -> _GenerativeConfigRuntime:
        """Create a `_GenerativeMistral` object for use when performing AI generation using the `generative-mistral` module.

        Arguments:
            `base_url`
                The base URL where the API request should go. Defaults to `None`, which uses the server-defined default
            `max_tokens`
                The maximum number of tokens to generate. Defaults to `None`, which uses the server-defined default
            `model`
                The model to use. Defaults to `None`, which uses the server-defined default
            `temperature`
                The temperature to use. Defaults to `None`, which uses the server-defined default
            `top_p`
                The top P value to use. Defaults to `None`, which uses the server-defined default
        """
        return _GenerativeMistral(
            base_url=base_url,
            max_tokens=max_tokens,
            model=model,
            temperature=temperature,
            top_p=top_p,
        )

    @staticmethod
    def nvidia(
        *,
        base_url: Optional[AnyHttpUrl] = None,
        max_tokens: Optional[int] = None,
        model: Optional[str] = None,
        temperature: Optional[float] = None,
        top_p: Optional[float] = None,
<<<<<<< HEAD
    ) -> _GenerativeConfigRuntime:
        """Create a `_GenerativeOllama` object for use when performing AI generation using the `generative-nvidia` module.
=======
    ) -> _GenerativeProviderDynamic:
        """Create a `_GenerativeNvidia` object for use when performing AI generation using the `generative-nvidia` module.
>>>>>>> 02438e3a

        Arguments:
            `base_url`
                The base URL where the API request should go. Defaults to `None`, which uses the server-defined default
            `max_tokens`
                The maximum number of tokens to generate. Defaults to `None`, which uses the server-defined default
            `model`
                The model to use. Defaults to `None`, which uses the server-defined default
            `temperature`
                The temperature to use. Defaults to `None`, which uses the server-defined default
            `top_p`
                The top P value to use. Defaults to `None`, which uses the server-defined default
        """
        return _GenerativeNvidia(
            base_url=base_url,
            max_tokens=max_tokens,
            model=model,
            temperature=temperature,
            top_p=top_p,
        )

    @staticmethod
    def ollama(
        *,
        api_endpoint: Optional[AnyHttpUrl] = None,
        model: Optional[str] = None,
        temperature: Optional[float] = None,
        images: Optional[Iterable[BLOB_INPUT]] = None,
        image_properties: Optional[List[str]] = None,
    ) -> _GenerativeConfigRuntime:
        """Create a `_GenerativeOllama` object for use when performing AI generation using the `generative-ollama` module.

        Arguments:
            `api_endpoint`
                The API endpoint to use. Defaults to `None`, which uses the server-defined default
                Docker users may need to specify an alias, such as `http://host.docker.internal:11434` so that the container can access the host machine.
            `model`
                The model to use. Defaults to `None`, which uses the server-defined default
            `temperature`
                The temperature to use. Defaults to `None`, which uses the server-defined default
            `images`
                Any query-specific external images to use in the generation. Passing a string will assume a path to the image file and, if not found, will be treated as a base64-encoded string.
                The number of images passed to the prompt will match the length of this field.
            `image_properties`
                Any query-specific internal image properties to use in the generation. These will be sourced from the object's properties.
                The number of images passed to the prompt will match the value of `limit` in the search query.
        """
        return _GenerativeOllama(
            api_endpoint=api_endpoint,
            model=model,
            temperature=temperature,
            images=(parse_blob(image) for image in images) if images is not None else None,
            image_properties=image_properties,
        )

    @staticmethod
    def openai(
        *,
        api_version: Optional[str] = None,
        base_url: Optional[AnyHttpUrl] = None,
        deployment_id: Optional[str] = None,
        frequency_penalty: Optional[float] = None,
        max_tokens: Optional[int] = None,
        model: Optional[str] = None,
        presence_penalty: Optional[float] = None,
        resource_name: Optional[str] = None,
        stop: Optional[List[str]] = None,
        temperature: Optional[float] = None,
        top_p: Optional[float] = None,
        images: Optional[Iterable[BLOB_INPUT]] = None,
        image_properties: Optional[List[str]] = None,
    ) -> _GenerativeConfigRuntime:
        """Create a `_GenerativeOpenAI` object for use when performing AI generation using the OpenAI-backed `generative-openai` module.

        See the [documentation](https://weaviate.io/developers/weaviate/modules/reader-generator-modules/generative-openai)
        for detailed usage.

        Arguments:
            `api_version`
                The API version to use. Defaults to `None`, which uses the server-defined default
            `base_url`
                The base URL where the API request should go. Defaults to `None`, which uses the server-defined default
            `deployment_id`
                The deployment ID to use. Defaults to `None`, which uses the server-defined default
            `frequency_penalty`
                The frequency penalty to use. Defaults to `None`, which uses the server-defined default
            `max_tokens`
                The maximum number of tokens to generate. Defaults to `None`, which uses the server-defined default
            `model`
                The model to use. Defaults to `None`, which uses the server-defined default
            `presence_penalty`
                The presence penalty to use. Defaults to `None`, which uses the server-defined default
            `resource_name`
                The name of the OpenAI resource to use. Defaults to `None`, which uses the server-defined default
            `stop`
                The stop sequences to use. Defaults to `None`, which uses the server-defined default
            `temperature`
                The temperature to use. Defaults to `None`, which uses the server-defined default
            `top_p`
                The top P to use. Defaults to `None`, which uses the server-defined default
            `images`
                Any query-specific external images to use in the generation. Passing a string will assume a path to the image file and, if not found, will be treated as a base64-encoded string.
                The number of images passed to the prompt will match the length of this field.
            `image_properties`
                Any query-specific internal image properties to use in the generation. These will be sourced from the object's properties.
                The number of images passed to the prompt will match the value of `limit` in the search query.

        """
        return _GenerativeOpenAI(
            api_version=api_version,
            base_url=base_url,
            deployment_id=deployment_id,
            frequency_penalty=frequency_penalty,
            max_tokens=max_tokens,
            model=model,
            presence_penalty=presence_penalty,
            resource_name=resource_name,
            stop=stop,
            temperature=temperature,
            top_p=top_p,
            is_azure=False,
            images=(parse_blob(image) for image in images) if images is not None else None,
            image_properties=image_properties,
        )

    @staticmethod
    def openai_azure(
        *,
        api_version: Optional[str] = None,
        base_url: Optional[AnyHttpUrl] = None,
        deployment_id: Optional[str] = None,
        frequency_penalty: Optional[float] = None,
        max_tokens: Optional[int] = None,
        model: Optional[str] = None,
        presence_penalty: Optional[float] = None,
        resource_name: Optional[str] = None,
        stop: Optional[List[str]] = None,
        temperature: Optional[float] = None,
        top_p: Optional[float] = None,
        images: Optional[Iterable[BLOB_INPUT]] = None,
        image_properties: Optional[List[str]] = None,
    ) -> _GenerativeConfigRuntime:
        """Create a `_GenerativeOpenAI` object for use when performing AI generation using the Azure-backed `generative-openai` module.

        See the [documentation](https://weaviate.io/developers/weaviate/modules/reader-generator-modules/generative-openai)
        for detailed usage.

        Arguments:
            `api_version`
                The API version to use. Defaults to `None`, which uses the server-defined default
            `base_url`
                The base URL where the API request should go. Defaults to `None`, which uses the server-defined default
            `deployment_id`
                The deployment ID to use. Defaults to `None`, which uses the server-defined default
            `frequency_penalty`
                The frequency penalty to use. Defaults to `None`, which uses the server-defined default
            `max_tokens`
                The maximum number of tokens to generate. Defaults to `None`, which uses the server-defined default
            `model`
                The model to use. Defaults to `None`, which uses the server-defined default
            `presence_penalty`
                The presence penalty to use. Defaults to `None`, which uses the server-defined default
            `resource_name`
                The name of the OpenAI resource to use. Defaults to `None`, which uses the server-defined default
            `stop`
                The stop sequences to use. Defaults to `None`, which uses the server-defined default
            `temperature`
                The temperature to use. Defaults to `None`, which uses the server-defined default
            `top_p`
                The top P to use. Defaults to `None`, which uses the server-defined default
            `images`
                Any query-specific external images to use in the generation. Passing a string will assume a path to the image file and, if not found, will be treated as a base64-encoded string.
                The number of images passed to the prompt will match the length of this field.
            `image_properties`
                Any query-specific internal image properties to use in the generation. These will be sourced from the object's properties.
                The number of images passed to the prompt will match the value of `limit` in the search query.
        """
        return _GenerativeOpenAI(
            api_version=api_version,
            base_url=base_url,
            deployment_id=deployment_id,
            frequency_penalty=frequency_penalty,
            max_tokens=max_tokens,
            model=model,
            presence_penalty=presence_penalty,
            resource_name=resource_name,
            stop=stop,
            temperature=temperature,
            top_p=top_p,
            is_azure=True,
            images=(parse_blob(image) for image in images) if images is not None else None,
            image_properties=image_properties,
        )<|MERGE_RESOLUTION|>--- conflicted
+++ resolved
@@ -727,13 +727,8 @@
         model: Optional[str] = None,
         temperature: Optional[float] = None,
         top_p: Optional[float] = None,
-<<<<<<< HEAD
-    ) -> _GenerativeConfigRuntime:
-        """Create a `_GenerativeOllama` object for use when performing AI generation using the `generative-nvidia` module.
-=======
-    ) -> _GenerativeProviderDynamic:
+    ) -> _GenerativeConfigRuntime:
         """Create a `_GenerativeNvidia` object for use when performing AI generation using the `generative-nvidia` module.
->>>>>>> 02438e3a
 
         Arguments:
             `base_url`
