--- conflicted
+++ resolved
@@ -237,28 +237,28 @@
 
 
 @dataclass
-<<<<<<< HEAD
-class _BatchDeleteObjects:
+class BatchDeleteObjects:
+    """This class contains the objects of a batch `delete_many` operation."""
+
     uuid: uuid_package.UUID
     successful: bool
     error: Optional[str] = None
 
 
 @dataclass
-class _BatchDeleteResult:
-=======
 class BatchDeleteReturn:
-    """This class contains the results of a batch `delete_many` operation."""
-
->>>>>>> 71a72e20
+    """This class contains the results of a batch `delete_many` operation with verbosity."""
+
     failed: int
     matches: int
-    objects: List[_BatchDeleteObjects]
+    objects: List[BatchDeleteObjects]
     successful: int
 
 
 @dataclass
-class _BatchDeleteResultNoObjects:
+class BatchDeleteReturnNoObjects:
+    """This class contains the results of a batch `delete_many` operation without verbosity."""
+
     failed: int
     matches: int
     successful: int
