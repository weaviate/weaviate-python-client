from abc import abstractmethod
from enum import Enum
from typing import Any, Dict, Optional, overload

from pydantic import Field
from typing_extensions import deprecated

from weaviate.collections.classes.config_base import (
    _ConfigCreateModel,
    _ConfigUpdateModel,
    _QuantizerConfigCreate,
    _QuantizerConfigUpdate,
)
from weaviate.collections.classes.config_vectorizers import VectorDistances
from weaviate.str_enum import BaseEnum
from weaviate.warnings import _Warnings


class VectorFilterStrategy(str, Enum):
    """Set the strategy when doing a filtered HNSW search.

    Attributes:
        SWEEPING: Do normal ANN search and skip nodes.
        ACORN: Multi-hop search to find new candidates matching the filter.
    """

    SWEEPING = "sweeping"
    ACORN = "acorn"


class VectorIndexType(str, Enum):
    """The available vector index types in Weaviate.

    Attributes:
        HNSW: Hierarchical Navigable Small World (HNSW) index.
        FLAT: Flat index.
        DYNAMIC: Dynamic index.
<<<<<<< HEAD
        SPFRESH: SPFRESH index.
=======
        HFRESH: HFRESH index.
>>>>>>> fb49f84a
    """

    HNSW = "hnsw"
    FLAT = "flat"
    DYNAMIC = "dynamic"
<<<<<<< HEAD
    SPFRESH = "spfresh"
=======
    HFRESH = "hfresh"
>>>>>>> fb49f84a


class _MultiVectorConfigCreateBase(_ConfigCreateModel):
    enabled: bool = Field(default=True)


class _MultiVectorEncodingConfigCreate(_MultiVectorConfigCreateBase):
    enabled: bool = Field(default=True)

    @staticmethod
    @abstractmethod
    def encoding_name() -> str: ...


class _MuveraConfigCreate(_MultiVectorEncodingConfigCreate):
    ksim: Optional[int]
    dprojections: Optional[int]
    repetitions: Optional[int]

    @staticmethod
    def encoding_name() -> str:
        return "muvera"


class _MultiVectorConfigCreate(_MultiVectorConfigCreateBase):
    encoding: Optional[_MultiVectorEncodingConfigCreate] = Field(exclude=True)
    aggregation: Optional[str]


class _VectorIndexConfigCreate(_ConfigCreateModel):
    distance: Optional[VectorDistances]
    multivector: Optional[_MultiVectorConfigCreate]
    quantizer: Optional[_QuantizerConfigCreate] = Field(exclude=True)

    @staticmethod
    @abstractmethod
    def vector_index_type() -> VectorIndexType: ...

    def _to_dict(self) -> Dict[str, Any]:
        ret_dict = super()._to_dict()
        if self.quantizer is not None:
            if isinstance(self.quantizer, _UncompressedConfigCreate):
                ret_dict[self.quantizer.quantizer_name()] = True
            else:
                ret_dict[self.quantizer.quantizer_name()] = self.quantizer._to_dict()
        if self.distance is not None:
            ret_dict["distance"] = str(self.distance.value)
        if self.multivector is not None and self.multivector.encoding is not None:
            ret_dict["multivector"][self.multivector.encoding.encoding_name()] = (
                self.multivector.encoding._to_dict()
            )

        return ret_dict


class _VectorIndexConfigUpdate(_ConfigUpdateModel):
    quantizer: Optional[_QuantizerConfigUpdate] = Field(exclude=True)

    @staticmethod
    @abstractmethod
    def vector_index_type() -> VectorIndexType: ...


class _VectorIndexConfigSkipCreate(_VectorIndexConfigCreate):
    skip: bool = True

    @staticmethod
    def vector_index_type() -> VectorIndexType:
        return VectorIndexType.HNSW


class _VectorIndexConfigHNSWCreate(_VectorIndexConfigCreate):
    cleanupIntervalSeconds: Optional[int]
    dynamicEfMin: Optional[int]
    dynamicEfMax: Optional[int]
    dynamicEfFactor: Optional[int]
    efConstruction: Optional[int]
    ef: Optional[int]
    filterStrategy: Optional[VectorFilterStrategy]
    flatSearchCutoff: Optional[int]
    maxConnections: Optional[int]
    vectorCacheMaxObjects: Optional[int]

    @staticmethod
    def vector_index_type() -> VectorIndexType:
        return VectorIndexType.HNSW


<<<<<<< HEAD
class _VectorIndexConfigSPFreshCreate(_VectorIndexConfigCreate):
=======
class _VectorIndexConfigHFreshCreate(_VectorIndexConfigCreate):
>>>>>>> fb49f84a
    maxPostingSize: Optional[int]
    minPostingSize: Optional[int]
    replicas: Optional[int]
    rngFactor: Optional[int]
    searchProbe: Optional[int]

    @staticmethod
    def vector_index_type() -> VectorIndexType:
<<<<<<< HEAD
        return VectorIndexType.SPFRESH
=======
        return VectorIndexType.HFRESH
>>>>>>> fb49f84a


class _VectorIndexConfigFlatCreate(_VectorIndexConfigCreate):
    vectorCacheMaxObjects: Optional[int]

    @staticmethod
    def vector_index_type() -> VectorIndexType:
        return VectorIndexType.FLAT


class _VectorIndexConfigHNSWUpdate(_VectorIndexConfigUpdate):
    dynamicEfMin: Optional[int]
    dynamicEfMax: Optional[int]
    dynamicEfFactor: Optional[int]
    ef: Optional[int]
    filterStrategy: Optional[VectorFilterStrategy]
    flatSearchCutoff: Optional[int]
    vectorCacheMaxObjects: Optional[int]

    @staticmethod
    def vector_index_type() -> VectorIndexType:
        return VectorIndexType.HNSW


<<<<<<< HEAD
class _VectorIndexConfigSPFreshUpdate(_VectorIndexConfigUpdate):
=======
class _VectorIndexConfigHFreshUpdate(_VectorIndexConfigUpdate):
>>>>>>> fb49f84a
    maxPostingSize: Optional[int]
    minPostingSize: Optional[int]
    rngFactor: Optional[int]
    searchProbe: Optional[int]

    @staticmethod
    def vector_index_type() -> VectorIndexType:
<<<<<<< HEAD
        return VectorIndexType.SPFRESH
=======
        return VectorIndexType.HFRESH
>>>>>>> fb49f84a


class _VectorIndexConfigFlatUpdate(_VectorIndexConfigUpdate):
    vectorCacheMaxObjects: Optional[int]

    @staticmethod
    def vector_index_type() -> VectorIndexType:
        return VectorIndexType.FLAT


class _VectorIndexConfigDynamicCreate(_VectorIndexConfigCreate):
    threshold: Optional[int]
    hnsw: Optional[_VectorIndexConfigHNSWCreate]
    flat: Optional[_VectorIndexConfigFlatCreate]

    @staticmethod
    def vector_index_type() -> VectorIndexType:
        return VectorIndexType.DYNAMIC

    def _to_dict(self) -> dict:
        ret_dict = super()._to_dict()
        if self.hnsw is not None:
            ret_dict["hnsw"] = self.hnsw._to_dict()
        if self.flat is not None:
            ret_dict["flat"] = self.flat._to_dict()
        if self.threshold is not None:
            ret_dict["threshold"] = self.threshold

        return ret_dict


class _VectorIndexConfigDynamicUpdate(_VectorIndexConfigUpdate):
    threshold: Optional[int]
    hnsw: Optional[_VectorIndexConfigHNSWUpdate]
    flat: Optional[_VectorIndexConfigFlatUpdate]

    @staticmethod
    def vector_index_type() -> VectorIndexType:
        return VectorIndexType.DYNAMIC


class PQEncoderType(str, BaseEnum):
    """Type of the PQ encoder.

    Attributes:
        KMEANS: K-means encoder.
        TILE: Tile encoder.
    """

    KMEANS = "kmeans"
    TILE = "tile"


class PQEncoderDistribution(str, BaseEnum):
    """Distribution of the PQ encoder.

    Attributes:
        LOG_NORMAL: Log-normal distribution.
        NORMAL: Normal distribution.
    """

    LOG_NORMAL = "log-normal"
    NORMAL = "normal"


class MultiVectorAggregation(str, BaseEnum):
    """Aggregation type to use for multivector indices.

    Attributes:
        MAX_SIM: Maximum similarity.
    """

    MAX_SIM = "maxSim"


class _PQEncoderConfigCreate(_ConfigCreateModel):
    type_: Optional[PQEncoderType] = Field(serialization_alias="type")
    distribution: Optional[PQEncoderDistribution]


class _PQEncoderConfigUpdate(_ConfigUpdateModel):
    type_: Optional[PQEncoderType]
    distribution: Optional[PQEncoderDistribution]

    def merge_with_existing(self, schema: Dict[str, Any]) -> Dict[str, Any]:
        """Must be done manually since Pydantic does not work well with type and type_.

        Errors shadowing type occur if we want to use type as a field name.
        """
        if self.type_ is not None:
            schema["type"] = str(self.type_.value)
        if self.distribution is not None:
            schema["distribution"] = str(self.distribution.value)
        return schema


class _PQConfigCreate(_QuantizerConfigCreate):
    bitCompression: Optional[bool] = Field(default=None)
    centroids: Optional[int]
    encoder: _PQEncoderConfigCreate
    segments: Optional[int]
    trainingLimit: Optional[int]

    @staticmethod
    def quantizer_name() -> str:
        return "pq"


class _BQConfigCreate(_QuantizerConfigCreate):
    cache: Optional[bool]
    rescoreLimit: Optional[int]

    @staticmethod
    def quantizer_name() -> str:
        return "bq"


class _SQConfigCreate(_QuantizerConfigCreate):
    cache: Optional[bool]
    rescoreLimit: Optional[int]
    trainingLimit: Optional[int]

    @staticmethod
    def quantizer_name() -> str:
        return "sq"


class _RQConfigCreate(_QuantizerConfigCreate):
    cache: Optional[bool]
    bits: Optional[int]
    rescoreLimit: Optional[int]

    @staticmethod
    def quantizer_name() -> str:
        return "rq"


class _UncompressedConfigCreate(_QuantizerConfigCreate):
    @staticmethod
    def quantizer_name() -> str:
        return "skipDefaultQuantization"


class _PQConfigUpdate(_QuantizerConfigUpdate):
    bitCompression: Optional[bool] = Field(default=None)
    centroids: Optional[int]
    enabled: Optional[bool]
    segments: Optional[int]
    trainingLimit: Optional[int]
    encoder: Optional[_PQEncoderConfigUpdate]

    @staticmethod
    def quantizer_name() -> str:
        return "pq"


class _BQConfigUpdate(_QuantizerConfigUpdate):
    enabled: Optional[bool]
    rescoreLimit: Optional[int]

    @staticmethod
    def quantizer_name() -> str:
        return "bq"


class _RQConfigUpdate(_QuantizerConfigUpdate):
    enabled: Optional[bool]
    rescoreLimit: Optional[int]
    bits: Optional[int]

    @staticmethod
    def quantizer_name() -> str:
        return "rq"


class _SQConfigUpdate(_QuantizerConfigUpdate):
    enabled: Optional[bool]
    rescoreLimit: Optional[int]
    trainingLimit: Optional[int]

    @staticmethod
    def quantizer_name() -> str:
        return "sq"


class _VectorIndexMultivectorEncoding:
    @staticmethod
    def muvera(
        ksim: Optional[int] = None,
        dprojections: Optional[int] = None,
        repetitions: Optional[int] = None,
    ) -> _MultiVectorEncodingConfigCreate:
        return _MuveraConfigCreate(
            enabled=True,
            ksim=ksim,
            dprojections=dprojections,
            repetitions=repetitions,
        )


class _VectorIndexMultiVector:
    Encoding = _VectorIndexMultivectorEncoding

    @deprecated(
        'Using the "encoding" argument is deprecated. Instead, specify it at the top-level when creating your `vector_config`'
    )
    @overload
    @staticmethod
    def multi_vector(
        encoding: _MultiVectorEncodingConfigCreate,
        aggregation: Optional[MultiVectorAggregation] = None,
    ) -> _MultiVectorConfigCreate: ...

    @overload
    @staticmethod
    def multi_vector(
        encoding: Optional[_MultiVectorEncodingConfigCreate] = None,
        aggregation: Optional[MultiVectorAggregation] = None,
    ) -> _MultiVectorConfigCreate: ...

    @staticmethod
    def multi_vector(
        encoding: Optional[_MultiVectorEncodingConfigCreate] = None,
        aggregation: Optional[MultiVectorAggregation] = None,
    ) -> _MultiVectorConfigCreate:
        if encoding is not None:
            _Warnings.encoding_in_multi_vector_config()
        return _MultiVectorConfigCreate(
            encoding=encoding if encoding is not None else None,
            aggregation=aggregation.value if aggregation is not None else None,
        )


class _VectorIndexQuantizer:
    @staticmethod
    def pq(
        bit_compression: Optional[bool] = None,
        centroids: Optional[int] = None,
        encoder_distribution: Optional[PQEncoderDistribution] = None,
        encoder_type: Optional[PQEncoderType] = None,
        segments: Optional[int] = None,
        training_limit: Optional[int] = None,
    ) -> _PQConfigCreate:
        """Create a `_PQConfigCreate` object to be used when defining the product quantization (PQ) configuration of Weaviate.

        Use this method when defining the `quantizer` argument in the `vector_index` configuration.

        Args:
            See [the docs](https://weaviate.io/developers/weaviate/concepts/vector-index#hnsw-with-compression) for a more detailed view!
        """  # noqa: D417 (missing argument descriptions in the docstring)
        if bit_compression is not None:
            _Warnings.bit_compression_in_pq_config()
        return _PQConfigCreate(
            centroids=centroids,
            segments=segments,
            trainingLimit=training_limit,
            encoder=_PQEncoderConfigCreate(type_=encoder_type, distribution=encoder_distribution),
        )

    @staticmethod
    def bq(
        cache: Optional[bool] = None,
        rescore_limit: Optional[int] = None,
    ) -> _BQConfigCreate:
        """Create a `_BQConfigCreate` object to be used when defining the binary quantization (BQ) configuration of Weaviate.

        Use this method when defining the `quantizer` argument in the `vector_index` configuration. Note that the arguments have no effect for HNSW.

        Args:
            See [the docs](https://weaviate.io/developers/weaviate/concepts/vector-index#binary-quantization) for a more detailed view!
        """  # noqa: D417 (missing argument descriptions in the docstring)
        return _BQConfigCreate(
            cache=cache,
            rescoreLimit=rescore_limit,
        )

    @staticmethod
    def sq(
        cache: Optional[bool] = None,
        rescore_limit: Optional[int] = None,
        training_limit: Optional[int] = None,
    ) -> _SQConfigCreate:
        """Create a `_SQConfigCreate` object to be used when defining the scalar quantization (SQ) configuration of Weaviate.

        Use this method when defining the `quantizer` argument in the `vector_index` configuration. Note that the arguments have no effect for HNSW.

        Args:
            See [the docs](https://weaviate.io/developers/weaviate/concepts/vector-index#binary-quantization) for a more detailed view!
        """  # noqa: D417 (missing argument descriptions in the docstring)
        return _SQConfigCreate(
            cache=cache,
            rescoreLimit=rescore_limit,
            trainingLimit=training_limit,
        )

    @staticmethod
    def rq(
        cache: Optional[bool] = None,
        bits: Optional[int] = None,
        rescore_limit: Optional[int] = None,
    ) -> _RQConfigCreate:
        """Create a `_RQConfigCreate` object to be used when defining the Rotational quantization (RQ) configuration of Weaviate.

        Use this method when defining the `quantizer` argument in the `vector_index` configuration. Note that the arguments have no effect for HNSW.

        Arguments:
            See [the docs](https://weaviate.io/developers/weaviate/concepts/vector-index) for a more detailed view!
        """  # noqa: D417 (missing argument descriptions in the docstring)
        return _RQConfigCreate(
            cache=cache,
            bits=bits,
            rescoreLimit=rescore_limit,
        )

    @staticmethod
    def none() -> _UncompressedConfigCreate:
        """Create a a vector index without compression."""
        return _UncompressedConfigCreate()


class _VectorIndex:
    MultiVector = _VectorIndexMultiVector
    Quantizer = _VectorIndexQuantizer

    @staticmethod
    def none() -> _VectorIndexConfigSkipCreate:
        """Create a `_VectorIndexConfigSkipCreate` object to be used when configuring Weaviate to not index your vectors.

        Use this method when defining the `vector_index_config` argument in `collections.create()`.
        """
        return _VectorIndexConfigSkipCreate(
            distance=None,
            quantizer=None,
            multivector=None,
        )

    @overload
    @staticmethod
    @deprecated(
        'Using the "multi_vector" argument is deprecated. Instead, specify it at the top-level in `multi_vector_index_config` when creating your `vector_config` with `MultiVectors.module()`'
    )
    def hnsw(
        cleanup_interval_seconds: Optional[int] = None,
        distance_metric: Optional[VectorDistances] = None,
        dynamic_ef_factor: Optional[int] = None,
        dynamic_ef_max: Optional[int] = None,
        dynamic_ef_min: Optional[int] = None,
        ef: Optional[int] = None,
        ef_construction: Optional[int] = None,
        filter_strategy: Optional[VectorFilterStrategy] = None,
        flat_search_cutoff: Optional[int] = None,
        max_connections: Optional[int] = None,
        vector_cache_max_objects: Optional[int] = None,
        *,
        quantizer: Optional[_QuantizerConfigCreate] = None,
        multi_vector: _MultiVectorConfigCreate,
    ) -> _VectorIndexConfigHNSWCreate: ...

    @overload
    @staticmethod
    def hnsw(
        cleanup_interval_seconds: Optional[int] = None,
        distance_metric: Optional[VectorDistances] = None,
        dynamic_ef_factor: Optional[int] = None,
        dynamic_ef_max: Optional[int] = None,
        dynamic_ef_min: Optional[int] = None,
        ef: Optional[int] = None,
        ef_construction: Optional[int] = None,
        filter_strategy: Optional[VectorFilterStrategy] = None,
        flat_search_cutoff: Optional[int] = None,
        max_connections: Optional[int] = None,
        vector_cache_max_objects: Optional[int] = None,
        quantizer: Optional[_QuantizerConfigCreate] = None,
        multi_vector: Optional[_MultiVectorConfigCreate] = None,
    ) -> _VectorIndexConfigHNSWCreate: ...

    @staticmethod
    def hnsw(
        cleanup_interval_seconds: Optional[int] = None,
        distance_metric: Optional[VectorDistances] = None,
        dynamic_ef_factor: Optional[int] = None,
        dynamic_ef_max: Optional[int] = None,
        dynamic_ef_min: Optional[int] = None,
        ef: Optional[int] = None,
        ef_construction: Optional[int] = None,
        filter_strategy: Optional[VectorFilterStrategy] = None,
        flat_search_cutoff: Optional[int] = None,
        max_connections: Optional[int] = None,
        vector_cache_max_objects: Optional[int] = None,
        quantizer: Optional[_QuantizerConfigCreate] = None,
        multi_vector: Optional[_MultiVectorConfigCreate] = None,
    ) -> _VectorIndexConfigHNSWCreate:
        """Create a `_VectorIndexConfigHNSWCreate` object to be used when defining the HNSW vector index configuration of Weaviate.

        Use this method when defining the `vector_index_config` argument in `collections.create()`.

        Args:
            See [the docs](https://weaviate.io/developers/weaviate/configuration/indexes#how-to-configure-hnsw) for a more detailed view!
        """  # noqa: D417 (missing argument descriptions in the docstring)
        if multi_vector is not None:
            _Warnings.multi_vector_in_hnsw_config()
        return _VectorIndexConfigHNSWCreate(
            cleanupIntervalSeconds=cleanup_interval_seconds,
            distance=distance_metric,
            dynamicEfMin=dynamic_ef_min,
            dynamicEfMax=dynamic_ef_max,
            dynamicEfFactor=dynamic_ef_factor,
            efConstruction=ef_construction,
            ef=ef,
            filterStrategy=filter_strategy,
            flatSearchCutoff=flat_search_cutoff,
            maxConnections=max_connections,
            vectorCacheMaxObjects=vector_cache_max_objects,
            quantizer=quantizer,
            multivector=multi_vector,
        )

    @staticmethod
<<<<<<< HEAD
    def spfresh(
=======
    def hfresh(
>>>>>>> fb49f84a
        distance_metric: Optional[VectorDistances] = None,
        max_posting_size: Optional[int] = None,
        min_posting_size: Optional[int] = None,
        replicas: Optional[int] = None,
        rng_factor: Optional[int] = None,
        search_probe: Optional[int] = None,
        quantizer: Optional[_QuantizerConfigCreate] = None,
        multi_vector: Optional[_MultiVectorConfigCreate] = None,

<<<<<<< HEAD
    ) -> _VectorIndexConfigSPFreshCreate:
        """Create a `_VectorIndexConfigSPFreshCreate` object to be used when defining the SPFresh vector index configuration of Weaviate.
=======
    ) -> _VectorIndexConfigHFreshCreate:
        """Create a `_VectorIndexConfigHFreshCreate` object to be used when defining the HFresh vector index configuration of Weaviate.
>>>>>>> fb49f84a

        Use this method when defining the `vector_index_config` argument in `collections.create()`.

        Args:
<<<<<<< HEAD
            See [the docs](https://weaviate.io/developers/weaviate/configuration/indexes#how-to-configure-spfresh) for a more detailed view!
        """
        return _VectorIndexConfigSPFreshCreate(
=======
            See [the docs](https://weaviate.io/developers/weaviate/configuration/indexes#how-to-configure-hfresh) for a more detailed view!
        """
        return _VectorIndexConfigHFreshCreate(
>>>>>>> fb49f84a
            distance=distance_metric,
            maxPostingSize=max_posting_size,
            minPostingSize=min_posting_size,
            replicas=replicas,
            rngFactor=rng_factor,
            searchProbe=search_probe,
            quantizer=quantizer,
            multivector=multi_vector,
        )

    @staticmethod
    def flat(
        distance_metric: Optional[VectorDistances] = None,
        vector_cache_max_objects: Optional[int] = None,
        quantizer: Optional[_QuantizerConfigCreate] = None,
    ) -> _VectorIndexConfigFlatCreate:
        """Create a `_VectorIndexConfigFlatCreate` object to be used when defining the FLAT vector index configuration of Weaviate.

        Use this method when defining the `vector_index_config` argument in `collections.create()`.

        Args:
            See [the docs](https://weaviate.io/developers/weaviate/configuration/indexes#how-to-configure-hnsw) for a more detailed view!
        """  # noqa: D417 (missing argument descriptions in the docstring)
        return _VectorIndexConfigFlatCreate(
            distance=distance_metric,
            vectorCacheMaxObjects=vector_cache_max_objects,
            quantizer=quantizer,
            multivector=None,
        )

    @staticmethod
    def dynamic(
        distance_metric: Optional[VectorDistances] = None,
        threshold: Optional[int] = None,
        hnsw: Optional[_VectorIndexConfigHNSWCreate] = None,
        flat: Optional[_VectorIndexConfigFlatCreate] = None,
    ) -> _VectorIndexConfigDynamicCreate:
        """Create a `_VectorIndexConfigDynamicCreate` object to be used when defining the DYNAMIC vector index configuration of Weaviate.

        Use this method when defining the `vector_index_config` argument in `collections.create()`.

        Args:
            See [the docs](https://weaviate.io/developers/weaviate/configuration/indexes#how-to-configure-hnsw) for a more detailed view!
        """  # noqa: D417 (missing argument descriptions in the docstring)
        return _VectorIndexConfigDynamicCreate(
            distance=distance_metric,
            threshold=threshold,
            hnsw=hnsw,
            flat=flat,
            quantizer=None,
            multivector=None,
        )<|MERGE_RESOLUTION|>--- conflicted
+++ resolved
@@ -35,21 +35,13 @@
         HNSW: Hierarchical Navigable Small World (HNSW) index.
         FLAT: Flat index.
         DYNAMIC: Dynamic index.
-<<<<<<< HEAD
-        SPFRESH: SPFRESH index.
-=======
         HFRESH: HFRESH index.
->>>>>>> fb49f84a
     """
 
     HNSW = "hnsw"
     FLAT = "flat"
     DYNAMIC = "dynamic"
-<<<<<<< HEAD
-    SPFRESH = "spfresh"
-=======
     HFRESH = "hfresh"
->>>>>>> fb49f84a
 
 
 class _MultiVectorConfigCreateBase(_ConfigCreateModel):
@@ -138,11 +130,7 @@
         return VectorIndexType.HNSW
 
 
-<<<<<<< HEAD
-class _VectorIndexConfigSPFreshCreate(_VectorIndexConfigCreate):
-=======
 class _VectorIndexConfigHFreshCreate(_VectorIndexConfigCreate):
->>>>>>> fb49f84a
     maxPostingSize: Optional[int]
     minPostingSize: Optional[int]
     replicas: Optional[int]
@@ -151,11 +139,7 @@
 
     @staticmethod
     def vector_index_type() -> VectorIndexType:
-<<<<<<< HEAD
-        return VectorIndexType.SPFRESH
-=======
         return VectorIndexType.HFRESH
->>>>>>> fb49f84a
 
 
 class _VectorIndexConfigFlatCreate(_VectorIndexConfigCreate):
@@ -180,11 +164,7 @@
         return VectorIndexType.HNSW
 
 
-<<<<<<< HEAD
-class _VectorIndexConfigSPFreshUpdate(_VectorIndexConfigUpdate):
-=======
 class _VectorIndexConfigHFreshUpdate(_VectorIndexConfigUpdate):
->>>>>>> fb49f84a
     maxPostingSize: Optional[int]
     minPostingSize: Optional[int]
     rngFactor: Optional[int]
@@ -192,11 +172,7 @@
 
     @staticmethod
     def vector_index_type() -> VectorIndexType:
-<<<<<<< HEAD
-        return VectorIndexType.SPFRESH
-=======
         return VectorIndexType.HFRESH
->>>>>>> fb49f84a
 
 
 class _VectorIndexConfigFlatUpdate(_VectorIndexConfigUpdate):
@@ -615,11 +591,7 @@
         )
 
     @staticmethod
-<<<<<<< HEAD
-    def spfresh(
-=======
     def hfresh(
->>>>>>> fb49f84a
         distance_metric: Optional[VectorDistances] = None,
         max_posting_size: Optional[int] = None,
         min_posting_size: Optional[int] = None,
@@ -629,26 +601,15 @@
         quantizer: Optional[_QuantizerConfigCreate] = None,
         multi_vector: Optional[_MultiVectorConfigCreate] = None,
 
-<<<<<<< HEAD
-    ) -> _VectorIndexConfigSPFreshCreate:
-        """Create a `_VectorIndexConfigSPFreshCreate` object to be used when defining the SPFresh vector index configuration of Weaviate.
-=======
     ) -> _VectorIndexConfigHFreshCreate:
         """Create a `_VectorIndexConfigHFreshCreate` object to be used when defining the HFresh vector index configuration of Weaviate.
->>>>>>> fb49f84a
 
         Use this method when defining the `vector_index_config` argument in `collections.create()`.
 
         Args:
-<<<<<<< HEAD
-            See [the docs](https://weaviate.io/developers/weaviate/configuration/indexes#how-to-configure-spfresh) for a more detailed view!
-        """
-        return _VectorIndexConfigSPFreshCreate(
-=======
             See [the docs](https://weaviate.io/developers/weaviate/configuration/indexes#how-to-configure-hfresh) for a more detailed view!
         """
         return _VectorIndexConfigHFreshCreate(
->>>>>>> fb49f84a
             distance=distance_metric,
             maxPostingSize=max_posting_size,
             minPostingSize=min_posting_size,
