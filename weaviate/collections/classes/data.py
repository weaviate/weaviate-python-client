--- conflicted
+++ resolved
@@ -1,12 +1,7 @@
 from dataclasses import dataclass
-<<<<<<< HEAD
-from typing import Dict, List, Optional, Generic
-from weaviate.collections.classes.internal import Properties, References, CrossReference
-from weaviate.collections.classes.types import _WeaviateInput
-=======
 from typing import Any, Generic, List, Optional
 from typing_extensions import TypeVar
->>>>>>> 0586c3b9
+from weaviate.collections.classes.internal import _Reference
 from weaviate.types import UUID
 
 
@@ -31,17 +26,10 @@
 
 
 @dataclass
-<<<<<<< HEAD
-class DataObject(Generic[Properties]):
-    """This class represents an entire object within a collection to be used when batching."""
-
-    properties: Optional[Properties] = None
-=======
 class DataObject(Generic[P, R]):
     """This class represents an entire object within a collection to be used when batching."""
 
     properties: P = None  # type: ignore
->>>>>>> 0586c3b9
     uuid: Optional[UUID] = None
     vector: Optional[List[float]] = None
     references: R = None  # type: ignore
@@ -55,27 +43,13 @@
 
     from_property: str
     from_uuid: UUID
-<<<<<<< HEAD
     to_uuid: UUID
 
 
 @dataclass
-class DataReferenceOneToMany(Generic[Properties, References]):
+class DataReferenceOneToMany:
     """This class represents a reference between objects within a collection to be used when batching."""
 
     from_property: str
     from_uuid: UUID
-    to: CrossReference[Properties, References]
-
-
-class GeoCoordinate(_WeaviateInput):
-    """Input for the geo-coordinate datatype."""
-
-    latitude: float
-    longitude: float
-
-    def _to_dict(self) -> Dict[str, float]:
-        return {"latitude": self.latitude, "longitude": self.longitude}
-=======
-    to_uuid: UUID
->>>>>>> 0586c3b9
+    to: _Reference