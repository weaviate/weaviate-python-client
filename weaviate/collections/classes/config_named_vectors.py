--- conflicted
+++ resolved
@@ -62,11 +62,6 @@
     _VectorizerConfigCreate,
     _VectorizerCustomConfig,
 )
-<<<<<<< HEAD
-=======
-
-from ...warnings import _Warnings
->>>>>>> a031ed82
 
 from ...warnings import _Warnings
 
