--- conflicted
+++ resolved
@@ -18,8 +18,7 @@
         self, backup_id: str, backend: BackupStorage, wait_for_completion: bool = False
     ) -> BackupStatusReturn:
         """Create a backup of this collection.
-
-<<<<<<< HEAD
+        
         Arguments:
             `backup_id`
                 The identifier name of the backup. NOTE: Case insensitive.
@@ -40,31 +39,6 @@
                 If the backup failed.
             `TypeError`
                 One of the arguments have a wrong type.
-=======
-        Parameters
-        ----------
-        backup_id : str
-            The identifier name of the backup. NOTE: Case insensitive.
-        backend : BackupStorage
-            The backend storage where to create the backup.
-        wait_for_completion : bool, optional
-            Whether to wait until the backup is done. By default False.
-
-        Returns
-        -------
-         A `BackupStatusReturn` object that contains the backup creation response.
-
-        Raises
-        ------
-        weaviate.WeaviateConnectionError
-            If the network connection to weaviate fails.
-        weaviate.UnexpectedStatusCodeError
-            If weaviate reports a none OK status.
-        weaviate.BackupFailedError
-            If the backup failed.
-        TypeError
-            One of the arguments have a wrong type.
->>>>>>> 737794d5
         """
         create = self._backup.create(backup_id, backend, [self._name], None, wait_for_completion)
         return BackupStatusReturn(status=create.status, path=create.path)
@@ -75,7 +49,6 @@
         """
         Restore a backup of all/per class Weaviate objects.
 
-<<<<<<< HEAD
         Arguments:
             `backup_id`
                 The identifier name of the backup.
@@ -95,30 +68,6 @@
                 If weaviate reports a none OK status.
             `weaviate.BackupFailedError`
                 If the backup failed.
-=======
-        Parameters
-        ----------
-        backup_id : str
-            The identifier name of the backup.
-            NOTE: Case insensitive.
-        backend : BackupStorage
-            The backend storage from where to restore the backup.
-        wait_for_completion : bool, optional
-            Whether to wait until the backup restore is done.
-
-        Returns
-        -------
-         A `BackupStatusReturn` object that contains the backup restore response.
-
-        Raises
-        ------
-        weaviate.WeaviateConnectionError
-            If the network connection to weaviate fails.
-        weaviate.UnexpectedStatusCodeError
-            If weaviate reports a none OK status.
-        weaviate.BackupFailedError
-            If the backup failed.
->>>>>>> 737794d5
         """
         restore = self._backup.restore(backup_id, backend, [self._name], None, wait_for_completion)
         return BackupStatusReturn(status=restore.status, path=restore.path)
