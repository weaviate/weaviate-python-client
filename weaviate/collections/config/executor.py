import asyncio
from typing import (
    Any,
    Dict,
    Generic,
    List,
    Literal,
    Optional,
    Tuple,
    Union,
    cast,
    overload,
)

from httpx import Response
from pydantic_core import ValidationError

from weaviate.collections.classes.config import (
    CollectionConfig,
    CollectionConfigSimple,
    Property,
    PropertyType,
    ReferenceProperty,
    ShardStatus,
    ShardTypes,
<<<<<<< HEAD
    _NamedVectorConfigUpdate,
    _NamedVectorConfigCreate,
    _MultiTenancyConfigUpdate,
=======
    _CollectionConfigUpdate,
>>>>>>> a5139d89
    _GenerativeProvider,
    _InvertedIndexConfigUpdate,
    _MultiTenancyConfigUpdate,
    _NamedVectorConfigUpdate,
    _ReferencePropertyMultiTarget,
    _ReplicationConfigUpdate,
    _RerankerProvider,
    _ShardStatus,
    _VectorIndexConfigFlatUpdate,
    _VectorIndexConfigHNSWUpdate,
)
from weaviate.collections.classes.config_methods import (
    _collection_config_from_json,
    _collection_config_simple_from_json,
)
from weaviate.collections.classes.config_vector_index import (
    _VectorIndexConfigDynamicUpdate,
)
from weaviate.connect import executor
from weaviate.connect.v4 import ConnectionAsync, ConnectionType, _ExpectedStatusCodes
from weaviate.exceptions import (
    WeaviateInvalidInputError,
)
from weaviate.util import _decode_json_response_dict, _decode_json_response_list
from weaviate.validator import _validate_input, _ValidateArgument
from weaviate.warnings import _Warnings


class _ConfigCollectionExecutor(Generic[ConnectionType]):
    def __init__(
        self,
        connection: ConnectionType,
        name: str,
        tenant: Optional[str] = None,
    ) -> None:
        self._connection = connection
        self._name = name
        self._tenant = tenant

    def __get(self) -> executor.Result[Dict[str, Any]]:
        def resp(res: Response) -> Dict[str, Any]:
            return cast(Dict[str, Any], res.json())

        return executor.execute(
            response_callback=resp,
            method=self._connection.get,
            path=f"/schema/{self._name}",
            error_msg="Collection configuration could not be retrieved.",
            status_codes=_ExpectedStatusCodes(ok_in=200, error="Get collection configuration"),
        )

    @overload
    def get(
        self,
        simple: Literal[False] = False,
    ) -> executor.Result[CollectionConfig]: ...

    @overload
    def get(
        self,
        simple: Literal[True],
    ) -> executor.Result[CollectionConfigSimple]: ...

    @overload
    def get(
        self,
        simple: bool = False,
    ) -> executor.Result[Union[CollectionConfig, CollectionConfigSimple]]: ...

    def get(
        self,
        simple: bool = False,
    ) -> executor.Result[Union[CollectionConfig, CollectionConfigSimple]]:
        """Get the configuration for this collection from Weaviate.

        Args:
            simple: If True, return a simplified version of the configuration containing only name and properties.

        Raises:
            weaviate.exceptions.WeaviateConnectionError: If the network connection to Weaviate fails.
            weaviate.exceptions.UnexpectedStatusCodeError: If Weaviate reports a non-OK status.
        """
        _validate_input([_ValidateArgument(expected=[bool], name="simple", value=simple)])

        def resp(res: Dict[str, Any]) -> Union[CollectionConfig, CollectionConfigSimple]:
            if simple:
                return _collection_config_simple_from_json(res)
            return _collection_config_from_json(res)

        return executor.execute(
            response_callback=resp,
            method=self.__get,
        )

    def update(
        self,
        *,
        description: Optional[str] = None,
        property_descriptions: Optional[Dict[str, str]] = None,
        inverted_index_config: Optional[_InvertedIndexConfigUpdate] = None,
        multi_tenancy_config: Optional[_MultiTenancyConfigUpdate] = None,
        replication_config: Optional[_ReplicationConfigUpdate] = None,
        vector_index_config: Optional[
            Union[
                _VectorIndexConfigHNSWUpdate,
                _VectorIndexConfigFlatUpdate,
            ]
        ] = None,
        vectorizer_config: Optional[
            Union[
                _VectorIndexConfigHNSWUpdate,
                _VectorIndexConfigFlatUpdate,
                _VectorIndexConfigDynamicUpdate,
                List[_NamedVectorConfigUpdate],
            ]
        ] = None,
        generative_config: Optional[_GenerativeProvider] = None,
        reranker_config: Optional[_RerankerProvider] = None,
    ) -> executor.Result[None]:
        """Update the configuration for this collection in Weaviate.

        Use the `weaviate.classes.Reconfigure` class to generate the necessary configuration objects for this method.

        Args:
            description: A description of the collection.
            inverted_index_config: Configuration for the inverted index. Use `Reconfigure.inverted_index` to generate one.
            replication_config: Configuration for the replication. Use `Reconfigure.replication` to generate one.
            reranker_config: Configuration for the reranker. Use `Reconfigure.replication` to generate one.
            vector_index_config`: DEPRECATED USE `vectorizer_config` INSTEAD. Configuration for the vector index of the default single vector. Use `Reconfigure.vector_index` to generate one.
            vectorizer_config: Configurations for the vector index (or indices) of your collection.
                Use `Reconfigure.vector_index` if there is only one vectorizer and `Reconfigure.NamedVectors` if you have many named vectors to generate them.
            multi_tenancy_config: Configuration for multi-tenancy settings. Use `Reconfigure.multi_tenancy` to generate one.
                Only `auto_tenant_creation` is supported.

        Raises:
            weaviate.exceptions.WeaviateInvalidInputError: If the input parameters are invalid.
            weaviate.exceptions.WeaviateConnectionError: If the network connection to Weaviate fails.
            weaviate.exceptions.UnexpectedStatusCodeError: If Weaviate reports a non-OK status.

        NOTE:
            - If you wish to update a specific option within the configuration and cannot find it in `CollectionConfigUpdate` then it is an immutable option.
            - To change it, you will have to delete the collection and recreate it with the desired options.
            - This is not the case of adding properties, which can be done with `collection.config.add_property()`.
        """
        if vector_index_config is not None:
            _Warnings.vector_index_config_in_config_update()
        try:
            config = _CollectionConfigUpdate(
                description=description,
                property_descriptions=property_descriptions,
                inverted_index_config=inverted_index_config,
                replication_config=replication_config,
                vector_index_config=vector_index_config,
                vectorizer_config=vectorizer_config,
                multi_tenancy_config=multi_tenancy_config,
                generative_config=generative_config,
                reranker_config=reranker_config,
            )
        except ValidationError as e:
            raise WeaviateInvalidInputError("Invalid collection config update parameters.") from e

        def resp(schema: Dict[str, Any]) -> executor.Result[None]:
            schema = config.merge_with_existing(schema)

            def inner_resp(res: Response) -> None:
                return None

            return executor.execute(
                response_callback=inner_resp,
                method=self._connection.put,
                path=f"/schema/{self._name}",
                weaviate_object=schema,
                error_msg="Collection configuration may not have been updated.",
                status_codes=_ExpectedStatusCodes(
                    ok_in=200, error="Update collection configuration"
                ),
            )

        if isinstance(self._connection, ConnectionAsync):

            async def _execute() -> None:
                schema = await executor.aresult(self.__get())
                return await executor.aresult(resp(schema))

            return _execute()
        schema = executor.result(self.__get())
        return executor.result(resp(schema))

    def __add_property(self, additional_property: PropertyType) -> executor.Result[None]:
        path = f"/schema/{self._name}/properties"
        obj = additional_property._to_dict()

        def resp(schema: Dict[str, Any]) -> executor.Result[None]:
            modconf = {}
            if "skip_vectorization" in obj:
                modconf["skip"] = obj["skip_vectorization"]
                del obj["skip_vectorization"]

            if "vectorize_property_name" in obj:
                modconf["vectorizePropertyName"] = obj["vectorize_property_name"]
                del obj["vectorize_property_name"]

            module_config: Dict[str, Any] = schema.get("moduleConfig", {})
            legacy_vectorizer = [
                str(k) for k in module_config if "generative" not in k and "reranker" not in k
            ]
            if len(legacy_vectorizer) > 0 and len(modconf) > 0:
                obj["moduleConfig"] = {legacy_vectorizer[0]: modconf}

            vector_config: Dict[str, Any] = schema.get("vectorConfig", {})
            if len(vector_config) > 0:
                obj["vectorConfig"] = {key: modconf for key in vector_config.keys()}

            def inner_resp(res: Response) -> None:
                return None

            return executor.execute(
                response_callback=inner_resp,
                method=self._connection.post,
                path=path,
                weaviate_object=obj,
                error_msg="Property may not have been added properly.",
                status_codes=_ExpectedStatusCodes(ok_in=200, error="Add property to collection"),
            )

        if isinstance(self._connection, ConnectionAsync):

            async def _execute() -> None:
                schema = await executor.aresult(self.__get())
                return await executor.aresult(resp(schema))

            return _execute()
        schema = executor.result(self.__get())
        return executor.result(resp(schema))

    def __property_exists(self, property_name: str) -> executor.Result[bool]:
        def resp(schema: Dict[str, Any]) -> bool:
            conf = _collection_config_simple_from_json(schema)
            if len(conf.properties) == 0:
                return False
            for prop in conf.properties:
                if prop.name == property_name:
                    return True
            return False

        return executor.execute(
            response_callback=resp,
            method=self.__get,
        )

    def __reference_exists(self, reference_name: str) -> executor.Result[bool]:
        def resp(schema: Dict[str, Any]) -> bool:
            conf = _collection_config_simple_from_json(schema)
            if len(conf.references) == 0:
                return False
            for ref in conf.references:
                if ref.name == reference_name:
                    return True
            return False

        return executor.execute(
            response_callback=resp,
            method=self.__get,
        )

    def __get_shards(self) -> executor.Result[List[ShardStatus]]:
        def resp(res: Response) -> List[ShardStatus]:
            shards = _decode_json_response_list(res, "get shards")
            assert shards is not None
            return [
                _ShardStatus(
                    name=shard["name"],
                    status=shard["status"],
                    vector_queue_size=shard["vectorQueueSize"],
                )
                for shard in shards
            ]

        return executor.execute(
            response_callback=resp,
            method=self._connection.get,
            path=f"/schema/{self._name}/shards{f'?tenant={self._tenant}' if self._tenant else ''}",
            error_msg="Shard statuses could not be retrieved.",
        )

    def get_shards(self) -> executor.Result[List[ShardStatus]]:
        """Get the statuses of the shards of this collection.

        If the collection is multi-tenancy and you did not call `.with_tenant` then you
        will receive the statuses of all the tenants within the collection. Otherwise, call
        `.with_tenant` on the collection first and you will receive only that single shard.

        Returns:
            A list of objects containing the statuses of the shards.

        Raises:
            weaviate.exceptions.WeaviateConnectionError: If the network connection to Weaviate fails.
            weaviate.exceptions.UnexpectedStatusCodeError: If Weaviate reports a non-OK status.
        """
        return self.__get_shards()

    def __update_shard(
        self, shard_name: str, status: str
    ) -> executor.Result[Tuple[str, ShardTypes]]:
        path = f"/schema/{self._name}/shards/{shard_name}"
        data = {"status": status}

        def resp(res: Response) -> Tuple[str, ShardTypes]:
            shard = _decode_json_response_dict(res, f"Update shard '{shard_name}' status")
            assert shard is not None
            return shard_name, shard["status"]

        return executor.execute(
            response_callback=resp,
            method=self._connection.put,
            path=path,
            weaviate_object=data,
            error_msg=f"shard '{shard_name}' may not have been updated.",
        )

    def update_shards(
        self,
        status: Literal["READY", "READONLY"],
        shard_names: Optional[Union[str, List[str]]] = None,
    ) -> executor.Result[Dict[str, ShardTypes]]:
        """Update the status of one or all shards of this collection.

        Args:
            status: The new status of the shard. The available options are: 'READY' and 'READONLY'.
            shard_name: The shard name for which to update the status of the class of the shard. If None all shards are going to be updated.

        Returns:
            All updated shards indexed by their name.

        Raises:
            weaviate.exceptions.WeaviateConnectionError: If the network connection to Weaviate fails.
            weaviate.exceptions.UnexpectedStatusCodeError: If Weaviate reports a non-OK status.
        """
        if isinstance(self._connection, ConnectionAsync):

            async def _execute(
                shard_names: Optional[Union[str, List[str]]],
            ) -> Dict[str, ShardTypes]:
                if shard_names is None:
                    shards_config = await executor.aresult(self.__get_shards())
                    shard_names = [shard_config.name for shard_config in shards_config]
                elif isinstance(shard_names, str):
                    shard_names = [shard_names]

                results = await asyncio.gather(
                    *[
                        executor.aresult(self.__update_shard(shard_name=shard_name, status=status))
                        for shard_name in shard_names
                    ]
                )

                return {result[0]: result[1] for result in results}

            return _execute(shard_names)

        if shard_names is None:
            shards_config = executor.result(self.__get_shards())
            shard_names = [shard_config.name for shard_config in shards_config]
        elif isinstance(shard_names, str):
            shard_names = [shard_names]

        return {
            result[0]: result[1]
            for result in [
                executor.result(self.__update_shard(shard_name=shard_name, status=status))
                for shard_name in shard_names
            ]
        }

    def add_property(self, prop: Property) -> executor.Result[None]:
        """Add a property to the collection in Weaviate.

        Args:
            prop: The property to add to the collection.

        Raises:
            weaviate.exceptions.WeaviateConnectionError: If the network connection to Weaviate fails.
            weaviate.exceptions.UnexpectedStatusCodeError: If Weaviate reports a non-OK status.
            weaviate.exceptions.WeaviateInvalidInputError: If the property already exists in the collection.
        """
        _validate_input([_ValidateArgument(expected=[Property], name="prop", value=prop)])

        def resp(exists: bool) -> executor.Result[None]:
            if exists:
                raise WeaviateInvalidInputError(
                    f"Property with name '{prop.name}' already exists in collection '{self._name}'."
                )
            return self.__add_property(additional_property=prop)

        if isinstance(self._connection, ConnectionAsync):

            async def _execute() -> None:
                exists = await executor.aresult(self.__property_exists(property_name=prop.name))
                return await executor.aresult(resp(exists))

            return _execute()
        exists = executor.result(self.__property_exists(property_name=prop.name))
        return executor.result(resp(exists))

    def add_reference(
        self,
        ref: Union[ReferenceProperty, _ReferencePropertyMultiTarget],
    ) -> executor.Result[None]:
        """Add a reference to the collection in Weaviate.

        Args:
            ref: The reference to add to the collection.

        Raises:
            weaviate.exceptions.WeaviateConnectionError: If the network connection to Weaviate fails.
            weaviate.exceptions.UnexpectedStatusCodeError: If Weaviate reports a non-OK status.
            weaviate.exceptions.WeaviateInvalidInputError: If the reference already exists in the collection.
        """
        _validate_input(
            [
                _ValidateArgument(
                    expected=[ReferenceProperty, _ReferencePropertyMultiTarget],
                    name="ref",
                    value=ref,
                )
            ]
        )

        def resp(exists: bool) -> executor.Result[None]:
            if exists:
                raise WeaviateInvalidInputError(
                    f"Reference with name '{ref.name}' already exists in collection '{self._name}'."
                )
            return self.__add_property(additional_property=ref)

        if isinstance(self._connection, ConnectionAsync):

            async def _execute() -> None:
                exists = await executor.aresult(self.__reference_exists(reference_name=ref.name))
                return await executor.aresult(resp(exists))

            return _execute()
        exists = executor.result(self.__reference_exists(reference_name=ref.name))
        return executor.result(resp(exists))

    def add_vector(
        self, *, vector_config: Union[_NamedVectorConfigCreate, List[_NamedVectorConfigCreate]]
    ) -> executor.Result[None]:
        """Add a vector to the collection in Weaviate.

        Args:
            vector_config: The vector configuration to add to the collection.

        Raises:
            weaviate.exceptions.WeaviateConnectionError: If the network connection to Weaviate fails.
            weaviate.exceptions.UnexpectedStatusCodeError: If Weaviate reports a non-OK status.
            weaviate.exceptions.WeaviateInvalidInputError: If the vector already exists in the collection.
        """
        _validate_input(
            [
                _ValidateArgument(
                    expected=[_NamedVectorConfigCreate, List[_NamedVectorConfigCreate]],
                    name="vector_config",
                    value=vector_config,
                )
            ]
        )
        if isinstance(vector_config, _NamedVectorConfigCreate):
            vector_config = [vector_config]

        def resp(schema: Dict[str, Any]) -> executor.Result[None]:
            if "vectorConfig" not in schema:
                schema["vectorConfig"] = {}
            for vector in vector_config:
                schema["vectorConfig"][vector.name] = vector._to_dict()

            return executor.execute(
                response_callback=lambda _: None,
                method=self._connection.put,
                path=f"/schema/{self._name}",
                weaviate_object=schema,
                error_msg="Collection configuration may not have been updated.",
                status_codes=_ExpectedStatusCodes(
                    ok_in=200, error="Update collection configuration"
                ),
            )

        if isinstance(self._connection, ConnectionAsync):

            async def _execute() -> None:
                schema = await executor.aresult(self.__get())
                return await executor.aresult(resp(schema))

            return _execute()
        schema = executor.result(self.__get())
        return executor.result(resp(schema))<|MERGE_RESOLUTION|>--- conflicted
+++ resolved
@@ -23,16 +23,11 @@
     ReferenceProperty,
     ShardStatus,
     ShardTypes,
-<<<<<<< HEAD
-    _NamedVectorConfigUpdate,
-    _NamedVectorConfigCreate,
-    _MultiTenancyConfigUpdate,
-=======
     _CollectionConfigUpdate,
->>>>>>> a5139d89
     _GenerativeProvider,
     _InvertedIndexConfigUpdate,
     _MultiTenancyConfigUpdate,
+    _NamedVectorConfigCreate,
     _NamedVectorConfigUpdate,
     _ReferencePropertyMultiTarget,
     _ReplicationConfigUpdate,
