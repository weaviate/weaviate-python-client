import asyncio
from typing import (
    Any,
    Dict,
    Generic,
    List,
    Literal,
    Optional,
    Tuple,
    Union,
    cast,
    overload,
)

from httpx import Response
from pydantic_core import ValidationError

from weaviate.collections.classes.config import (
    CollectionConfig,
    CollectionConfigSimple,
    Property,
    PropertyType,
    ReferenceProperty,
    ShardStatus,
    ShardTypes,
    _CollectionConfigUpdate,
    _GenerativeProvider,
    _InvertedIndexConfigUpdate,
    _MultiTenancyConfigUpdate,
    _NamedVectorConfigUpdate,
    _ReferencePropertyMultiTarget,
    _ReplicationConfigUpdate,
    _RerankerProvider,
    _ShardStatus,
<<<<<<< HEAD
    _VectorConfigUpdate,
=======
>>>>>>> a031ed82
    _VectorIndexConfigFlatUpdate,
    _VectorIndexConfigHNSWUpdate,
)
from weaviate.collections.classes.config_methods import (
    _collection_config_from_json,
    _collection_config_simple_from_json,
)
from weaviate.collections.classes.config_vector_index import (
    _VectorIndexConfigDynamicUpdate,
)
from weaviate.connect import executor
from weaviate.connect.v4 import ConnectionAsync, ConnectionType, _ExpectedStatusCodes
from weaviate.exceptions import (
    WeaviateInvalidInputError,
)
from weaviate.util import _decode_json_response_dict, _decode_json_response_list
from weaviate.validator import _validate_input, _ValidateArgument
from weaviate.warnings import _Warnings


class _ConfigCollectionExecutor(Generic[ConnectionType]):
    def __init__(
        self,
        connection: ConnectionType,
        name: str,
        tenant: Optional[str] = None,
    ) -> None:
        self._connection = connection
        self._name = name
        self._tenant = tenant

    def __get(self) -> executor.Result[Dict[str, Any]]:
        def resp(res: Response) -> Dict[str, Any]:
            return cast(Dict[str, Any], res.json())

        return executor.execute(
            response_callback=resp,
            method=self._connection.get,
            path=f"/schema/{self._name}",
            error_msg="Collection configuration could not be retrieved.",
            status_codes=_ExpectedStatusCodes(ok_in=200, error="Get collection configuration"),
        )

    @overload
    def get(
        self,
        simple: Literal[False] = False,
    ) -> executor.Result[CollectionConfig]: ...

    @overload
    def get(
        self,
        simple: Literal[True],
    ) -> executor.Result[CollectionConfigSimple]: ...

    @overload
    def get(
        self,
        simple: bool = False,
    ) -> executor.Result[Union[CollectionConfig, CollectionConfigSimple]]: ...

    def get(
        self,
        simple: bool = False,
    ) -> executor.Result[Union[CollectionConfig, CollectionConfigSimple]]:
        """Get the configuration for this collection from Weaviate.

        Args:
            simple: If True, return a simplified version of the configuration containing only name and properties.

        Raises:
            weaviate.exceptions.WeaviateConnectionError: If the network connection to Weaviate fails.
            weaviate.exceptions.UnexpectedStatusCodeError: If Weaviate reports a non-OK status.
        """
        _validate_input([_ValidateArgument(expected=[bool], name="simple", value=simple)])

        def resp(res: Dict[str, Any]) -> Union[CollectionConfig, CollectionConfigSimple]:
            if simple:
                return _collection_config_simple_from_json(res)
            return _collection_config_from_json(res)

        return executor.execute(
            response_callback=resp,
            method=self.__get,
        )

    def update(
        self,
        *,
        description: Optional[str] = None,
        property_descriptions: Optional[Dict[str, str]] = None,
        inverted_index_config: Optional[_InvertedIndexConfigUpdate] = None,
        multi_tenancy_config: Optional[_MultiTenancyConfigUpdate] = None,
        replication_config: Optional[_ReplicationConfigUpdate] = None,
        vector_index_config: Optional[
            Union[
                _VectorIndexConfigHNSWUpdate,
                _VectorIndexConfigFlatUpdate,
            ]
        ] = None,
        vectorizer_config: Optional[
            Union[
                _VectorIndexConfigHNSWUpdate,
                _VectorIndexConfigFlatUpdate,
                _VectorIndexConfigDynamicUpdate,
                List[_NamedVectorConfigUpdate],
            ]
        ] = None,
        vector_config: Optional[Union[_VectorConfigUpdate, List[_VectorConfigUpdate]]] = None,
        generative_config: Optional[_GenerativeProvider] = None,
        reranker_config: Optional[_RerankerProvider] = None,
    ) -> executor.Result[None]:
        """Update the configuration for this collection in Weaviate.

        Use the `weaviate.classes.Reconfigure` class to generate the necessary configuration objects for this method.

        Args:
            description: A description of the collection.
            inverted_index_config: Configuration for the inverted index. Use `Reconfigure.inverted_index` to generate one.
            replication_config: Configuration for the replication. Use `Reconfigure.replication` to generate one.
            reranker_config: Configuration for the reranker. Use `Reconfigure.replication` to generate one.
            vector_index_config (DEPRECATED use `vector_config`): Configuration for the vector index of the default single vector. Use `Reconfigure.vector_index` to generate one.
            vectorizer_config: Configurations for the vector index (or indices) of your collection.
                Use `Reconfigure.vector_index` if using legacy vectorization and `Reconfigure.NamedVectors` if you have many named vectors to generate them.
                Using this argument with a list of `Reconfigure.NamedVectors` is **DEPRECATED**. Use the `vector_config` argument instead in such a case.
            vector_config: Configuration for the vector index (or indices) of your collection.
                Use `Reconfigure.Vectors` for both single and multiple vectorizers. Supply a list to update many vectorizers at once.
            multi_tenancy_config: Configuration for multi-tenancy settings. Use `Reconfigure.multi_tenancy` to generate one.
                Only `auto_tenant_creation` is supported.

        Raises:
            weaviate.exceptions.WeaviateInvalidInputError: If the input parameters are invalid.
            weaviate.exceptions.WeaviateConnectionError: If the network connection to Weaviate fails.
            weaviate.exceptions.UnexpectedStatusCodeError: If Weaviate reports a non-OK status.

        NOTE:
            - If you wish to update a specific option within the configuration and cannot find it in `CollectionConfigUpdate` then it is an immutable option.
            - To change it, you will have to delete the collection and recreate it with the desired options.
            - This is not the case of adding properties, which can be done with `collection.config.add_property()`.
        """
        if vector_index_config is not None:
            _Warnings.vector_index_config_in_config_update()
        if vectorizer_config is not None and not isinstance(
            vectorizer_config,
            (
                _VectorIndexConfigHNSWUpdate,
                _VectorIndexConfigFlatUpdate,
                _VectorIndexConfigDynamicUpdate,
            ),
        ):
            _Warnings.vectorizer_config_in_config_update()
        try:
            config = _CollectionConfigUpdate(
                description=description,
                property_descriptions=property_descriptions,
                inverted_index_config=inverted_index_config,
                replication_config=replication_config,
                vector_index_config=vector_index_config,
                vectorizer_config=vectorizer_config,
                multi_tenancy_config=multi_tenancy_config,
                generative_config=generative_config,
                reranker_config=reranker_config,
                vector_config=vector_config,
            )
        except ValidationError as e:
            raise WeaviateInvalidInputError("Invalid collection config update parameters.") from e

        def resp(schema: Dict[str, Any]) -> executor.Result[None]:
            schema = config.merge_with_existing(schema)

            def inner_resp(res: Response) -> None:
                return None

            return executor.execute(
                response_callback=inner_resp,
                method=self._connection.put,
                path=f"/schema/{self._name}",
                weaviate_object=schema,
                error_msg="Collection configuration may not have been updated.",
                status_codes=_ExpectedStatusCodes(
                    ok_in=200, error="Update collection configuration"
                ),
            )

        if isinstance(self._connection, ConnectionAsync):

            async def _execute() -> None:
                schema = await executor.aresult(self.__get())
                return await executor.aresult(resp(schema))

            return _execute()
        schema = executor.result(self.__get())
        return executor.result(resp(schema))

    def __add_property(self, additional_property: PropertyType) -> executor.Result[None]:
        path = f"/schema/{self._name}/properties"
        obj = additional_property._to_dict()

        def resp(schema: Dict[str, Any]) -> executor.Result[None]:
            modconf = {}
            if "skip_vectorization" in obj:
                modconf["skip"] = obj["skip_vectorization"]
                del obj["skip_vectorization"]

            if "vectorize_property_name" in obj:
                modconf["vectorizePropertyName"] = obj["vectorize_property_name"]
                del obj["vectorize_property_name"]

            module_config: Dict[str, Any] = schema.get("moduleConfig", {})
            legacy_vectorizer = [
                str(k) for k in module_config if "generative" not in k and "reranker" not in k
            ]
            if len(legacy_vectorizer) > 0 and len(modconf) > 0:
                obj["moduleConfig"] = {legacy_vectorizer[0]: modconf}

            vector_config: Dict[str, Any] = schema.get("vectorConfig", {})
            if len(vector_config) > 0:
                obj["moduleConfig"] = {
                    list(conf["vectorizer"].keys()).pop(): modconf
                    for conf in vector_config.values()
                }

            def inner_resp(res: Response) -> None:
                return None

            return executor.execute(
                response_callback=inner_resp,
                method=self._connection.post,
                path=path,
                weaviate_object=obj,
                error_msg="Property may not have been added properly.",
                status_codes=_ExpectedStatusCodes(ok_in=200, error="Add property to collection"),
            )

        if isinstance(self._connection, ConnectionAsync):

            async def _execute() -> None:
                schema = await executor.aresult(self.__get())
                return await executor.aresult(resp(schema))

            return _execute()
        schema = executor.result(self.__get())
        return executor.result(resp(schema))

    def __property_exists(self, property_name: str) -> executor.Result[bool]:
        def resp(schema: Dict[str, Any]) -> bool:
            conf = _collection_config_simple_from_json(schema)
            if len(conf.properties) == 0:
                return False
            for prop in conf.properties:
                if prop.name == property_name:
                    return True
            return False

        return executor.execute(
            response_callback=resp,
            method=self.__get,
        )

    def __reference_exists(self, reference_name: str) -> executor.Result[bool]:
        def resp(schema: Dict[str, Any]) -> bool:
            conf = _collection_config_simple_from_json(schema)
            if len(conf.references) == 0:
                return False
            for ref in conf.references:
                if ref.name == reference_name:
                    return True
            return False

        return executor.execute(
            response_callback=resp,
            method=self.__get,
        )

    def __get_shards(self) -> executor.Result[List[ShardStatus]]:
        def resp(res: Response) -> List[ShardStatus]:
            shards = _decode_json_response_list(res, "get shards")
            assert shards is not None
            return [
                _ShardStatus(
                    name=shard["name"],
                    status=shard["status"],
                    vector_queue_size=shard["vectorQueueSize"],
                )
                for shard in shards
            ]

        return executor.execute(
            response_callback=resp,
            method=self._connection.get,
            path=f"/schema/{self._name}/shards{f'?tenant={self._tenant}' if self._tenant else ''}",
            error_msg="Shard statuses could not be retrieved.",
        )

    def get_shards(self) -> executor.Result[List[ShardStatus]]:
        """Get the statuses of the shards of this collection.

        If the collection is multi-tenancy and you did not call `.with_tenant` then you
        will receive the statuses of all the tenants within the collection. Otherwise, call
        `.with_tenant` on the collection first and you will receive only that single shard.

        Returns:
            A list of objects containing the statuses of the shards.

        Raises:
            weaviate.exceptions.WeaviateConnectionError: If the network connection to Weaviate fails.
            weaviate.exceptions.UnexpectedStatusCodeError: If Weaviate reports a non-OK status.
        """
        return self.__get_shards()

    def __update_shard(
        self, shard_name: str, status: str
    ) -> executor.Result[Tuple[str, ShardTypes]]:
        path = f"/schema/{self._name}/shards/{shard_name}"
        data = {"status": status}

        def resp(res: Response) -> Tuple[str, ShardTypes]:
            shard = _decode_json_response_dict(res, f"Update shard '{shard_name}' status")
            assert shard is not None
            return shard_name, shard["status"]

        return executor.execute(
            response_callback=resp,
            method=self._connection.put,
            path=path,
            weaviate_object=data,
            error_msg=f"shard '{shard_name}' may not have been updated.",
        )

    def update_shards(
        self,
        status: Literal["READY", "READONLY"],
        shard_names: Optional[Union[str, List[str]]] = None,
    ) -> executor.Result[Dict[str, ShardTypes]]:
        """Update the status of one or all shards of this collection.

        Args:
            status: The new status of the shard. The available options are: 'READY' and 'READONLY'.
            shard_name: The shard name for which to update the status of the class of the shard. If None all shards are going to be updated.

        Returns:
            All updated shards indexed by their name.

        Raises:
            weaviate.exceptions.WeaviateConnectionError: If the network connection to Weaviate fails.
            weaviate.exceptions.UnexpectedStatusCodeError: If Weaviate reports a non-OK status.
        """
        if isinstance(self._connection, ConnectionAsync):

            async def _execute(
                shard_names: Optional[Union[str, List[str]]],
            ) -> Dict[str, ShardTypes]:
                if shard_names is None:
                    shards_config = await executor.aresult(self.__get_shards())
                    shard_names = [shard_config.name for shard_config in shards_config]
                elif isinstance(shard_names, str):
                    shard_names = [shard_names]

                results = await asyncio.gather(
                    *[
                        executor.aresult(self.__update_shard(shard_name=shard_name, status=status))
                        for shard_name in shard_names
                    ]
                )

                return {result[0]: result[1] for result in results}

            return _execute(shard_names)

        if shard_names is None:
            shards_config = executor.result(self.__get_shards())
            shard_names = [shard_config.name for shard_config in shards_config]
        elif isinstance(shard_names, str):
            shard_names = [shard_names]

        return {
            result[0]: result[1]
            for result in [
                executor.result(self.__update_shard(shard_name=shard_name, status=status))
                for shard_name in shard_names
            ]
        }

    def add_property(self, prop: Property) -> executor.Result[None]:
        """Add a property to the collection in Weaviate.

        Args:
            prop: The property to add to the collection.

        Raises:
            weaviate.exceptions.WeaviateConnectionError: If the network connection to Weaviate fails.
            weaviate.exceptions.UnexpectedStatusCodeError: If Weaviate reports a non-OK status.
            weaviate.exceptions.WeaviateInvalidInputError: If the property already exists in the collection.
        """
        _validate_input([_ValidateArgument(expected=[Property], name="prop", value=prop)])

        def resp(exists: bool) -> executor.Result[None]:
            if exists:
                raise WeaviateInvalidInputError(
                    f"Property with name '{prop.name}' already exists in collection '{self._name}'."
                )
            return self.__add_property(additional_property=prop)

        if isinstance(self._connection, ConnectionAsync):

            async def _execute() -> None:
                exists = await executor.aresult(self.__property_exists(property_name=prop.name))
                return await executor.aresult(resp(exists))

            return _execute()
        exists = executor.result(self.__property_exists(property_name=prop.name))
        return executor.result(resp(exists))

    def add_reference(
        self,
        ref: Union[ReferenceProperty, _ReferencePropertyMultiTarget],
    ) -> executor.Result[None]:
        """Add a reference to the collection in Weaviate.

        Args:
            ref: The reference to add to the collection.

        Raises:
            weaviate.exceptions.WeaviateConnectionError: If the network connection to Weaviate fails.
            weaviate.exceptions.UnexpectedStatusCodeError: If Weaviate reports a non-OK status.
            weaviate.exceptions.WeaviateInvalidInputError: If the reference already exists in the collection.
        """
        _validate_input(
            [
                _ValidateArgument(
                    expected=[ReferenceProperty, _ReferencePropertyMultiTarget],
                    name="ref",
                    value=ref,
                )
            ]
        )

        def resp(exists: bool) -> executor.Result[None]:
            if exists:
                raise WeaviateInvalidInputError(
                    f"Reference with name '{ref.name}' already exists in collection '{self._name}'."
                )
            return self.__add_property(additional_property=ref)

        if isinstance(self._connection, ConnectionAsync):

            async def _execute() -> None:
                exists = await executor.aresult(self.__reference_exists(reference_name=ref.name))
                return await executor.aresult(resp(exists))

            return _execute()
        exists = executor.result(self.__reference_exists(reference_name=ref.name))
        return executor.result(resp(exists))<|MERGE_RESOLUTION|>--- conflicted
+++ resolved
@@ -32,10 +32,7 @@
     _ReplicationConfigUpdate,
     _RerankerProvider,
     _ShardStatus,
-<<<<<<< HEAD
     _VectorConfigUpdate,
-=======
->>>>>>> a031ed82
     _VectorIndexConfigFlatUpdate,
     _VectorIndexConfigHNSWUpdate,
 )
