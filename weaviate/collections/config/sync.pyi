from typing import Dict, List, Literal, Optional, Union, overload

from typing_extensions import deprecated

from weaviate.collections.classes.config import (
    CollectionConfig,
    CollectionConfigSimple,
    Property,
    ReferenceProperty,
    ShardStatus,
    ShardTypes,
    _GenerativeProvider,
    _InvertedIndexConfigUpdate,
    _MultiTenancyConfigUpdate,
    _NamedVectorConfigCreate,
    _NamedVectorConfigUpdate,
    _ReferencePropertyMultiTarget,
    _ReplicationConfigUpdate,
    _RerankerProvider,
    _VectorConfigCreate,
    _VectorConfigUpdate,
    _VectorIndexConfigFlatUpdate,
    _VectorIndexConfigHNSWUpdate,
<<<<<<< HEAD
    _VectorIndexConfigSPFreshUpdate,
=======
    _VectorIndexConfigHFreshUpdate,
>>>>>>> fb49f84a
)
from weaviate.collections.classes.config_vector_index import _VectorIndexConfigDynamicUpdate
from weaviate.connect.v4 import ConnectionSync

from .executor import _ConfigCollectionExecutor

class _ConfigCollection(_ConfigCollectionExecutor[ConnectionSync]):
    @overload
    def get(self, simple: Literal[False] = False) -> CollectionConfig: ...
    @overload
    def get(self, simple: Literal[True]) -> CollectionConfigSimple: ...
    @overload
    def get(self, simple: bool = False) -> Union[CollectionConfig, CollectionConfigSimple]: ...
    def update(
        self,
        *,
        description: Optional[str] = None,
        property_descriptions: Optional[Dict[str, str]] = None,
        inverted_index_config: Optional[_InvertedIndexConfigUpdate] = None,
        multi_tenancy_config: Optional[_MultiTenancyConfigUpdate] = None,
        replication_config: Optional[_ReplicationConfigUpdate] = None,
        vector_index_config: Optional[
<<<<<<< HEAD
            Union[_VectorIndexConfigHNSWUpdate, _VectorIndexConfigFlatUpdate, _VectorIndexConfigSPFreshUpdate]
=======
            Union[_VectorIndexConfigHNSWUpdate, _VectorIndexConfigFlatUpdate, _VectorIndexConfigHFreshUpdate]
>>>>>>> fb49f84a
        ] = None,
        vectorizer_config: Optional[
            Union[
                _VectorIndexConfigHNSWUpdate,
                _VectorIndexConfigFlatUpdate,
                _VectorIndexConfigDynamicUpdate,
<<<<<<< HEAD
                _VectorIndexConfigSPFreshUpdate,
=======
                _VectorIndexConfigHFreshUpdate,
>>>>>>> fb49f84a
                List[_NamedVectorConfigUpdate],
            ]
        ] = None,
        vector_config: Optional[Union[_VectorConfigUpdate, List[_VectorConfigUpdate]]] = None,
        generative_config: Optional[_GenerativeProvider] = None,
        reranker_config: Optional[_RerankerProvider] = None,
    ) -> None: ...
    def get_shards(self) -> List[ShardStatus]: ...
    def update_shards(
        self,
        status: Literal["READY", "READONLY"],
        shard_names: Optional[Union[str, List[str]]] = None,
    ) -> Dict[str, ShardTypes]: ...
    def add_property(self, prop: Property) -> None: ...
    def add_reference(
        self, ref: Union[ReferenceProperty, _ReferencePropertyMultiTarget]
    ) -> None: ...
    @overload
    @deprecated(
        "Using `Configure.NamedVectors` in `vector_config` is deprecated. Instead, use `Configure.Vectors` or `Configure.MultiVectors`."
    )
    def add_vector(
        self, *, vector_config: Union[_NamedVectorConfigCreate, List[_NamedVectorConfigCreate]]
    ) -> None: ...
    @overload
    def add_vector(
        self, *, vector_config: Union[_VectorConfigCreate, List[_VectorConfigCreate]]
    ) -> None: ...<|MERGE_RESOLUTION|>--- conflicted
+++ resolved
@@ -21,11 +21,7 @@
     _VectorConfigUpdate,
     _VectorIndexConfigFlatUpdate,
     _VectorIndexConfigHNSWUpdate,
-<<<<<<< HEAD
-    _VectorIndexConfigSPFreshUpdate,
-=======
     _VectorIndexConfigHFreshUpdate,
->>>>>>> fb49f84a
 )
 from weaviate.collections.classes.config_vector_index import _VectorIndexConfigDynamicUpdate
 from weaviate.connect.v4 import ConnectionSync
@@ -48,22 +44,14 @@
         multi_tenancy_config: Optional[_MultiTenancyConfigUpdate] = None,
         replication_config: Optional[_ReplicationConfigUpdate] = None,
         vector_index_config: Optional[
-<<<<<<< HEAD
-            Union[_VectorIndexConfigHNSWUpdate, _VectorIndexConfigFlatUpdate, _VectorIndexConfigSPFreshUpdate]
-=======
             Union[_VectorIndexConfigHNSWUpdate, _VectorIndexConfigFlatUpdate, _VectorIndexConfigHFreshUpdate]
->>>>>>> fb49f84a
         ] = None,
         vectorizer_config: Optional[
             Union[
                 _VectorIndexConfigHNSWUpdate,
                 _VectorIndexConfigFlatUpdate,
                 _VectorIndexConfigDynamicUpdate,
-<<<<<<< HEAD
-                _VectorIndexConfigSPFreshUpdate,
-=======
                 _VectorIndexConfigHFreshUpdate,
->>>>>>> fb49f84a
                 List[_NamedVectorConfigUpdate],
             ]
         ] = None,
