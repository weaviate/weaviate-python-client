from typing import TYPE_CHECKING, Generic, List, Optional, Union

from weaviate.collections.batch.base import (
    _BatchBase,
    _BatchDataWrapper,
    _BatchMode,
    _DynamicBatching,
    _FixedSizeBatching,
    _RateLimitedBatching,
)
from weaviate.collections.batch.batch_wrapper import _BatchWrapper, _ContextManagerWrapper
from weaviate.collections.classes.config import ConsistencyLevel, Vectorizers
from weaviate.collections.classes.internal import ReferenceInputs, ReferenceInput
from weaviate.collections.classes.types import Properties
from weaviate.connect import ConnectionV4
<<<<<<< HEAD
from weaviate.event_loop import _EventLoop
=======
from weaviate.exceptions import UnexpectedStatusCodeError
>>>>>>> 3655347d
from weaviate.types import UUID, VECTORS

if TYPE_CHECKING:
    from weaviate.collections.config import _ConfigCollection


class _BatchCollection(Generic[Properties], _BatchBase):
    def __init__(
        self,
        event_loop: _EventLoop,
        connection: ConnectionV4,
        consistency_level: Optional[ConsistencyLevel],
        results: _BatchDataWrapper,
        batch_mode: _BatchMode,
        name: str,
        tenant: Optional[str],
        vectorizer_batching: bool,
    ) -> None:
        super().__init__(
            connection=connection,
            consistency_level=consistency_level,
            results=results,
            batch_mode=batch_mode,
<<<<<<< HEAD
            event_loop=event_loop,
=======
            vectorizer_batching=vectorizer_batching,
>>>>>>> 3655347d
        )
        self.__name = name
        self.__tenant = tenant

    def add_object(
        self,
        properties: Optional[Properties] = None,
        references: Optional[ReferenceInputs] = None,
        uuid: Optional[UUID] = None,
        vector: Optional[VECTORS] = None,
    ) -> UUID:
        """Add one object to this batch.

        NOTE: If the UUID of one of the objects already exists then the existing object will be replaced by the new object.

        Arguments:
            `properties`
                The data properties of the object to be added as a dictionary.
            `references`
                The references of the object to be added as a dictionary.
            `uuid`:
                The UUID of the object as an uuid.UUID object or str. If it is None an UUIDv4 will generated, by default None
            `vector`:
                The embedding of the object. Can be used when a collection does not have a vectorization module or the given
                vector was generated using the _identical_ vectorization module that is configured for the class. In this
                case this vector takes precedence.
                Supported types are
                - for single vectors: `list`, 'numpy.ndarray`, `torch.Tensor` and `tf.Tensor`, by default None.
                - for named vectors: Dict[str, *list above*], where the string is the name of the vector.

        Returns:
            `str`
                The UUID of the added object. If one was not provided a UUIDv4 will be auto-generated for you and returned here.

        Raises:
            `WeaviateBatchValidationError`
                If the provided options are in the format required by Weaviate.
        """
        return self._add_object(
            collection=self.__name,
            properties=properties,
            references=references,
            uuid=uuid,
            vector=vector,
            tenant=self.__tenant,
        )

    def add_reference(
        self, from_uuid: UUID, from_property: str, to: Union[ReferenceInput, List[UUID]]
    ) -> None:
        """Add a reference to this batch.

        Arguments:
            `from_uuid`
                The UUID of the object, as an uuid.UUID object or str, that should reference another object.
            `from_property`
                The name of the property that contains the reference.
            `to`
                The UUID of the referenced object, as an uuid.UUID object or str, that is actually referenced.
                For multi-target references use wvc.Reference.to_multi_target().

        Raises:
            `WeaviateBatchValidationError`
                If the provided options are in the format required by Weaviate.
        """
        self._add_reference(
            from_uuid,
            self.__name,
            from_property,
            to,
            self.__tenant,
        )


class _BatchCollectionWrapper(Generic[Properties], _BatchWrapper):
    def __init__(
        self,
        event_loop: _EventLoop,
        connection: ConnectionV4,
        consistency_level: Optional[ConsistencyLevel],
        name: str,
        tenant: Optional[str],
        config: "_ConfigCollection",
    ) -> None:
        super().__init__(event_loop, connection, consistency_level)
        self.__name = name
        self.__tenant = tenant
        self.__config = config
        self._vectorizer_batching: Optional[bool] = None

    def __create_batch_and_reset(self) -> _ContextManagerWrapper[_BatchCollection[Properties]]:
        if self._vectorizer_batching is None:
            try:
                config = self.__config.get(simple=True)
                if config.vector_config is not None:
                    vectorizer_batching = False
                    for vec_config in config.vector_config.values():
                        if vec_config.vectorizer.vectorizer is not Vectorizers.NONE:
                            vectorizer_batching = True
                            break
                    self._vectorizer_batching = vectorizer_batching
                else:
                    self._vectorizer_batching = config.vectorizer is not Vectorizers.NONE
            except UnexpectedStatusCodeError as e:
                # collection does not have to exist if autoschema is enabled. Individual objects will be validated and might fail
                if e.status_code != 404:
                    raise e
                self._vectorizer_batching = False

        self._batch_data = _BatchDataWrapper()  # clear old data
        return _ContextManagerWrapper(
            _BatchCollection[Properties](
                event_loop=self._event_loop,
                connection=self._connection,
                consistency_level=self._consistency_level,
                results=self._batch_data,
                batch_mode=self._batch_mode,
                name=self.__name,
                tenant=self.__tenant,
                vectorizer_batching=self._vectorizer_batching,
            )
        )

    def dynamic(self) -> _ContextManagerWrapper[_BatchCollection[Properties]]:
        """Configure dynamic batching.

        When you exit the context manager, the final batch will be sent automatically.
        """
        self._batch_mode: _BatchMode = _DynamicBatching()
        return self.__create_batch_and_reset()

    def fixed_size(
        self, batch_size: int = 100, concurrent_requests: int = 2
    ) -> _ContextManagerWrapper[_BatchCollection[Properties]]:
        """Configure fixed size batches. Note that the default is dynamic batching.

        When you exit the context manager, the final batch will be sent automatically.

        Arguments:
            `batch_size`
                The number of objects/references to be sent in one batch. If not provided, the default value is 100.
            `concurrent_requests`
                The number of concurrent requests when sending batches. This controls the number of concurrent requests
                made to Weaviate and not the speed of batch creation within Python.
        """
        self._batch_mode = _FixedSizeBatching(batch_size, concurrent_requests)
        return self.__create_batch_and_reset()

    def rate_limit(
        self, requests_per_minute: int
    ) -> _ContextManagerWrapper[_BatchCollection[Properties]]:
        """Configure batches with a rate limited vectorizer.

        When you exit the context manager, the final batch will be sent automatically.

        Arguments:
            `requests_per_minute`
                The number of requests that the vectorizer can process per minute.
        """
        self._batch_mode = _RateLimitedBatching(requests_per_minute)
        return self.__create_batch_and_reset()<|MERGE_RESOLUTION|>--- conflicted
+++ resolved
@@ -13,11 +13,8 @@
 from weaviate.collections.classes.internal import ReferenceInputs, ReferenceInput
 from weaviate.collections.classes.types import Properties
 from weaviate.connect import ConnectionV4
-<<<<<<< HEAD
 from weaviate.event_loop import _EventLoop
-=======
 from weaviate.exceptions import UnexpectedStatusCodeError
->>>>>>> 3655347d
 from weaviate.types import UUID, VECTORS
 
 if TYPE_CHECKING:
@@ -41,11 +38,8 @@
             consistency_level=consistency_level,
             results=results,
             batch_mode=batch_mode,
-<<<<<<< HEAD
             event_loop=event_loop,
-=======
             vectorizer_batching=vectorizer_batching,
->>>>>>> 3655347d
         )
         self.__name = name
         self.__tenant = tenant
