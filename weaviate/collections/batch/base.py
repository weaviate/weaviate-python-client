--- conflicted
+++ resolved
@@ -29,14 +29,7 @@
 from weaviate.collections.classes.config import ConsistencyLevel
 from weaviate.collections.classes.internal import WeaviateReferences
 from weaviate.collections.classes.types import WeaviateProperties
-<<<<<<< HEAD
-from weaviate.collections.batch.executor import BatchExecutor
-from weaviate.collections.batch.grpc import _BatchGRPC
-from weaviate.collections.batch.rest import _BatchREST
-from weaviate.connect import HttpxConnection as Connection
-=======
-from weaviate.connect import Connection
->>>>>>> 539b056c
+from weaviate.connect import ConnectionV4
 from weaviate.exceptions import WeaviateBatchValidationError
 from weaviate.types import UUID
 from weaviate.warnings import _Warnings
@@ -146,7 +139,7 @@
 class _BatchBase:
     def __init__(
         self,
-        connection: Connection,
+        connection: ConnectionV4,
         consistency_level: Optional[ConsistencyLevel],
         results: _BatchDataWrapper,
         fixed_batch_size: Optional[int] = None,  # dynamic by default
@@ -445,192 +438,6 @@
             raise WeaviateBatchValidationError(repr(e))
         self.__batch_references.add(batch_reference._to_internal())
 
-<<<<<<< HEAD
-        for done_ref_future in as_completed(self.__future_pool_references):
-            ret_refs, nr_refs, exception_raised = done_ref_future.result()
-            self.__result.refs += ret_refs
-            self.__failed_references.extend(ret_refs.errors.values())
-            if self.__retry_failed_references and (exception_raised or ret_refs.has_errors):
-                self.__batch_references._add_failed_objects_from_response(ret_refs)
-                self.__backoff_recommended_reference_batch_size(exception_raised)
-            else:
-                self.__references_throughput_frame.append(nr_refs / ret_refs.elapsed_seconds)
-
-        # Clear futures before checking if we need to retry
-        self.__future_pool_objects.clear()
-        self.__future_pool_references.clear()
-        self.__reference_batch_queue.clear()
-
-        if len(self.__batch_objects) > 0 or len(self.__batch_references) > 0:
-            if how_many_recursions == 4:
-                _Warnings.batch_retrying_failed_batches_hit_hard_limit(5)
-            else:
-                self.__failed_objects.clear()
-                self.__failed_references.clear()
-                self.__send_batch_requests(
-                    force_wait=True, how_many_recursions=how_many_recursions + 1
-                )
-
-    def __backoff_recommended_object_batch_size(self, exception_occurred: bool) -> None:
-        if exception_occurred and self.__recommended_num_objects is not None:
-            self.__recommended_num_objects = max(self.__recommended_num_objects // 2, 1)
-        elif (
-            len(self.__objects_throughput_frame) != 0 and self.__recommended_num_objects is not None
-        ):
-            obj_per_second = (
-                sum(self.__objects_throughput_frame) / len(self.__objects_throughput_frame) * 0.75
-            )
-            self.__recommended_num_objects = max(
-                min(
-                    round(obj_per_second * self.__creation_time),
-                    self.__recommended_num_objects + 250,
-                ),
-                1,
-            )
-
-    def __backoff_recommended_reference_batch_size(self, exception_occurred: bool) -> None:
-        if exception_occurred and self.__recommended_num_references is not None:
-            self.__recommended_num_references = max(self.__recommended_num_references // 2, 1)
-        elif (
-            len(self.__references_throughput_frame) != 0
-            and self.__recommended_num_references is not None
-        ):
-            ref_per_sec = sum(self.__references_throughput_frame) / len(
-                self.__references_throughput_frame
-            )
-            self.__recommended_num_references = min(
-                round(ref_per_sec * self.__creation_time),
-                self.__recommended_num_references * 2,
-            )
-
-    def __update_recommended_batch_size(self) -> None:
-        """Create a background process that periodically checks how congested the batch queue is."""
-        self.__shut_background_thread_down = Event()
-
-        def periodic_check() -> None:
-            cluster = Cluster(self.__connection)  # type: ignore # problem will go away once cluster implemented in new client
-
-            assert self.__recommended_num_objects is not None
-            assert self.__recommended_num_references is not None
-            assert self.__executor is not None
-
-            while (
-                self.__shut_background_thread_down is not None
-                and not self.__shut_background_thread_down.is_set()
-            ):
-                try:
-                    status = cluster.get_nodes_status()
-                    if "stats" not in status[0] or "ratePerSecond" not in status[0]["stats"]:
-                        self.__dynamic_batching = False
-                        return
-                    rate = status[0]["batchStats"]["ratePerSecond"]
-                    rate_per_worker = rate / self.__executor._max_workers
-                    batch_length = status[0]["batchStats"]["queueLength"]
-
-                    if batch_length == 0:  # scale up if queue is empty
-                        self.__recommended_num_objects = self.__recommended_num_objects + min(
-                            self.__recommended_num_objects * 2, 25
-                        )
-                    else:
-                        ratio = batch_length / rate
-                        if (
-                            2.1 > ratio > 1.9
-                        ):  # ideal, send exactly as many objects as weaviate can process
-                            self.__recommended_num_objects = math.floor(rate_per_worker)
-                        elif ratio <= 1.9:  # we can send more
-                            self.__recommended_num_objects = math.floor(
-                                min(
-                                    self.__recommended_num_objects * 1.5,
-                                    rate_per_worker * 2 / ratio,
-                                )
-                            )
-                        elif ratio < 10:  # too high, scale down
-                            self.__recommended_num_objects = math.floor(rate_per_worker * 2 / ratio)
-                        else:  # way too high, stop sending new batches
-                            self.__recommended_num_objects = 0
-
-                    refresh_time: float = 2
-                except (RequestsHTTPError, ReadTimeout):
-                    refresh_time = 0.1
-                except Exception as e:
-                    _Warnings.batch_refresh_failed(repr(e))
-                    refresh_time = 10
-
-                time.sleep(refresh_time)
-            self.__recommended_num_objects = 10  # in case some batch needs to be send afterwards
-            self.__shut_background_thread_down = None
-
-        demon = Thread(
-            target=periodic_check,
-            daemon=True,
-            name="batchSizeRefresh",
-        )
-        demon.start()
-
-    def wait_for_vector_indexing(
-        self, shards: Optional[List[Shard]] = None, how_many_failures: int = 5
-    ) -> None:
-        """Wait for the all the vectors of the batch imported objects to be indexed.
-
-        Upon network error, it will retry to get the shards' status for `how_many_failures` times
-        with exponential backoff (2**n seconds with n=0,1,2,...,how_many_failures).
-
-        Parameters
-        ----------
-            shards {Optional[List[Shard]]} -- The shards to check the status of. If None it will
-                check the status of all the shards of the imported objects in the batch.
-            how_many_failures {int} -- How many times to try to get the shards' status before
-                raising an exception. Default 5.
-        """
-        if shards is not None and not isinstance(shards, list):
-            raise TypeError(f"'shards' must be of type List[Shard]. Given type: {type(shards)}.")
-        if shards is not None and not isinstance(shards[0], Shard):
-            raise TypeError(f"'shards' must be of type List[Shard]. Given type: {type(shards)}.")
-
-        def is_ready(how_many: int) -> bool:
-            try:
-                return all(
-                    all(self._get_shards_readiness(shard))
-                    for shard in shards or self.__imported_shards
-                )
-            except RequestsConnectionError as e:
-                print(
-                    f"Error while getting class shards statuses: {e}, trying again with 2**n={2**how_many}s exponential backoff with n={how_many}"
-                )
-                if how_many_failures == how_many:
-                    raise e
-                time.sleep(2**how_many)
-                return is_ready(how_many + 1)
-
-        while not is_ready(0):
-            print("Waiting for async indexing to finish...")
-            time.sleep(0.25)
-
-    def _get_shards_readiness(self, shard: Shard) -> List[bool]:
-        if not isinstance(shard.collection, str):
-            raise TypeError(
-                "'collection' argument must be of type `str`! "
-                f"Given type: {type(shard.collection)}."
-            )
-
-        path = f"/schema/{_capitalize_first_letter(shard.collection)}/shards{'' if shard.tenant is None else f'?tenant={shard.tenant}'}"
-
-        try:
-            response = self.__connection.get(path=path)
-        except RequestsConnectionError as conn_err:
-            raise RequestsConnectionError(
-                "Class shards' status could not be retrieved due to connection error."
-            ) from conn_err
-
-        res = _decode_json_response_list(response, "Get shards' status")
-        assert res is not None
-        return [
-            (cast(str, shard.get("status")) == "READY")
-            & (cast(int, shard.get("vectorQueueSize")) == 0)
-            for shard in res
-        ]
-=======
         # block if queue gets too long or weaviate is overloaded
         while self.__recommended_num_objects == 0:
-            time.sleep(1)  # block if weaviate is overloaded, also do not send any refs
->>>>>>> 539b056c
+            time.sleep(1)  # block if weaviate is overloaded, also do not send any refs