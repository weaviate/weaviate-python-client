from typing import Any, Dict, List, Optional, Union

from requests.exceptions import ConnectionError as RequestsConnectionError

from weaviate.collections.classes.batch import (
    _BatchDeleteResultNoObjects,
    ErrorReference,
    BatchDeleteReturn,
    _BatchReference,
    BatchReferenceReturn,
)
from weaviate.collections.classes.config import ConsistencyLevel
from weaviate.collections.classes.filters import _Filters
from weaviate.collections.filters import _FilterToREST
from weaviate.connect import ConnectionV4
from weaviate.exceptions import UnexpectedStatusCodeError
from weaviate.util import _decode_json_response_dict


class _BatchREST:
    def __init__(
        self, connection: ConnectionV4, consistency_level: Optional[ConsistencyLevel]
    ) -> None:
        self.__connection = connection
        self.__consistency_level = consistency_level

    def delete(
        self, collection: str, where: _Filters, verbose: bool, dry_run: bool, tenant: Optional[str]
<<<<<<< HEAD
    ) -> Union[_BatchDeleteResult, _BatchDeleteResultNoObjects]:
=======
    ) -> BatchDeleteReturn:
>>>>>>> 71a72e20
        payload: Dict[str, Any] = {
            "match": {
                "class": collection,
                "where": _FilterToREST.convert(where),
            }
        }
        if verbose:
            payload["output"] = "verbose"
        if dry_run:
            payload["dryRun"] = True

        params = {}
        if self.__consistency_level is not None:
            params["consistency"] = self.__consistency_level.value
        if tenant is not None:
            params["tenant"] = tenant

        try:
            response = self.__connection.delete(
                path="/batch/objects",
                weaviate_object=payload,
                params=params,
            )
        except RequestsConnectionError as conn_err:
            raise RequestsConnectionError("Batch delete was not successful.") from conn_err
        res = _decode_json_response_dict(response, "Delete in batch")
        assert res is not None
<<<<<<< HEAD
        if verbose:
            return _BatchDeleteResult(
                failed=res["results"]["failed"],
                matches=res["results"]["matches"],
                objects=res["results"]["objects"],
                successful=res["results"]["successful"],
            )
        else:
            return _BatchDeleteResultNoObjects(
                failed=res["results"]["failed"],
                matches=res["results"]["matches"],
                successful=res["results"]["successful"],
            )
=======
        return BatchDeleteReturn(
            failed=res["results"]["failed"],
            matches=res["results"]["matches"],
            objects=res["results"]["objects"],
            successful=res["results"]["successful"],
        )
>>>>>>> 71a72e20

    def references(self, references: List[_BatchReference]) -> BatchReferenceReturn:
        params: Dict[str, str] = {}
        if self.__consistency_level is not None:
            params["consistency_level"] = self.__consistency_level

        refs = [
            {"from": ref.from_, "to": ref.to}
            if ref.tenant is None
            else {"from": ref.from_, "to": ref.to, "tenant": ref.tenant}
            for ref in references
        ]

        response = self.__connection.post(
            path="/batch/references", weaviate_object=refs, params=params
        )
        if response.status_code == 200:
            payload = response.json()
            errors = {
                idx: ErrorReference(
                    message=entry["result"]["errors"]["error"][0]["message"],
                    reference=references[idx],
                )
                for idx, entry in enumerate(payload)
                if entry["result"]["status"] == "FAILED"
            }
            return BatchReferenceReturn(
                elapsed_seconds=response.elapsed.total_seconds(),
                errors=errors,
                has_errors=len(errors) > 0,
            )
        raise UnexpectedStatusCodeError("Send ref batch", response)


class _BatchRESTAsync:
    def __init__(
        self, connection: ConnectionV4, consistency_level: Optional[ConsistencyLevel]
    ) -> None:
        self.__consistency_level = consistency_level
        self.__connection = connection

    async def references(self, references: List[_BatchReference]) -> BatchReferenceReturn:
        params: Dict[str, str] = {}
        if self.__consistency_level is not None:
            params["consistency_level"] = self.__consistency_level

        refs = [
            {"from": ref.from_, "to": ref.to}
            if ref.tenant is None
            else {"from": ref.from_, "to": ref.to, "tenant": ref.tenant}
            for ref in references
        ]

        response = await self.__connection.apost(
            path="/batch/references", weaviate_object=refs, params=params
        )
        if response.status_code == 200:
            payload = response.json()
            errors = {
                idx: ErrorReference(
                    message=entry["result"]["errors"]["error"][0]["message"],
                    reference=references[idx],
                )
                for idx, entry in enumerate(payload)
                if entry["result"]["status"] == "FAILED"
            }
            return BatchReferenceReturn(
                elapsed_seconds=response.elapsed.total_seconds(),
                errors=errors,
                has_errors=len(errors) > 0,
            )
        raise UnexpectedStatusCodeError("Send ref batch", response)<|MERGE_RESOLUTION|>--- conflicted
+++ resolved
@@ -3,9 +3,9 @@
 from requests.exceptions import ConnectionError as RequestsConnectionError
 
 from weaviate.collections.classes.batch import (
-    _BatchDeleteResultNoObjects,
+    BatchDeleteReturnNoObjects,
+    BatchDeleteReturn,
     ErrorReference,
-    BatchDeleteReturn,
     _BatchReference,
     BatchReferenceReturn,
 )
@@ -26,11 +26,7 @@
 
     def delete(
         self, collection: str, where: _Filters, verbose: bool, dry_run: bool, tenant: Optional[str]
-<<<<<<< HEAD
-    ) -> Union[_BatchDeleteResult, _BatchDeleteResultNoObjects]:
-=======
-    ) -> BatchDeleteReturn:
->>>>>>> 71a72e20
+    ) -> Union[BatchDeleteReturn, BatchDeleteReturnNoObjects]:
         payload: Dict[str, Any] = {
             "match": {
                 "class": collection,
@@ -58,28 +54,19 @@
             raise RequestsConnectionError("Batch delete was not successful.") from conn_err
         res = _decode_json_response_dict(response, "Delete in batch")
         assert res is not None
-<<<<<<< HEAD
         if verbose:
-            return _BatchDeleteResult(
+            return BatchDeleteReturn(
                 failed=res["results"]["failed"],
                 matches=res["results"]["matches"],
                 objects=res["results"]["objects"],
                 successful=res["results"]["successful"],
             )
         else:
-            return _BatchDeleteResultNoObjects(
+            return BatchDeleteReturnNoObjects(
                 failed=res["results"]["failed"],
                 matches=res["results"]["matches"],
                 successful=res["results"]["successful"],
             )
-=======
-        return BatchDeleteReturn(
-            failed=res["results"]["failed"],
-            matches=res["results"]["matches"],
-            objects=res["results"]["objects"],
-            successful=res["results"]["successful"],
-        )
->>>>>>> 71a72e20
 
     def references(self, references: List[_BatchReference]) -> BatchReferenceReturn:
         params: Dict[str, str] = {}
