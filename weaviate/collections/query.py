--- conflicted
+++ resolved
@@ -38,12 +38,6 @@
     _NearVideoQuery,
 )
 
-<<<<<<< HEAD
-from weaviate.connect import HttpxConnection as Connection
-from weaviate.types import UUID
-
-=======
->>>>>>> 7b2e424e
 
 class _QueryCollection(
     Generic[TProperties, References],
