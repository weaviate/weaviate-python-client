--- conflicted
+++ resolved
@@ -1,15 +1,8 @@
 from typing import (
     Generic,
-    Optional,
-    Type,
-)
-
-from weaviate.collections.classes.config import ConsistencyLevel
-
-<<<<<<< HEAD
-from weaviate.collections.classes.internal import _Object, References
-=======
->>>>>>> 39f17d5d
+)
+
+from weaviate.collections.classes.internal import References
 from weaviate.collections.classes.types import TProperties
 
 from weaviate.collections.queries.bm25 import _BM25Generate, _BM25Query
@@ -47,13 +40,11 @@
     _NearVideoQuery,
 )
 
-from weaviate.connect import Connection
-
 
 class _QueryCollection(
-<<<<<<< HEAD
     Generic[TProperties, References],
     _BM25Query[TProperties, References],
+    _FetchObjectByIDQuery[TProperties, References],
     _FetchObjectsQuery[TProperties, References],
     _HybridQuery[TProperties, References],
     _NearAudioQuery[TProperties, References],
@@ -62,57 +53,8 @@
     _NearTextQuery[TProperties, References],
     _NearVectorQuery[TProperties, References],
     _NearVideoQuery[TProperties, References],
-=======
-    Generic[TProperties],
-    _BM25Query[TProperties],
-    _FetchObjectsQuery[TProperties],
-    _FetchObjectByIDQuery[TProperties],
-    _HybridQuery,
-    _NearAudioQuery,
-    _NearImageQuery,
-    _NearObjectQuery,
-    _NearTextQuery,
-    _NearVectorQuery,
-    _NearVideoQuery,
->>>>>>> 39f17d5d
 ):
-    def __init__(
-        self,
-        connection: Connection,
-        name: str,
-        consistency_level: Optional[ConsistencyLevel],
-        tenant: Optional[str],
-        type_: Optional[Type[TProperties]],
-        references: Optional[Type[References]],
-    ):
-<<<<<<< HEAD
-        super().__init__(connection, name, consistency_level, tenant, type_, references)
-        self.__data = rest_query
-
-    def fetch_object_by_id(
-        self, uuid: UUID, include_vector: bool = False
-    ) -> Optional[_Object[TProperties, dict]]:
-        """Retrieve an object from the server by its UUID.
-
-        Arguments:
-            `uuid`
-                The UUID of the object to retrieve, REQUIRED.
-            `include_vector`
-                Whether to include the vector in the returned object.
-
-        Raises:
-            `weaviate.exceptions.WeaviateQueryException`:
-                If the network connection to Weaviate fails.
-            `weaviate.exceptions.WeaviateInsertInvalidPropertyError`:
-                If a property is invalid. I.e., has name `id` or `vector`, which are reserved.
-        """
-        ret = self.__data._get_by_id(uuid=uuid, include_vector=include_vector)
-        if ret is None:
-            return ret
-        return self.__data._json_to_object(ret)
-=======
-        super().__init__(connection, name, consistency_level, tenant, type_)
->>>>>>> 39f17d5d
+    pass
 
 
 class _GenerateCollection(
