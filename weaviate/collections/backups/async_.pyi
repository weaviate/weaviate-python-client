<<<<<<< HEAD
from typing import Generic, Optional
=======
from typing import Optional

>>>>>>> a031ed82
from weaviate.backup.backup_location import BackupLocationType
from weaviate.backup.executor import (
    BackupConfigCreate,
    BackupConfigRestore,
    BackupStatusReturn,
    BackupStorage,
)
<<<<<<< HEAD
from weaviate.connect import executor
from weaviate.connect.v4 import ConnectionType
=======
>>>>>>> a031ed82
from weaviate.connect.v4 import ConnectionAsync

from .executor import _CollectionBackupExecutor

class _CollectionBackupAsync(_CollectionBackupExecutor[ConnectionAsync]):
    async def create(
        self,
        backup_id: str,
        backend: BackupStorage,
        wait_for_completion: bool = False,
        config: Optional[BackupConfigCreate] = None,
        backup_location: Optional[BackupLocationType] = None,
    ) -> BackupStatusReturn: ...
    async def restore(
        self,
        backup_id: str,
        backend: BackupStorage,
        wait_for_completion: bool = False,
        config: Optional[BackupConfigRestore] = None,
        backup_location: Optional[BackupLocationType] = None,
    ) -> BackupStatusReturn: ...
    async def get_create_status(
        self,
        backup_id: str,
        backend: BackupStorage,
        backup_location: Optional[BackupLocationType] = None,
    ) -> BackupStatusReturn: ...
    async def get_restore_status(
        self,
        backup_id: str,
        backend: BackupStorage,
        backup_location: Optional[BackupLocationType] = None,
    ) -> BackupStatusReturn: ...<|MERGE_RESOLUTION|>--- conflicted
+++ resolved
@@ -1,9 +1,5 @@
-<<<<<<< HEAD
-from typing import Generic, Optional
-=======
 from typing import Optional
 
->>>>>>> a031ed82
 from weaviate.backup.backup_location import BackupLocationType
 from weaviate.backup.executor import (
     BackupConfigCreate,
@@ -11,11 +7,6 @@
     BackupStatusReturn,
     BackupStorage,
 )
-<<<<<<< HEAD
-from weaviate.connect import executor
-from weaviate.connect.v4 import ConnectionType
-=======
->>>>>>> a031ed82
 from weaviate.connect.v4 import ConnectionAsync
 
 from .executor import _CollectionBackupExecutor
