--- conflicted
+++ resolved
@@ -123,14 +123,10 @@
             `weaviate.exceptions.InvalidDataModelException`
                 If the data model is not a valid data model, i.e., it is not a `dict` nor a `TypedDict`.
         """
-<<<<<<< HEAD
         if not isinstance(name, str):
             raise TypeError(f"Expected name to be of type str, but got {type(name)}")
-        _check_data_model(data_model)
-=======
         _check_properties_generic(properties)
         _check_references_generic(references)
->>>>>>> 2d879a6f
         name = _capitalize_first_letter(name)
         return Collection[Properties, References](
             self._connection, name, properties=properties, references=references
