--- conflicted
+++ resolved
@@ -38,7 +38,7 @@
         return_metadata: Optional[MetadataQuery] = None,
         return_properties: Optional[Union[PROPERTIES, Type[Properties]]] = None,
     ) -> List[_Object[Properties]]:
-        ret_properties, ret_type = self._determine_generic(return_properties)
+        ret_properties, ret_type = self._parse_return_properties(return_properties)
         res = self._query().near_vector(
             near_vector=near_vector,
             certainty=certainty,
@@ -67,7 +67,7 @@
         return_metadata: Optional[MetadataQuery] = None,
         return_properties: Optional[Union[PROPERTIES, Type[Properties]]] = None,
     ) -> _GenerativeReturn[Properties]:
-        ret_properties, ret_type = self._determine_generic(return_properties)
+        ret_properties, ret_type = self._parse_return_properties(return_properties)
         res = self._query().near_vector(
             near_vector=near_vector,
             certainty=certainty,
@@ -98,16 +98,8 @@
         filters: Optional[_Filters] = None,
         return_metadata: Optional[MetadataQuery] = None,
         return_properties: Optional[Union[PROPERTIES, Type[Properties]]] = None,
-<<<<<<< HEAD
-    ) -> Union[_GenerativeReturn[Properties], _GroupByReturn[Properties], _QueryReturn[Properties]]:
-        if generate is not None and group_by is not None:
-            raise ValueError("Cannot have group_by and generate defined simultaneously")
-
+    ) -> _GroupByReturn[Properties]:
         ret_properties, ret_type = self._parse_return_properties(return_properties)
-=======
-    ) -> _GroupByReturn[Properties]:
-        ret_properties, ret_type = self._determine_generic(return_properties)
->>>>>>> caf9f048
         res = self._query().near_vector(
             near_vector=near_vector,
             certainty=certainty,
