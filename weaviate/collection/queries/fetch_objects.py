from typing import (
    List,
    Optional,
    Union,
    Type,
)

from weaviate.collection.classes.filters import (
    _Filters,
)
from weaviate.collection.classes.grpc import (
    MetadataQuery,
    PROPERTIES,
    Sort,
)
from weaviate.collection.classes.internal import _GenerativeReturn, _QueryReturn, _Generative
from weaviate.collection.classes.types import (
    Properties,
)
from weaviate.collection.queries.base import _Grpc
from weaviate.types import UUID


class _FetchObjectsQuery(_Grpc):
    def fetch_objects(
        self,
        limit: Optional[int] = None,
        offset: Optional[int] = None,
        after: Optional[UUID] = None,
        filters: Optional[_Filters] = None,
        sort: Optional[Union[Sort, List[Sort]]] = None,
        return_metadata: Optional[MetadataQuery] = None,
        return_properties: Optional[Union[PROPERTIES, Type[Properties]]] = None,
<<<<<<< HEAD
    ) -> List[_Object[Properties]]:
        ret_properties, ret_type = self._parse_return_properties(return_properties)
=======
    ) -> _QueryReturn[Properties]:
        ret_properties, ret_type = self._determine_generic(return_properties)
>>>>>>> f23f041f
        res = self._query().get(
            limit=limit,
            offset=offset,
            after=after,
            filters=filters,
            sort=sort,
            return_metadata=return_metadata,
            return_properties=ret_properties,
        )
        return self._result_to_query_return(res, ret_type)


class _FetchObjectsGenerate(_Grpc):
    def fetch_objects(
        self,
        single_prompt: Optional[str] = None,
        grouped_task: Optional[str] = None,
        grouped_properties: Optional[List[str]] = None,
        limit: Optional[int] = None,
        offset: Optional[int] = None,
        after: Optional[UUID] = None,
        filters: Optional[_Filters] = None,
        sort: Optional[Union[Sort, List[Sort]]] = None,
        return_metadata: Optional[MetadataQuery] = None,
        return_properties: Optional[Union[PROPERTIES, Type[Properties]]] = None,
    ) -> _GenerativeReturn[Properties]:
        ret_properties, ret_type = self._parse_return_properties(return_properties)
        res = self._query().get(
            limit=limit,
            offset=offset,
            after=after,
            filters=filters,
            sort=sort,
            return_metadata=return_metadata,
            return_properties=ret_properties,
            generative=_Generative(
                single=single_prompt,
                grouped=grouped_task,
                grouped_properties=grouped_properties,
            ),
        )
        return self._result_to_generative_return(res, ret_type)<|MERGE_RESOLUTION|>--- conflicted
+++ resolved
@@ -31,13 +31,8 @@
         sort: Optional[Union[Sort, List[Sort]]] = None,
         return_metadata: Optional[MetadataQuery] = None,
         return_properties: Optional[Union[PROPERTIES, Type[Properties]]] = None,
-<<<<<<< HEAD
-    ) -> List[_Object[Properties]]:
+    ) -> _QueryReturn[Properties]:
         ret_properties, ret_type = self._parse_return_properties(return_properties)
-=======
-    ) -> _QueryReturn[Properties]:
-        ret_properties, ret_type = self._determine_generic(return_properties)
->>>>>>> f23f041f
         res = self._query().get(
             limit=limit,
             offset=offset,
