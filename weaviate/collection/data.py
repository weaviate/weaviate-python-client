--- conflicted
+++ resolved
@@ -8,6 +8,7 @@
     Tuple,
     Generic,
     Type,
+    Union,
     cast,
     get_type_hints,
     get_origin,
@@ -15,62 +16,41 @@
 
 from requests.exceptions import ConnectionError as RequestsConnectionError
 
-<<<<<<< HEAD
 from weaviate.collection.classes.batch import (
     _BatchObject,
     BatchObjectReturn,
     _BatchReference,
-    BatchReference,
     BatchReferenceReturn,
+    _BatchDeleteResult,
 )
-=======
-from weaviate.collection.classes.batch import _BatchDeleteResult
->>>>>>> 7592ae6c
 from weaviate.collection.classes.config import ConsistencyLevel
 from weaviate.collection.classes.data import (
     DataObject,
-<<<<<<< HEAD
     DataReference,
-    GetObjectByIdMetadata,
-    GetObjectsMetadata,
-    IncludesModel,
-=======
-    Error,
-    _BatchReturn,
-    RefError,
 )
 from weaviate.collection.classes.internal import (
     _Object,
     _metadata_from_dict,
     Reference,
     _Reference,
->>>>>>> 7592ae6c
 )
 from weaviate.collection.classes.orm import (
     Model,
 )
 from weaviate.collection.classes.types import Properties, TProperties, _check_data_model
 from weaviate.collection.classes.filters import _Filters
-from weaviate.collection.grpc_batch import _BatchGRPC
+from weaviate.collection.grpc_batch import _BatchGRPC, _validate_props
 from weaviate.collection.rest_batch import _BatchREST
 from weaviate.connect import Connection
 from weaviate.exceptions import (
     UnexpectedStatusCodeException,
     ObjectAlreadyExistsException,
-    WeaviateInsertInvalidPropertyError,
 )
 from weaviate.util import (
     _datetime_to_string,
     _decode_json_response_dict,
-    _decode_json_response_list,
 )
-<<<<<<< HEAD
-from weaviate.util import _datetime_to_string
-from weaviate.weaviate_types import BEACON, UUID
-=======
 from weaviate.types import BEACON, UUID
-from proto.v1 import batch_pb2, base_pb2
->>>>>>> 7592ae6c
 
 
 class _Data:
@@ -86,26 +66,11 @@
         self._consistency_level = consistency_level
         self._tenant = tenant
         self._batch_grpc = _BatchGRPC(connection, consistency_level)
-        self._batch_rest = _BatchREST(connection)
-
-    def __validate_props(self, props: Dict[str, Any], clean_props: bool) -> None:
-        should_throw = False
-        if "id" in props:
-            if clean_props:
-                del props["id"]
-            else:
-                should_throw = True
-        if "vector" in props:
-            if clean_props:
-                del props["vector"]
-            else:
-                should_throw = True
-        if should_throw:
-            raise WeaviateInsertInvalidPropertyError(props)
+        self._batch_rest = _BatchREST(connection, consistency_level)
 
     def _insert(self, weaviate_obj: Dict[str, Any], clean_props: bool) -> uuid_package.UUID:
         path = "/objects"
-        self.__validate_props(weaviate_obj["properties"], clean_props=clean_props)
+        _validate_props(weaviate_obj["properties"], clean_props=clean_props)
 
         params, weaviate_obj = self.__apply_context_to_params_and_object({}, weaviate_obj)
         try:
@@ -124,46 +89,6 @@
             pass
         raise UnexpectedStatusCodeException("Creating object", response)
 
-<<<<<<< HEAD
-    def delete(self, uuid: UUID) -> bool:
-=======
-    def _insert_many(self, objects: List[Dict[str, Any]], clean_props: bool) -> _BatchReturn:
-        weaviate_objs: List[batch_pb2.BatchObject] = [
-            batch_pb2.BatchObject(
-                collection=self.name,
-                vector=obj["vector"] if obj["vector"] is not None else None,
-                uuid=str(obj["uuid"]) if obj["uuid"] is not None else str(uuid_package.uuid4()),
-                properties=self.__parse_properties_grpc(obj["properties"], clean_props),
-                tenant=self._tenant,
-            )
-            for obj in objects
-        ]
-
-        errors = self._batch_grpc.batch(weaviate_objs)
-
-        all_responses: List[Union[uuid_package.UUID, Error]] = cast(
-            List[Union[uuid_package.UUID, Error]], list(range(len(weaviate_objs)))
-        )
-        return_success: Dict[int, uuid_package.UUID] = {}
-        return_errors: Dict[int, Error] = {}
-
-        for idx, obj in enumerate(weaviate_objs):
-            if idx in errors:
-                error = Error(errors[idx], original_uuid=objects[idx].get("uuid"))
-                return_errors[idx] = error
-                all_responses[idx] = error
-            else:
-                success = uuid_package.UUID(obj.uuid)
-                return_success[idx] = success
-                all_responses[idx] = success
-
-        return _BatchReturn(
-            uuids=return_success,
-            errors=return_errors,
-            has_errors=len(errors) > 0,
-            all_responses=all_responses,
-        )
-
     def delete_by_id(self, uuid: UUID) -> bool:
         """Delete an object from the collection based on its UUID.
 
@@ -171,7 +96,6 @@
             `uuid`
                 The UUID of the object to delete, REQUIRED.
         """
->>>>>>> 7592ae6c
         path = f"/objects/{self.name}/{uuid}"
 
         try:
@@ -203,9 +127,7 @@
             `weaviate.UnexpectedStatusCodeException`:
                 If Weaviate reports a non-OK status.
         """
-        return self._batch_rest.delete(
-            self.name, where, verbose, dry_run, self._consistency_level, self._tenant
-        )
+        return self._batch_rest.delete(self.name, where, verbose, dry_run, self._tenant)
 
     def _replace(self, weaviate_obj: Dict[str, Any], uuid: UUID) -> None:
         path = f"/objects/{self.name}/{uuid}"
@@ -280,41 +202,18 @@
             if response.status_code != 200:
                 raise UnexpectedStatusCodeException("Add property reference to object", response)
 
-<<<<<<< HEAD
-=======
-    def _reference_add_many(
-        self, refs: List[Dict[str, str]]
-    ) -> Optional[Dict[int, List[RefError]]]:
-        params: Dict[str, str] = {}
-        if self._consistency_level is not None:
-            params["consistency_level"] = self._consistency_level
-
-        if self._tenant is not None:
-            for ref in refs:
-                ref["tenant"] = self._tenant
-
-        response = self._connection.post(
-            path="/batch/references", weaviate_object=refs, params=params
-        )
-
-        error_return: Dict[int, List[RefError]] = {}
-        if response.status_code == 200:
-            response_json = _decode_json_response_list(response, "batch references")
-            assert response_json is not None
-
-            for i, resp in enumerate(response_json):
-                if "errors" in resp["result"] and len(resp["result"]["errors"]["error"]) > 0:
-                    error_return[i] = [
-                        RefError(message=err["message"])
-                        for err in resp["result"]["errors"]["error"]
-                    ]
-
-            if len(error_return) > 0:
-                return error_return
-            return None
-        raise UnexpectedStatusCodeException("Send ref batch", response)
-
->>>>>>> 7592ae6c
+    def _reference_add_many(self, refs: List[DataReference]) -> BatchReferenceReturn:
+        return self._batch_rest.references(
+            [
+                _BatchReference(
+                    from_=f"{BEACON}{self.name}/{ref.from_uuid}/{ref.from_property}",
+                    to=f"{BEACON}{ref.to_uuid}",
+                    tenant=self._tenant,
+                )
+                for ref in refs
+            ]
+        )
+
     def _reference_delete(self, from_uuid: UUID, from_property: str, ref: Reference) -> None:
         params: Dict[str, str] = {}
 
@@ -392,68 +291,6 @@
             ]
         return value
 
-<<<<<<< HEAD
-=======
-    def __parse_properties_grpc(
-        self, data: Dict[str, Any], clean_props: bool
-    ) -> batch_pb2.BatchObject.Properties:
-        self.__validate_props(data, clean_props)
-
-        multi_target: List[batch_pb2.BatchObject.MultiTargetRefProps] = []
-        single_target: List[batch_pb2.BatchObject.SingleTargetRefProps] = []
-        non_ref_properties: Struct = Struct()
-        bool_arrays: List[base_pb2.BooleanArrayProperties] = []
-        text_arrays: List[base_pb2.TextArrayProperties] = []
-        int_arrays: List[base_pb2.IntArrayProperties] = []
-        float_arrays: List[base_pb2.NumberArrayProperties] = []
-        for key, val in data.items():
-            if isinstance(val, _Reference):
-                if val.is_multi_target:
-                    multi_target.append(
-                        batch_pb2.BatchObject.MultiTargetRefProps(
-                            uuids=val.uuids_str,
-                            target_collection=val.target_collection,
-                            prop_name=key,
-                        )
-                    )
-                else:
-                    single_target.append(
-                        batch_pb2.BatchObject.SingleTargetRefProps(
-                            uuids=val.uuids_str, prop_name=key
-                        )
-                    )
-            elif isinstance(val, list) and isinstance(val[0], bool):
-                bool_arrays.append(base_pb2.BooleanArrayProperties(prop_name=key, values=val))
-            elif isinstance(val, list) and isinstance(val[0], str):
-                text_arrays.append(base_pb2.TextArrayProperties(prop_name=key, values=val))
-            elif isinstance(val, list) and isinstance(val[0], datetime.datetime):
-                text_arrays.append(
-                    base_pb2.TextArrayProperties(
-                        prop_name=key, values=[_datetime_to_string(x) for x in val]
-                    )
-                )
-            elif isinstance(val, list) and isinstance(val[0], uuid_package.UUID):
-                text_arrays.append(
-                    base_pb2.TextArrayProperties(prop_name=key, values=[str(x) for x in val])
-                )
-            elif isinstance(val, list) and isinstance(val[0], int):
-                int_arrays.append(base_pb2.IntArrayProperties(prop_name=key, values=val))
-            elif isinstance(val, list) and isinstance(val[0], float):
-                float_arrays.append(base_pb2.NumberArrayProperties(prop_name=key, values=val))
-            else:
-                non_ref_properties.update({key: self.__serialize_primitive(val)})
-
-        return batch_pb2.BatchObject.Properties(
-            non_ref_properties=non_ref_properties,
-            multi_target_ref_props=multi_target,
-            single_target_ref_props=single_target,
-            text_array_properties=text_arrays,
-            number_array_properties=float_arrays,
-            int_array_properties=int_arrays,
-            boolean_array_properties=bool_arrays,
-        )
-
->>>>>>> 7592ae6c
 
 class _DataCollection(Generic[Properties], _Data):
     def __init__(
@@ -518,28 +355,14 @@
 
         return self._insert(weaviate_obj, False)
 
-<<<<<<< HEAD
-    def insert_many(self, objects: List[DataObject[Properties]]) -> BatchObjectReturn:
-        data_objects = [
-            _BatchObject(
-                class_name=self.name,
-                properties=cast(dict, obj.properties),
-                tenant=self._tenant,
-                vector=obj.vector,
-                uuid=obj.uuid,
-            )
-            for obj in objects
-        ]
-        return self._batch.objects(data_objects)
-=======
     def insert_many(
         self,
         objects: List[Union[Properties, DataObject[Properties]]],
-    ) -> _BatchReturn:
+    ) -> BatchObjectReturn:
         """Insert multiple objects into the collection.
 
         Arguments:
-            `objects` REQUIRED
+            `objects`
                 The objects to insert. This can be either a list of `Properties` or `DataObject[Properties]`
                     If you didn't set `data_model` then `Properties` will be `Data[str, Any]` in which case you can insert simple dictionaries here.
                         If you want to insert vectors and UUIDs alongside your properties, you will have to use `DataObject` instead.
@@ -550,24 +373,26 @@
             `weaviate.exceptions.WeaviateInsertInvalidPropertyError`:
                 If a property is invalid. I.e., has name `id` or `vector`, which are reserved.
         """
-        return self._insert_many(
+        return self._batch_grpc.objects(
             [
-                {
-                    "properties": obj.properties,
-                    "vector": obj.vector,
-                    "uuid": obj.uuid,
-                }
-                if isinstance(obj, DataObject)
-                else {
-                    "properties": obj,
-                    "vector": None,
-                    "uuid": None,
-                }
+                _BatchObject(
+                    class_name=self.name,
+                    vector=obj.vector,
+                    uuid=obj.uuid,
+                    properties=obj.properties,
+                    tenant=self._tenant,
+                )
+                if isinstance(obj, DataObject) and isinstance(obj.properties, dict)
+                else _BatchObject(
+                    class_name=self.name,
+                    vector=None,
+                    uuid=None,
+                    properties=cast(dict, obj),
+                    tenant=None,
+                )
                 for obj in objects
-            ],
-            False,
-        )
->>>>>>> 7592ae6c
+            ]
+        )
 
     def replace(
         self, properties: Properties, uuid: UUID, vector: Optional[List[float]] = None
@@ -648,44 +473,24 @@
             ref=ref,
         )
 
-<<<<<<< HEAD
-    def reference_batch(self, references: List[DataReference]) -> BatchReferenceReturn:
-        refs = [
-            _BatchReference(
-                from_=BEACON + f"{self.name}/{ref.from_uuid}/{ref.from_property}",
-                to=BEACON + str(ref.to_uuid),
-                tenant=self._tenant,
-            )
-            for ref in references
-        ]
-        return self._batch.references(refs)
-=======
-    def reference_add_many(
-        self, from_property: str, refs: List[BatchReference]
-    ) -> Optional[Dict[int, List[RefError]]]:
+    def reference_add_many(self, refs: List[DataReference]) -> BatchReferenceReturn:
         """Create multiple references on a property in batch between objects in this collection and any other object in Weaviate.
 
         Arguments:
-            `from_property`
-                The name of the property in the object in this collection, REQUIRED.
             `refs`
-                The references to add, REQUIRED.
+                The references to add including the prop name, from UUID, and to UUID.
+
+        Returns:
+            `BatchReferenceReturn`
+                A `BatchReferenceReturn` object containing the results of the batch operation.
 
         Raises:
             `requests.ConnectionError`:
                 If the network connection to Weaviate fails.
-            `weaviate.UnexpectedStatusCodeException`:
+            `weaviate.UnexpectedStatusCodeException
                 If Weaviate reports a non-OK status.
         """
-        refs_dict = [
-            {
-                "from": BEACON + f"{self.name}/{ref.from_uuid}/{from_property}",
-                "to": BEACON + str(ref.to_uuid),
-            }
-            for ref in refs
-        ]
-        return self._reference_add_many(refs_dict)
->>>>>>> 7592ae6c
+        return self._reference_add_many(refs)
 
     def reference_delete(self, from_uuid: UUID, from_property: str, ref: Reference) -> None:
         """Delete a reference from an object within the collection.
@@ -786,11 +591,7 @@
             for obj in objects
         ]
 
-<<<<<<< HEAD
-        return self._batch.objects(data_objects)
-=======
-        return self._insert_many(data_objects, False)
->>>>>>> 7592ae6c
+        return self._batch_grpc.objects(data_objects)
 
     def replace(self, obj: Model, uuid: UUID) -> None:
         self.__model.model_validate(obj)
@@ -840,5 +641,5 @@
     def reference_replace(self, from_uuid: UUID, from_property: str, ref: Reference) -> None:
         self._reference_replace(from_uuid=from_uuid, from_property=from_property, ref=ref)
 
-    def reference_add_many(self, refs: List[BatchReference]) -> BatchReferenceReturn:
-        return self._batch.references([ref._to_internal() for ref in refs])+    def reference_add_many(self, refs: List[DataReference]) -> BatchReferenceReturn:
+        return self._reference_add_many(refs)