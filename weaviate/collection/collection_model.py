--- conflicted
+++ resolved
@@ -346,16 +346,8 @@
 
 
 class CollectionObjectModel(CollectionObjectBase, Generic[Model]):
-<<<<<<< HEAD
-    def __init__(self, connection: Connection, model: Type[Model]) -> None:
+    def __init__(self, connection: Connection, name: str, model: Type[Model]) -> None:
         super().__init__(connection, model.__name__)
-        self._model: Type[Model] = model
-        self._default_props = model.get_non_optional_fields(model)
-        self.data = _Data[Model](self)
-        self.query = _GRPCWrapper[Model](connection, model.__name__, model)
-=======
-    def __init__(self, connection: Connection, name: str, model: Type[Model]) -> None:
-        super().__init__(connection, name)
         self.__model: Type[Model] = model
         self._default_props = model.get_non_optional_fields(model)
         self.data = _Data[Model](self)
@@ -364,7 +356,6 @@
     @property
     def model(self) -> Type[Model]:
         return self.__model
->>>>>>> bc24cec0
 
     def with_tenant(self, tenant: Optional[str] = None) -> "CollectionObjectModel":
         new_collection = self._with_tenant(tenant)
