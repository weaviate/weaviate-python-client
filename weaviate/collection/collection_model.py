--- conflicted
+++ resolved
@@ -350,13 +350,8 @@
             )
         ]
 
-<<<<<<< HEAD
-    def __dict_to_obj(self, obj: Tuple[Dict[str, Any], _MetadataReturn]) -> _Object[Model]:
-        return _Object[Model](data=self._model(**obj[0]), metadata=obj[1])
-=======
     def __result_to_object(self, obj: GrpcResult) -> _Object[Model]:
         return _Object[Model](data=self._model(**obj.result), metadata=obj.metadata)
->>>>>>> bbc83ce4
 
 
 class CollectionObjectModel(CollectionObjectBase, Generic[Model]):
