--- conflicted
+++ resolved
@@ -1,7 +1,7 @@
+import uuid as uuid_package
 from dataclasses import dataclass
 from typing import Dict, Any, Optional, List, Union, Tuple
 
-<<<<<<< HEAD
 from weaviate.collection.classes import (
     CollectionConfig,
     MetadataReturn,
@@ -10,10 +10,6 @@
     BatchReference,
     DataObject,
 )
-=======
-import uuid as uuid_package
-
->>>>>>> 255d941c
 from weaviate.collection.collection_base import CollectionBase, CollectionObjectBase
 from weaviate.collection.collection_classes import Errors
 from weaviate.collection.grpc import (
