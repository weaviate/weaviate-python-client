import uuid as uuid_package
from dataclasses import dataclass
from typing import Dict, Any, Optional, List, Union

from weaviate.collection.classes import (
    CollectionConfig,
    Errors,
    _MetadataReturn,
    MetadataGet,
    RefToObject,
    BatchReference,
    DataObject,
)
from weaviate.collection.collection_base import CollectionBase, CollectionObjectBase
from weaviate.collection.grpc import (
    _GRPC,
    GrpcResult,
    HybridFusion,
    MetadataQuery,
    PROPERTIES,
    HybridOptions,
    ReturnValues,
    GetOptions,
    BM25Options,
    NearVectorOptions,
    NearObjectOptions,
)
from weaviate.connect import Connection
from weaviate.data.replication import ConsistencyLevel
from weaviate.weaviate_types import UUIDS, UUID, BEACON


@dataclass
class _Object:
    data: Dict[str, Any]
    metadata: _MetadataReturn


class _Grpc:
    def __init__(self, connection: Connection, name: str):
        self._connection = connection
        self._name = name

    def get_flat(
        self,
        limit: Optional[int] = None,
        offset: Optional[int] = None,
        after: Optional[UUID] = None,
        return_metadata: Optional[MetadataQuery] = None,
        return_properties: Optional[PROPERTIES] = None,
    ) -> List[_Object]:
        grpc_query = _GRPC(self._connection, self._name)

        return [
            self.__result_to_object(obj)
            for obj in grpc_query.get(limit, offset, after, return_metadata, return_properties)
        ]

    def get_options(self, returns: ReturnValues, options: Optional[GetOptions]) -> List[_Object]:
        if options is None:
            options = GetOptions()
        grpc_query = _GRPC(self._connection, self._name)

        return [
            self.__result_to_object(obj)
            for obj in grpc_query.get(
                options.limit, options.offset, options.after, returns.metadata, returns.properties
            )
        ]

    def hybrid_flat(
        self,
        query: str,
        alpha: Optional[float] = None,
        vector: Optional[List[float]] = None,
        properties: Optional[List[str]] = None,
        fusion_type: Optional[HybridFusion] = None,
        limit: Optional[int] = None,
        autocut: Optional[int] = None,
        return_metadata: Optional[MetadataQuery] = None,
        return_properties: Optional[PROPERTIES] = None,
    ) -> List[_Object]:
        grpc_query = _GRPC(self._connection, self._name)

        objects = grpc_query.hybrid(
            query,
            alpha,
            vector,
            properties,
            fusion_type,
            limit,
            autocut,
            return_metadata,
            return_properties,
        )
        return [self.__result_to_object(obj) for obj in objects]

    def hybrid_options(
        self,
        query: str,
        returns: ReturnValues,
        options: Optional[HybridOptions] = None,
    ) -> List[_Object]:
        if options is None:
            options = HybridOptions()
        grpc_query = _GRPC(self._connection, self._name)

        objects = grpc_query.hybrid(
            query,
            options.alpha,
            options.vector,
            options.properties,
            options.fusion_type,
            options.limit,
            options.autocut,
            returns.metadata,
            returns.properties,
        )
        return [self.__result_to_object(obj) for obj in objects]

    def bm25_flat(
        self,
        query: str,
        properties: Optional[List[str]] = None,
        limit: Optional[int] = None,
        autocut: Optional[int] = None,
        return_metadata: Optional[MetadataQuery] = None,
        return_properties: Optional[PROPERTIES] = None,
    ) -> List[_Object]:
        grpc_query = _GRPC(self._connection, self._name)

        return [
            self.__result_to_object(obj)
            for obj in grpc_query.bm25(
                query, properties, limit, autocut, return_metadata, return_properties
            )
        ]

    def bm25_options(
        self,
        query: str,
        returns: ReturnValues,
        options: Optional[BM25Options] = None,
    ) -> List[_Object]:
        if options is None:
            options = BM25Options()
        grpc_query = _GRPC(self._connection, self._name)

        return [
            self.__result_to_object(obj)
            for obj in grpc_query.bm25(
                query,
                options.properties,
                options.limit,
                options.autocut,
                returns.metadata,
                returns.properties,
            )
        ]

    def near_vector_flat(
        self,
        vector: List[float],
        certainty: Optional[float] = None,
        distance: Optional[float] = None,
        autocut: Optional[int] = None,
        return_metadata: Optional[MetadataQuery] = None,
        return_properties: Optional[PROPERTIES] = None,
    ) -> List[_Object]:
        grpc_query = _GRPC(self._connection, self._name)

        return [
            self.__result_to_object(obj)
            for obj in grpc_query.near_vector(
                vector, certainty, distance, autocut, return_metadata, return_properties
            )
        ]

    def near_vector_options(
        self,
        vector: List[float],
        returns: ReturnValues,
        options: Optional[NearVectorOptions] = None,
    ) -> List[_Object]:
        if options is None:
            options = NearVectorOptions()
        grpc_query = _GRPC(self._connection, self._name)

        return [
            self.__result_to_object(obj)
            for obj in grpc_query.near_vector(
                vector,
                options.certainty,
                options.distance,
                options.autocut,
                returns.metadata,
                returns.properties,
            )
        ]

    def near_object_flat(
        self,
        obj: UUID,
        certainty: Optional[float] = None,
        distance: Optional[float] = None,
        autocut: Optional[int] = None,
        return_metadata: Optional[MetadataQuery] = None,
        return_properties: Optional[PROPERTIES] = None,
    ) -> List[_Object]:

        grpc_query = _GRPC(self._connection, self._name)

        return [
            self.__result_to_object(obj)
            for obj in grpc_query.near_object(
                obj, certainty, distance, autocut, return_metadata, return_properties
            )
        ]

    def near_object_options(
        self,
        obj: UUID,
        returns: ReturnValues,
        options: Optional[NearObjectOptions] = None,
    ) -> List[_Object]:
        if options is None:
            options = NearObjectOptions()
        grpc_query = _GRPC(self._connection, self._name)

        return [
            self.__result_to_object(obj)
            for obj in grpc_query.near_object(
                obj,
                options.certainty,
                options.distance,
                options.autocut,
                returns.metadata,
                returns.properties,
            )
        ]

<<<<<<< HEAD
    def __dict_to_obj(self, obj: Tuple[Dict[str, Any], _MetadataReturn]) -> _Object:
        data: Dict[str, Any] = obj[0]
=======
    def __result_to_object(self, obj: GrpcResult) -> _Object:
        data = obj.result
>>>>>>> bbc83ce4
        for key in data.keys():
            if isinstance(value := data[key], List):
                for i, _ in enumerate(value):
                    value[i] = self.__result_to_object(value[i])

        return _Object(data=data, metadata=obj.metadata)


class _Data:
    __collection: "CollectionObject"

    def __init__(self, collection: "CollectionObject") -> None:
        self.__collection = collection

    def insert(
        self,
        data: Dict[str, Any],
        uuid: Optional[UUID] = None,
        vector: Optional[List[float]] = None,
    ) -> uuid_package.UUID:
        weaviate_obj: Dict[str, Any] = {
            "class": self.__collection._name,
            "properties": {
                key: val if not isinstance(val, RefToObject) else val.to_beacon()
                for key, val in data.items()
            },
            "id": str(uuid if uuid is not None else uuid_package.uuid4()),
        }

        if vector is not None:
            weaviate_obj["vector"] = vector

        return self.__collection._insert(weaviate_obj)

    def insert_many(self, objects: List[DataObject]) -> List[Union[uuid_package.UUID, Errors]]:
        weaviate_objs: List[Dict[str, Any]] = [
            {
                "class": self.__collection._name,
                "properties": {
                    key: val if not isinstance(val, RefToObject) else val.to_beacon()
                    for key, val in obj.data.items()
                },
                "id": str(obj.uuid) if obj.uuid is not None else str(uuid_package.uuid4()),
            }
            for obj in objects
        ]

        return self.__collection._insert_many(weaviate_objs)

    def replace(
        self, data: Dict[str, Any], uuid: UUID, vector: Optional[List[float]] = None
    ) -> None:
        weaviate_obj: Dict[str, Any] = {
            "class": self.__collection._name,
            "properties": {
                key: val if not isinstance(val, RefToObject) else val.to_beacon()
                for key, val in data.items()
            },
        }
        if vector is not None:
            weaviate_obj["vector"] = vector

        self.__collection._replace(weaviate_obj, uuid=uuid)

    def update(
        self, data: Dict[str, Any], uuid: UUID, vector: Optional[List[float]] = None
    ) -> None:
        weaviate_obj: Dict[str, Any] = {
            "class": self.__collection._name,
            "properties": {
                key: val if not isinstance(val, RefToObject) else val.to_beacon()
                for key, val in data.items()
            },
        }
        if vector is not None:
            weaviate_obj["vector"] = vector

        self.__collection._update(weaviate_obj, uuid=uuid)

    def get_by_id(self, uuid: UUID, metadata: Optional[MetadataGet] = None) -> Optional[_Object]:
        ret = self.__collection._get_by_id(uuid=uuid, metadata=metadata)
        if ret is None:
            return ret
        return self.__collection._json_to_object(ret)

    def get(self, metadata: Optional[MetadataGet] = None) -> List[_Object]:
        ret = self.__collection._get(metadata=metadata)
        if ret is None:
            return []

        return [self.__collection._json_to_object(obj) for obj in ret["objects"]]

    def reference_add(self, from_uuid: UUID, from_property: str, to_uuids: UUIDS) -> None:
        self.__collection._reference_add(
            from_uuid=from_uuid, from_property_name=from_property, to_uuids=to_uuids
        )

    def reference_add_many(self, from_property: str, refs: List[BatchReference]) -> None:
        refs_dict = [
            {
                "from": BEACON + f"{self.__collection._name}/{ref.from_uuid}/{from_property}",
                "to": BEACON + str(ref.to_uuid),
            }
            for ref in refs
        ]
        self.__collection._reference_add_many(refs_dict)

    def reference_delete(self, from_uuid: UUID, from_property: str, to_uuids: UUIDS) -> None:
        self.__collection._reference_delete(
            from_uuid=from_uuid, from_property_name=from_property, to_uuids=to_uuids
        )

    def reference_replace(self, from_uuid: UUID, from_property: str, to_uuids: UUIDS) -> None:
        self.__collection._reference_replace(
            from_uuid=from_uuid, from_property_name=from_property, to_uuids=to_uuids
        )


class CollectionObject(CollectionObjectBase):
    def __init__(self, connection: Connection, name: str) -> None:
        super().__init__(connection, name)
        self.data = _Data(self)
        self.query = _Grpc(connection, name)

    def with_tenant(self, tenant: Optional[str] = None) -> "CollectionObject":
        return self._with_tenant(tenant)

    def with_consistency_level(
        self, consistency_level: Optional[ConsistencyLevel] = None
    ) -> "CollectionObject":
        return self._with_consistency_level(consistency_level)

    def _json_to_object(self, obj: Dict[str, Any]) -> _Object:
        return _Object(
            data={prop: val for prop, val in obj["properties"].items()},
            metadata=_MetadataReturn(obj),
        )


class Collection(CollectionBase):
    def create(self, config: CollectionConfig) -> CollectionObject:
        name = super()._create(config)
        if config.name != name:
            raise ValueError(
                f"Name of created collection ({name}) does not match given name ({config.name})"
            )
        return CollectionObject(self._connection, config.name)

    def get(self, name: str) -> CollectionObject:
        return CollectionObject(self._connection, name)

    def delete(self, name: str) -> None:
        self._delete(name)

    def exists(self, name: str) -> bool:
        return self._exists(name)<|MERGE_RESOLUTION|>--- conflicted
+++ resolved
@@ -239,13 +239,8 @@
             )
         ]
 
-<<<<<<< HEAD
-    def __dict_to_obj(self, obj: Tuple[Dict[str, Any], _MetadataReturn]) -> _Object:
-        data: Dict[str, Any] = obj[0]
-=======
     def __result_to_object(self, obj: GrpcResult) -> _Object:
         data = obj.result
->>>>>>> bbc83ce4
         for key in data.keys():
             if isinstance(value := data[key], List):
                 for i, _ in enumerate(value):
