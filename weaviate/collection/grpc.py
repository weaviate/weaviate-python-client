import datetime
import sys
from dataclasses import dataclass
from typing import (
    Any,
    Dict,
    Set,
    List,
    Optional,
    Union,
    Tuple,
    Type,
    Generic,
    cast,
)

from typing_extensions import TypeAlias

from weaviate.collection.classes.config import ConsistencyLevel
from weaviate.collection.extract_filters import FilterToGRPC
from weaviate.collection.grpc_shared import _BaseGRPC

if sys.version_info < (3, 9):
    from typing_extensions import Annotated, get_type_hints, get_origin
else:
    from typing import Annotated, get_type_hints, get_origin

import grpc
import uuid as uuid_lib
from google.protobuf import struct_pb2

from weaviate.collection.classes.filters import (
    _Filters,
)
from weaviate.collection.classes.grpc import (
    MetadataQuery,
    HybridFusion,
    PROPERTY,
    PROPERTIES,
    LinkTo,
    LinkToMultiTarget,
    Move,
    Sort,
)
from weaviate.collection.classes.internal import (
    _MetadataReturn,
    _Object,
    Reference,
    _extract_property_type_from_annotated_reference,
    _extract_property_type_from_reference,
    _extract_properties_from_data_model,
    _GenerativeReturn,
)
from weaviate.collection.classes.orm import Model
from weaviate.collection.classes.types import (
    Properties,
)
from weaviate.connect import Connection
from weaviate.exceptions import WeaviateGRPCException
from weaviate.weaviate_types import UUID
from weaviate_grpc import weaviate_pb2

# Can be found in the google.protobuf.internal.well_known_types.pyi stub file but is defined explicitly here for clarity.
_StructValue: TypeAlias = Union[
    struct_pb2.Struct,
    struct_pb2.ListValue,
    str,
    float,
    bool,
    None,
    List[float],
    List[int],
    List[str],
    List[bool],
    List[UUID],
]
_PyValue: TypeAlias = Union[
    Dict[str, "_PyValue"],
    List["_PyValue"],
    str,
    float,
    bool,
    None,
    List[float],
    List[int],
    List[str],
    List[bool],
    List[UUID],
]


@dataclass
class GrpcResult:
    metadata: _MetadataReturn
    result: Dict[str, Union[_StructValue, List["GrpcResult"]]]


@dataclass
class SearchResult:
    properties: weaviate_pb2.ResultProperties
    additional_properties: weaviate_pb2.ResultAdditionalProps


@dataclass
class SearchResponse:
    # the name of these members must match the proto file
    results: List[SearchResult]
    generative_grouped_result: str


@dataclass
class _Move:
    force: float
    concepts: List[str]
    objects: List[uuid_lib.UUID]


class _GRPC(_BaseGRPC):
    def __init__(
        self,
        connection: Connection,
        name: str,
        tenant: Optional[str],
        consistency_level: Optional[ConsistencyLevel],
        default_properties: Optional[PROPERTIES] = None,
    ):
        super().__init__(connection, consistency_level)
        self._name: str = name
        self._tenant = tenant

        if default_properties is not None:
            self._default_props: Set[PROPERTY] = self.__convert_properties_to_set(
                default_properties
            )
        else:
            self._default_props = set()
        self._metadata: Optional[MetadataQuery] = None

        self._limit: Optional[int] = None
        self._offset: Optional[int] = None
        self._autocut: Optional[int] = None
        self._after: Optional[UUID] = None

        self._hybrid_query: Optional[str] = None
        self._hybrid_alpha: Optional[float] = None
        self._hybrid_vector: Optional[List[float]] = None
        self._hybrid_properties: Optional[List[str]] = None
        self._hybrid_fusion_type: Optional[int] = None

        self._bm25_query: Optional[str] = None
        self._bm25_properties: Optional[List[str]] = None

        self._near_vector_vec: Optional[List[float]] = None
        self._near_object_obj: Optional[UUID] = None
        self._near_text: Optional[List[str]] = None
        self._near_text_move_away: Optional[weaviate_pb2.NearTextSearchParams.Move] = None
        self._near_text_move_to: Optional[weaviate_pb2.NearTextSearchParams.Move] = None

        self._near_certainty: Optional[float] = None
        self._near_distance: Optional[float] = None

        self._near_image: Optional[str] = None
        self._near_video: Optional[str] = None
        self._near_audio: Optional[str] = None

        self._generative_single: Optional[str] = None
        self._generative_grouped: Optional[str] = None
        self._generative_grouped_properties: Optional[List[str]] = None

        self._sort: Optional[List[Sort]] = None

        self._filters: Optional[_Filters] = None

    @staticmethod
    def __sort_to_list(sort: Union[Sort, List[Sort]]) -> List[Sort]:
        if isinstance(sort, Sort):
            return [sort]
        else:
            return sort

    def get(
        self,
        limit: Optional[int] = None,
        offset: Optional[int] = None,
        after: Optional[UUID] = None,
        filters: Optional[_Filters] = None,
        sort: Optional[Union[Sort, List[Sort]]] = None,
        return_metadata: Optional[MetadataQuery] = None,
        return_properties: Optional[PROPERTIES] = None,
    ) -> List[SearchResult]:
        self._limit = limit
        self._offset = offset
        self._after = after
        self._filters = filters
        self._metadata = return_metadata
<<<<<<< HEAD
        self.__merge_default_and_return_properties(return_properties)
=======

        if sort is not None:
            self._sort = self.__sort_to_list(sort)

        if return_properties is not None:
            self._default_props = self._default_props.union(return_properties)
>>>>>>> cc5d3a6a
        return cast(List[SearchResult], self.__call().results)

    def hybrid(
        self,
        query: str,
        alpha: Optional[float] = None,
        vector: Optional[List[float]] = None,
        properties: Optional[List[str]] = None,
        fusion_type: Optional[HybridFusion] = None,
        limit: Optional[int] = None,
        autocut: Optional[int] = None,
        filters: Optional[_Filters] = None,
        return_metadata: Optional[MetadataQuery] = None,
        return_properties: Optional[PROPERTIES] = None,
    ) -> List[SearchResult]:
        self._hybrid_query = query
        self._hybrid_alpha = alpha
        self._hybrid_vector = vector
        self._hybrid_properties = properties
        self._hybrid_fusion_type = (
            weaviate_pb2.HybridSearchParams.FusionType.Value(fusion_type.value)
            if fusion_type is not None
            else None
        )
        self._limit = limit
        self._autocut = autocut
        self._filters = filters
        self._metadata = return_metadata
        self.__merge_default_and_return_properties(return_properties)

        return cast(List[SearchResult], self.__call().results)

    def bm25(
        self,
        query: str,
        properties: Optional[List[str]] = None,
        limit: Optional[int] = None,
        autocut: Optional[int] = None,
        filters: Optional[_Filters] = None,
        return_metadata: Optional[MetadataQuery] = None,
        return_properties: Optional[PROPERTIES] = None,
    ) -> List[SearchResult]:
        self._bm25_query = query
        self._bm25_properties = properties
        self._limit = limit
        self._autocut = autocut
        self._filters = filters
        self._metadata = return_metadata
        self.__merge_default_and_return_properties(return_properties)

        return cast(List[SearchResult], self.__call().results)

    def near_vector(
        self,
        near_vector: List[float],
        certainty: Optional[float] = None,
        distance: Optional[float] = None,
        autocut: Optional[int] = None,
        filters: Optional[_Filters] = None,
        return_metadata: Optional[MetadataQuery] = None,
        return_properties: Optional[PROPERTIES] = None,
    ) -> List[SearchResult]:
        self._near_vector_vec = near_vector
        self._near_certainty = certainty
        self._near_distance = distance
        self._autocut = autocut
        self._filters = filters
        self._metadata = return_metadata
        self.__merge_default_and_return_properties(return_properties)

        return cast(List[SearchResult], self.__call().results)

    def near_object(
        self,
        near_object: UUID,
        certainty: Optional[float] = None,
        distance: Optional[float] = None,
        autocut: Optional[int] = None,
        filters: Optional[_Filters] = None,
        return_metadata: Optional[MetadataQuery] = None,
        return_properties: Optional[PROPERTIES] = None,
    ) -> List[SearchResult]:
        self._near_object_obj = near_object
        self._near_certainty = certainty
        self._near_distance = distance
        self._autocut = autocut
        self._filters = filters
        self._metadata = return_metadata
        self.__merge_default_and_return_properties(return_properties)

        return cast(List[SearchResult], self.__call().results)

    def near_text(
        self,
        near_text: Union[List[str], str],
        certainty: Optional[float] = None,
        distance: Optional[float] = None,
        move_to: Optional[Move] = None,
        move_away: Optional[Move] = None,
        autocut: Optional[int] = None,
        filters: Optional[_Filters] = None,
        return_metadata: Optional[MetadataQuery] = None,
        return_properties: Optional[PROPERTIES] = None,
    ) -> List[SearchResult]:
        if isinstance(near_text, str):
            near_text = [near_text]
        self._near_text = near_text
        self._near_certainty = certainty
        self._near_distance = distance
        self._autocut = autocut
        self._filters = filters
        if move_away is not None:
            self._near_text_move_away = weaviate_pb2.NearTextSearchParams.Move(
                force=move_away.force,
                concepts=move_away.concepts_list,
                uuids=move_away.objects_list,
            )
        if move_to is not None:
            self._near_text_move_to = weaviate_pb2.NearTextSearchParams.Move(
                force=move_to.force, concepts=move_to.concepts_list, uuids=move_to.objects_list
            )
        self._metadata = return_metadata
        self.__merge_default_and_return_properties(return_properties)

        return cast(List[SearchResult], self.__call().results)

    def near_image(
        self,
        image: str,
        certainty: Optional[float] = None,
        distance: Optional[float] = None,
        autocut: Optional[int] = None,
        filters: Optional[_Filters] = None,
        return_metadata: Optional[MetadataQuery] = None,
        return_properties: Optional[PROPERTIES] = None,
    ) -> List[SearchResult]:
        self._near_image = image
        self._near_certainty = certainty
        self._near_distance = distance
        self._autocut = autocut
        self._filters = filters

        self._metadata = return_metadata
        self.__merge_default_and_return_properties(return_properties)

        return cast(List[SearchResult], self.__call().results)

    def near_video(
        self,
        video: str,
        certainty: Optional[float] = None,
        distance: Optional[float] = None,
        autocut: Optional[int] = None,
        filters: Optional[_Filters] = None,
        return_metadata: Optional[MetadataQuery] = None,
        return_properties: Optional[PROPERTIES] = None,
    ) -> List[SearchResult]:
        self._near_video = video
        self._near_certainty = certainty
        self._near_distance = distance
        self._autocut = autocut
        self._filters = filters

        self._metadata = return_metadata
        self.__merge_default_and_return_properties(return_properties)

        return cast(List[SearchResult], self.__call().results)

    def near_audio(
        self,
        audio: str,
        certainty: Optional[float] = None,
        distance: Optional[float] = None,
        autocut: Optional[int] = None,
        filters: Optional[_Filters] = None,
        return_metadata: Optional[MetadataQuery] = None,
        return_properties: Optional[PROPERTIES] = None,
    ) -> List[SearchResult]:
        self._near_audio = audio
        self._near_certainty = certainty
        self._near_distance = distance
        self._autocut = autocut
        self._filters = filters

        self._metadata = return_metadata
        self.__merge_default_and_return_properties(return_properties)

        return cast(List[SearchResult], self.__call().results)

    def generative(
        self,
        single: Optional[str] = None,
        grouped: Optional[str] = None,
        grouped_properties: Optional[List[str]] = None,
        auto_limit: Optional[int] = None,
        filters: Optional[_Filters] = None,
        return_metadata: Optional[MetadataQuery] = None,
        return_properties: Optional[PROPERTIES] = None,
    ) -> SearchResponse:
        if single is None and grouped is None:
            raise ValueError(
                "Either single_response or grouped response must be not None for generative search."
            )

        self._generative_single = single
        self._generative_grouped = grouped
        self._generative_grouped_properties = grouped_properties
        self._autocut = auto_limit
        self._filters = filters

        self._metadata = return_metadata
        self.__merge_default_and_return_properties(return_properties)

        return self.__call()

    def __call(self) -> SearchResponse:
        metadata: Optional[Tuple[Tuple[str, str], ...]] = None
        access_token = self._connection.get_current_bearer_token()

        metadata_list: List[Tuple[str, str]] = []
        if len(access_token) > 0:
            metadata_list.append(("authorization", access_token))

        if len(self._connection.additional_headers):
            for key, val in self._connection.additional_headers.items():
                if val is not None:
                    metadata_list.append((key.lower(), val))

        if len(metadata_list) > 0:
            metadata = tuple(metadata_list)

        try:
            assert self._connection.grpc_stub is not None
            res: SearchResponse  # According to PEP-0526
            res, _ = self._connection.grpc_stub.Search.with_call(
                weaviate_pb2.SearchRequest(
                    class_name=self._name,
                    limit=self._limit,
                    offset=self._offset,
                    after=str(self._after) if self._after is not None else "",
                    autocut=self._autocut,
                    near_vector=weaviate_pb2.NearVectorParams(
                        vector=self._near_vector_vec,
                        certainty=self._near_certainty,
                        distance=self._near_distance,
                    )
                    if self._near_vector_vec is not None
                    else None,
                    near_object=weaviate_pb2.NearObjectParams(
                        id=str(self._near_object_obj),
                        certainty=self._near_certainty,
                        distance=self._near_distance,
                    )
                    if self._near_object_obj is not None
                    else None,
                    properties=self._convert_references_to_grpc(self._default_props),
                    additional_properties=self._metadata_to_grpc(self._metadata)
                    if self._metadata is not None
                    else None,
                    bm25_search=weaviate_pb2.BM25SearchParams(
                        properties=self._bm25_properties, query=self._bm25_query
                    )
                    if self._bm25_query is not None
                    else None,
                    hybrid_search=weaviate_pb2.HybridSearchParams(
                        properties=self._hybrid_properties,
                        query=self._hybrid_query,
                        alpha=self._hybrid_alpha,
                        vector=self._hybrid_vector,
                        fusion_type=cast(
                            weaviate_pb2.HybridSearchParams.FusionType, self._hybrid_fusion_type
                        ),
                    )
                    if self._hybrid_query is not None
                    else None,
                    tenant=self._tenant,
                    filters=FilterToGRPC.convert(self._filters),
                    near_text=weaviate_pb2.NearTextSearchParams(
                        query=self._near_text,
                        certainty=self._near_certainty,
                        distance=self._near_distance,
                        move_to=self._near_text_move_to,
                        move_away=self._near_text_move_away,
                    )
                    if self._near_text is not None
                    else None,
                    near_image=weaviate_pb2.NearImageSearchParams(
                        image=self._near_image,
                        distance=self._near_distance,
                        certainty=self._near_certainty,
                    )
                    if self._near_image is not None
                    else None,
                    near_video=weaviate_pb2.NearVideoSearchParams(
                        video=self._near_video,
                        distance=self._near_distance,
                        certainty=self._near_certainty,
                    )
                    if self._near_video is not None
                    else None,
                    near_audio=weaviate_pb2.NearAudioSearchParams(
                        audio=self._near_audio,
                        distance=self._near_distance,
                        certainty=self._near_certainty,
                    )
                    if self._near_audio is not None
                    else None,
                    consistency_level=self._consistency_level,
                    sort_by=[
                        weaviate_pb2.SortBy(ascending=sort.ascending, path=[sort.prop])
                        for sort in self._sort
                    ]
                    if self._sort is not None
                    else None,
                    generative=weaviate_pb2.GenerativeSearch(
                        single_response_prompt=self._generative_single,
                        grouped_response_task=self._generative_grouped,
                        grouped_properties=self._generative_grouped_properties,
                    )
                    if self._generative_single is not None or self._generative_grouped is not None
                    else None,
                ),
                metadata=metadata,
            )

            return res

        except grpc.RpcError as e:
            raise WeaviateGRPCException(e.details())

    def _metadata_to_grpc(self, metadata: MetadataQuery) -> weaviate_pb2.AdditionalProperties:
        return weaviate_pb2.AdditionalProperties(
            uuid=metadata.uuid,
            vector=metadata.vector,
            creationTimeUnix=metadata.creation_time_unix,
            lastUpdateTimeUnix=metadata.last_update_time_unix,
            distance=metadata.distance,
            certainty=metadata.certainty,
            explainScore=metadata.explain_score,
            score=metadata.score,
            is_consistent=metadata.is_consistent,
        )

    def _convert_references_to_grpc(self, properties: Set[PROPERTY]) -> weaviate_pb2.Properties:
        return weaviate_pb2.Properties(
            non_ref_properties=[prop for prop in properties if isinstance(prop, str)],
            ref_properties=[
                weaviate_pb2.RefProperties(
                    reference_property=prop.link_on,
                    linked_properties=self._convert_references_to_grpc(
                        self.__convert_properties_to_set(prop.return_properties)
                    ),
                    metadata=self._metadata_to_grpc(prop.return_metadata),
                    which_collection=prop.target_collection
                    if isinstance(prop, LinkToMultiTarget)
                    else None,
                )
                for prop in properties
                if isinstance(prop, LinkTo)
            ],
        )

    def __merge_default_and_return_properties(
        self, return_properties: Optional[PROPERTIES]
    ) -> None:
        if return_properties is not None:
            self._default_props = self._default_props.union(
                self.__convert_properties_to_set(return_properties)
            )

    @staticmethod
    def __convert_properties_to_set(properties: PROPERTIES) -> Set[PROPERTY]:
        if isinstance(properties, list):
            return set(properties)
        else:
            return {properties}


class _Grpc:
    def __init__(
        self,
        connection: Connection,
        name: str,
        consistency_level: Optional[ConsistencyLevel],
        tenant: Optional[str],
    ):
        self.__connection = connection
        self.__name = name
        self.__tenant = tenant
        self.__consistency_level = consistency_level

    def _query(self) -> _GRPC:
        return _GRPC(self.__connection, self.__name, self.__tenant, self.__consistency_level)

    @staticmethod
    def _extract_metadata_for_object(
        add_props: "weaviate_pb2.ResultAdditionalProps",
    ) -> _MetadataReturn:
        return _MetadataReturn(
            uuid=uuid_lib.UUID(add_props.id) if len(add_props.id) > 0 else None,
            vector=[float(num) for num in add_props.vector] if len(add_props.vector) > 0 else None,
            distance=add_props.distance if add_props.distance_present else None,
            certainty=add_props.certainty if add_props.certainty_present else None,
            creation_time_unix=add_props.creation_time_unix
            if add_props.creation_time_unix_present
            else None,
            last_update_time_unix=add_props.last_update_time_unix
            if add_props.last_update_time_unix_present
            else None,
            score=add_props.score if add_props.score_present else None,
            explain_score=add_props.explain_score if add_props.explain_score_present else None,
            is_consistent=add_props.is_consistent,
            generative=add_props.generative if add_props.generative_present else None,
        )

    def _deserialize_primitive(self, value: Any, type_value: Any) -> Any:
        if type_value == uuid_lib.UUID:
            return uuid_lib.UUID(value)
        if type_value == datetime.datetime:
            return datetime.datetime.fromisoformat(value)
        if isinstance(type_value, list):
            return [
                self._deserialize_primitive(val, type_value[idx]) for idx, val in enumerate(value)
            ]
        return value


class _GrpcCollection(_Grpc):
    def __parse_result(
        self, properties: "weaviate_pb2.ResultProperties", type_: Optional[Type[Properties]]
    ) -> Properties:
        hints = get_type_hints(type_) if get_origin(type_) is not dict and type_ is not None else {}
        result = {}

        for name, non_ref_prop in properties.non_ref_properties.items():
            result[name] = self._deserialize_primitive(non_ref_prop, hints.get(name))

        for number_array_property in properties.number_array_properties:
            result[number_array_property.prop_name] = [
                float(val) for val in number_array_property.values
            ]

        for int_array_property in properties.int_array_properties:
            result[int_array_property.prop_name] = [int(val) for val in int_array_property.values]

        for text_array_property in properties.text_array_properties:
            result[text_array_property.prop_name] = [str(val) for val in text_array_property.values]

        for boolean_array_property in properties.boolean_array_properties:
            result[boolean_array_property.prop_name] = [
                bool(val) for val in boolean_array_property.values
            ]

        for ref_prop in properties.ref_props:
            hint = hints.get(ref_prop.prop_name)
            if hint is not None:
                if get_origin(hint) is Annotated:
                    referenced_property_type = _extract_property_type_from_annotated_reference(hint)
                else:
                    assert get_origin(hint) is Reference
                    referenced_property_type = _extract_property_type_from_reference(hint)
                result[ref_prop.prop_name] = Reference._from(
                    [
                        _Object(
                            properties=self.__parse_result(prop, referenced_property_type),
                            metadata=self._extract_metadata_for_object(prop.metadata),
                        )
                        for prop in ref_prop.properties
                    ]
                )
            else:
                result[ref_prop.prop_name] = Reference[Dict[str, Any]]._from(
                    [
                        _Object(
                            properties=self.__parse_result(prop, Dict[str, Any]),
                            metadata=self._extract_metadata_for_object(prop.metadata),
                        )
                        for prop in ref_prop.properties
                    ]
                )

        return cast(Properties, result)

    def __result_to_object(
        self, res: SearchResult, type_: Optional[Type[Properties]]
    ) -> _Object[Properties]:
        properties = self.__parse_result(res.properties, type_)
        metadata = self._extract_metadata_for_object(res.additional_properties)
        return _Object[Properties](properties=properties, metadata=metadata)

    def __determine_generic(
        self, type_: Union[PROPERTIES, Type[Properties], None]
    ) -> Tuple[Optional[PROPERTIES], Type[Properties]]:
        if (
            isinstance(type_, list)
            or isinstance(type_, str)
            or isinstance(type_, LinkTo)
            or type_ is None
        ):
            ret_properties = cast(Optional[PROPERTIES], type_)
            ret_type = cast(Type[Properties], Dict[str, Any])
        else:
            assert get_origin(type_) is not dict
            type_ = cast(Type[Properties], type_)
            ret_properties = _extract_properties_from_data_model(type_)
            ret_type = type_
        return ret_properties, ret_type

    def get(
        self,
        limit: Optional[int] = None,
        offset: Optional[int] = None,
        after: Optional[UUID] = None,
        filters: Optional[_Filters] = None,
        sort: Optional[Union[Sort, List[Sort]]] = None,
        return_metadata: Optional[MetadataQuery] = None,
        return_properties: Optional[Union[PROPERTIES, Type[Properties]]] = None,
    ) -> List[_Object[Properties]]:
        ret_properties, ret_type = self.__determine_generic(return_properties)
        return [
            self.__result_to_object(obj, ret_type)
            for obj in self._query().get(
                limit=limit,
                offset=offset,
                after=after,
                filters=filters,
                sort=sort,
                return_metadata=return_metadata,
                return_properties=ret_properties,
            )
        ]

    def hybrid(
        self,
        query: str,
        alpha: Optional[float] = None,
        vector: Optional[List[float]] = None,
        query_properties: Optional[List[str]] = None,
        fusion_type: Optional[HybridFusion] = None,
        limit: Optional[int] = None,
        auto_limit: Optional[int] = None,
        filters: Optional[_Filters] = None,
        return_metadata: Optional[MetadataQuery] = None,
        return_properties: Optional[Union[PROPERTIES, Type[Properties]]] = None,
    ) -> List[_Object[Properties]]:
        ret_properties, ret_type = self.__determine_generic(return_properties)
        return [
            self.__result_to_object(obj, ret_type)
            for obj in self._query().hybrid(
                query=query,
                alpha=alpha,
                vector=vector,
                properties=query_properties,
                fusion_type=fusion_type,
                limit=limit,
                autocut=auto_limit,
                filters=filters,
                return_metadata=return_metadata,
                return_properties=ret_properties,
            )
        ]

    def bm25(
        self,
        query: str,
        query_properties: Optional[List[str]] = None,
        limit: Optional[int] = None,
        auto_limit: Optional[int] = None,
        filters: Optional[_Filters] = None,
        return_metadata: Optional[MetadataQuery] = None,
        return_properties: Optional[Union[PROPERTIES, Type[Properties]]] = None,
    ) -> List[_Object[Properties]]:
        ret_properties, ret_type = self.__determine_generic(return_properties)
        return [
            self.__result_to_object(obj, ret_type)
            for obj in self._query().bm25(
                query=query,
                properties=query_properties,
                limit=limit,
                autocut=auto_limit,
                filters=filters,
                return_metadata=return_metadata,
                return_properties=ret_properties,
            )
        ]

    def near_vector(
        self,
        near_vector: List[float],
        certainty: Optional[float] = None,
        distance: Optional[float] = None,
        auto_limit: Optional[int] = None,
        filters: Optional[_Filters] = None,
        return_metadata: Optional[MetadataQuery] = None,
        return_properties: Optional[Union[PROPERTIES, Type[Properties]]] = None,
    ) -> List[_Object[Properties]]:
        ret_properties, ret_type = self.__determine_generic(return_properties)
        return [
            self.__result_to_object(obj, ret_type)
            for obj in self._query().near_vector(
                near_vector=near_vector,
                certainty=certainty,
                distance=distance,
                autocut=auto_limit,
                filters=filters,
                return_metadata=return_metadata,
                return_properties=ret_properties,
            )
        ]

    def near_object(
        self,
        near_object: UUID,
        certainty: Optional[float] = None,
        distance: Optional[float] = None,
        auto_limit: Optional[int] = None,
        filters: Optional[_Filters] = None,
        return_metadata: Optional[MetadataQuery] = None,
        return_properties: Optional[Union[PROPERTIES, Type[Properties]]] = None,
    ) -> List[_Object[Properties]]:
        ret_properties, ret_type = self.__determine_generic(return_properties)
        return [
            self.__result_to_object(obj, ret_type)
            for obj in self._query().near_object(
                near_object=near_object,
                certainty=certainty,
                distance=distance,
                autocut=auto_limit,
                filters=filters,
                return_metadata=return_metadata,
                return_properties=ret_properties,
            )
        ]

    def near_text(
        self,
        query: Union[List[str], str],
        certainty: Optional[float] = None,
        distance: Optional[float] = None,
        move_to: Optional[Move] = None,
        move_away: Optional[Move] = None,
        auto_limit: Optional[int] = None,
        filters: Optional[_Filters] = None,
        return_metadata: Optional[MetadataQuery] = None,
        return_properties: Optional[Union[PROPERTIES, Type[Properties]]] = None,
    ) -> List[_Object[Properties]]:
        ret_properties, ret_type = self.__determine_generic(return_properties)
        return [
            self.__result_to_object(obj, ret_type)
            for obj in self._query().near_text(
                near_text=query,
                certainty=certainty,
                distance=distance,
                move_to=move_to,
                move_away=move_away,
                autocut=auto_limit,
                filters=filters,
                return_metadata=return_metadata,
                return_properties=ret_properties,
            )
        ]

    def near_image(
        self,
        near_image: str,
        certainty: Optional[float] = None,
        distance: Optional[float] = None,
        auto_limit: Optional[int] = None,
        filters: Optional[_Filters] = None,
        return_metadata: Optional[MetadataQuery] = None,
        return_properties: Optional[Union[PROPERTIES, Type[Properties]]] = None,
    ) -> List[_Object[Properties]]:
        ret_properties, ret_type = self.__determine_generic(return_properties)
        return [
            self.__result_to_object(obj, ret_type)
            for obj in self._query().near_image(
                image=near_image,
                certainty=certainty,
                distance=distance,
                filters=filters,
                autocut=auto_limit,
                return_metadata=return_metadata,
                return_properties=ret_properties,
            )
        ]

    def near_audio(
        self,
        near_audio: str,
        certainty: Optional[float] = None,
        distance: Optional[float] = None,
        auto_limit: Optional[int] = None,
        filters: Optional[_Filters] = None,
        return_metadata: Optional[MetadataQuery] = None,
        return_properties: Optional[Union[PROPERTIES, Type[Properties]]] = None,
    ) -> List[_Object[Properties]]:
        ret_properties, ret_type = self.__determine_generic(return_properties)
        return [
            self.__result_to_object(obj, ret_type)
            for obj in self._query().near_audio(
                audio=near_audio,
                certainty=certainty,
                distance=distance,
                filters=filters,
                autocut=auto_limit,
                return_metadata=return_metadata,
                return_properties=ret_properties,
            )
        ]

    def near_video(
        self,
        near_video: str,
        certainty: Optional[float] = None,
        distance: Optional[float] = None,
        auto_limit: Optional[int] = None,
        filters: Optional[_Filters] = None,
        return_metadata: Optional[MetadataQuery] = None,
        return_properties: Optional[Union[PROPERTIES, Type[Properties]]] = None,
    ) -> List[_Object[Properties]]:
        ret_properties, ret_type = self.__determine_generic(return_properties)
        return [
            self.__result_to_object(obj, ret_type)
            for obj in self._query().near_video(
                video=near_video,
                certainty=certainty,
                distance=distance,
                filters=filters,
                autocut=auto_limit,
                return_metadata=return_metadata,
                return_properties=ret_properties,
            )
        ]

    def generative(
        self,
        prompt_per_object: Optional[str] = None,
        prompt_combined_results: Optional[str] = None,
        combined_results_properties: Optional[List[str]] = None,
        auto_limit: Optional[int] = None,
        filters: Optional[_Filters] = None,
        return_metadata: Optional[MetadataQuery] = None,
        return_properties: Optional[Union[PROPERTIES, Type[Properties]]] = None,
    ) -> _GenerativeReturn[Properties]:
        ret_properties, ret_type = self.__determine_generic(return_properties)
        ret = self._query().generative(
            single=prompt_per_object,
            grouped=prompt_combined_results,
            grouped_properties=combined_results_properties,
            filters=filters,
            auto_limit=auto_limit,
            return_metadata=return_metadata,
            return_properties=ret_properties,
        )
        objects = [self.__result_to_object(obj, ret_type) for obj in ret.results]
        grouped_results = (
            ret.generative_grouped_result if ret.generative_grouped_result != "" else None
        )
        return _GenerativeReturn[Properties](
            objects=objects, generative_combined_result=grouped_results
        )


class _GrpcCollectionModel(Generic[Model], _Grpc):
    def __init__(
        self,
        connection: Connection,
        name: str,
        model: Type[Model],
        tenant: Optional[str] = None,
        consistency_level: Optional[ConsistencyLevel] = None,
    ):
        super().__init__(connection, name, consistency_level, tenant)
        self.model = model

    def __parse_result(
        self,
        properties: "weaviate_pb2.ResultProperties",
        type_: Type[Model],
    ) -> Model:
        hints = get_type_hints(type_)

        result = {}

        for name, non_ref_prop in properties.non_ref_properties.items():
            result[name] = self._deserialize_primitive(non_ref_prop, hints.get(name))

        for ref_prop in properties.ref_props:
            hint = hints.get(ref_prop.prop_name)
            if hint is not None:
                referenced_property_type = (lambda: "TODO: implement this")()
                result[ref_prop.prop_name] = [
                    _Object(
                        properties=self.__parse_result(
                            prop, cast(Type[Model], referenced_property_type)
                        ),
                        metadata=self._extract_metadata_for_object(prop.metadata),
                    )
                    for prop in ref_prop.properties
                ]
            else:
                raise ValueError(
                    f"Property {ref_prop.prop_name} is not defined with a Reference[Model] type hint in the model {self.model}"
                )

        return type_(**result)

    def __result_to_object(self, res: SearchResult) -> _Object[Model]:
        properties = self.__parse_result(res.properties, self.model)
        metadata = self._extract_metadata_for_object(res.additional_properties)
        return _Object[Model](properties=properties, metadata=metadata)

    def get(
        self,
        limit: Optional[int] = None,
        offset: Optional[int] = None,
        after: Optional[UUID] = None,
        filters: Optional[_Filters] = None,
        return_metadata: Optional[MetadataQuery] = None,
        return_properties: Optional[PROPERTIES] = None,
    ) -> List[_Object[Model]]:
        return [
            self.__result_to_object(obj)
            for obj in self._query().get(
                limit=limit,
                offset=offset,
                after=after,
                filters=filters,
                return_metadata=return_metadata,
                return_properties=return_properties,
            )
        ]

    def hybrid(
        self,
        query: str,
        alpha: Optional[float] = None,
        vector: Optional[List[float]] = None,
        query_properties: Optional[List[str]] = None,
        fusion_type: Optional[HybridFusion] = None,
        limit: Optional[int] = None,
        auto_limit: Optional[int] = None,
        filters: Optional[_Filters] = None,
        return_metadata: Optional[MetadataQuery] = None,
        return_properties: Optional[PROPERTIES] = None,
    ) -> List[_Object[Model]]:
        return [
            self.__result_to_object(obj)
            for obj in self._query().hybrid(
                query=query,
                alpha=alpha,
                vector=vector,
                properties=query_properties,
                fusion_type=fusion_type,
                limit=limit,
                autocut=auto_limit,
                filters=filters,
                return_metadata=return_metadata,
                return_properties=return_properties,
            )
        ]

    def bm25(
        self,
        query: str,
        query_properties: Optional[List[str]] = None,
        limit: Optional[int] = None,
        auto_limit: Optional[int] = None,
        filters: Optional[_Filters] = None,
        return_metadata: Optional[MetadataQuery] = None,
        return_properties: Optional[PROPERTIES] = None,
    ) -> List[_Object[Model]]:
        return [
            self.__result_to_object(obj)
            for obj in self._query().bm25(
                query=query,
                properties=query_properties,
                limit=limit,
                autocut=auto_limit,
                filters=filters,
                return_metadata=return_metadata,
                return_properties=return_properties,
            )
        ]

    def near_vector(
        self,
        near_vector: List[float],
        certainty: Optional[float] = None,
        distance: Optional[float] = None,
        auto_limit: Optional[int] = None,
        filters: Optional[_Filters] = None,
        return_metadata: Optional[MetadataQuery] = None,
        return_properties: Optional[PROPERTIES] = None,
    ) -> List[_Object[Model]]:
        return [
            self.__result_to_object(obj)
            for obj in self._query().near_vector(
                near_vector=near_vector,
                certainty=certainty,
                distance=distance,
                autocut=auto_limit,
                filters=filters,
                return_metadata=return_metadata,
                return_properties=return_properties,
            )
        ]

    def near_object(
        self,
        near_object: UUID,
        certainty: Optional[float] = None,
        distance: Optional[float] = None,
        auto_limit: Optional[int] = None,
        filters: Optional[_Filters] = None,
        return_metadata: Optional[MetadataQuery] = None,
        return_properties: Optional[PROPERTIES] = None,
    ) -> List[_Object[Model]]:
        return [
            self.__result_to_object(obj)
            for obj in self._query().near_object(
                near_object=near_object,
                certainty=certainty,
                distance=distance,
                autocut=auto_limit,
                filters=filters,
                return_metadata=return_metadata,
                return_properties=return_properties,
            )
        ]

    def near_text(
        self,
        query: Union[List[str], str],
        certainty: Optional[float] = None,
        distance: Optional[float] = None,
        move_to: Optional[Move] = None,
        move_away: Optional[Move] = None,
        auto_limit: Optional[int] = None,
        filters: Optional[_Filters] = None,
        return_metadata: Optional[MetadataQuery] = None,
        return_properties: Optional[PROPERTIES] = None,
    ) -> List[_Object[Model]]:
        return [
            self.__result_to_object(obj)
            for obj in self._query().near_text(
                near_text=query,
                certainty=certainty,
                distance=distance,
                move_to=move_to,
                move_away=move_away,
                autocut=auto_limit,
                filters=filters,
                return_metadata=return_metadata,
                return_properties=return_properties,
            )
        ]

    def near_image(
        self,
        near_image: str,
        certainty: Optional[float] = None,
        distance: Optional[float] = None,
        auto_limit: Optional[int] = None,
        filters: Optional[_Filters] = None,
        return_metadata: Optional[MetadataQuery] = None,
        return_properties: Optional[PROPERTIES] = None,
    ) -> List[_Object[Model]]:
        return [
            self.__result_to_object(obj)
            for obj in self._query().near_image(
                image=near_image,
                certainty=certainty,
                distance=distance,
                filters=filters,
                autocut=auto_limit,
                return_metadata=return_metadata,
                return_properties=return_properties,
            )
        ]

    def near_audio(
        self,
        near_audio: str,
        certainty: Optional[float] = None,
        distance: Optional[float] = None,
        auto_limit: Optional[int] = None,
        filters: Optional[_Filters] = None,
        return_metadata: Optional[MetadataQuery] = None,
        return_properties: Optional[PROPERTIES] = None,
    ) -> List[_Object[Model]]:
        return [
            self.__result_to_object(obj)
            for obj in self._query().near_audio(
                audio=near_audio,
                certainty=certainty,
                distance=distance,
                filters=filters,
                autocut=auto_limit,
                return_metadata=return_metadata,
                return_properties=return_properties,
            )
        ]

    def near_video(
        self,
        near_video: str,
        certainty: Optional[float] = None,
        distance: Optional[float] = None,
        auto_limit: Optional[int] = None,
        filters: Optional[_Filters] = None,
        return_metadata: Optional[MetadataQuery] = None,
        return_properties: Optional[PROPERTIES] = None,
    ) -> List[_Object[Model]]:
        return [
            self.__result_to_object(obj)
            for obj in self._query().near_video(
                video=near_video,
                certainty=certainty,
                distance=distance,
                filters=filters,
                autocut=auto_limit,
                return_metadata=return_metadata,
                return_properties=return_properties,
            )
        ]<|MERGE_RESOLUTION|>--- conflicted
+++ resolved
@@ -171,12 +171,13 @@
 
         self._filters: Optional[_Filters] = None
 
-    @staticmethod
-    def __sort_to_list(sort: Union[Sort, List[Sort]]) -> List[Sort]:
-        if isinstance(sort, Sort):
-            return [sort]
+    def __parse_sort(self, sort: Optional[Union[Sort, List[Sort]]]) -> None:
+        if sort is None:
+            self._sort = None
+        elif isinstance(sort, Sort):
+            self._sort = [sort]
         else:
-            return sort
+            self._sort = sort
 
     def get(
         self,
@@ -193,16 +194,8 @@
         self._after = after
         self._filters = filters
         self._metadata = return_metadata
-<<<<<<< HEAD
+        self.__parse_sort(sort)
         self.__merge_default_and_return_properties(return_properties)
-=======
-
-        if sort is not None:
-            self._sort = self.__sort_to_list(sort)
-
-        if return_properties is not None:
-            self._default_props = self._default_props.union(return_properties)
->>>>>>> cc5d3a6a
         return cast(List[SearchResult], self.__call().results)
 
     def hybrid(
