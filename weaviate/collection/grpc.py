--- conflicted
+++ resolved
@@ -545,19 +545,14 @@
             ref_properties=[
                 weaviate_pb2.RefProperties(
                     reference_property=prop.link_on,
-<<<<<<< HEAD
-                    linked_properties=self._convert_references_to_grpc(set(prop.properties))
-                    if prop.properties is not None
-                    else None,
-                    metadata=self._metadata_to_grpc(prop.metadata)
-                    if prop.metadata is not None
-                    else None,
-=======
                     linked_properties=self._convert_references_to_grpc(
                         self.__convert_properties_to_set(prop.return_properties)
-                    ),
-                    metadata=self._metadata_to_grpc(prop.return_metadata),
->>>>>>> 5326e7ff
+                    )
+                    if prop.return_properties is not None
+                    else None,
+                    metadata=self._metadata_to_grpc(prop.return_metadata)
+                    if prop.return_metadata is not None
+                    else None,
                     which_collection=prop.target_collection
                     if isinstance(prop, LinkToMultiTarget)
                     else None,
