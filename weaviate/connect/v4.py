from __future__ import annotations

import time
from copy import copy
from dataclasses import dataclass, field
from ssl import SSLZeroReturnError
from threading import Event, Thread
from typing import (
    Any,
    Awaitable,
    Dict,
    List,
    Literal,
    Optional,
    Tuple,
    TypeVar,
    Union,
    cast,
    overload,
)

from authlib.integrations.httpx_client import (  # type: ignore
    AsyncOAuth2Client,
    OAuth2Client,
)
from grpc import Channel as SyncChannel, RpcError, StatusCode, Call  # type: ignore
from grpc.aio import Channel as AsyncChannel, AioRpcError  # type: ignore
from grpc_health.v1 import health_pb2  # type: ignore

# from grpclib.client import Channel
from httpx import (
    AsyncClient,
    AsyncHTTPTransport,
    HTTPTransport,
    Client,
    ConnectError,
    HTTPError,
    HTTPStatusError,
    Limits,
    ReadError,
    ReadTimeout,
    RemoteProtocolError,
    RequestError,
    Response,
    Proxy,
    Timeout,
)

from weaviate import __version__ as client_version
from weaviate.auth import AuthCredentials, AuthApiKey, AuthClientCredentials
from weaviate.config import ConnectionConfig, Proxies, Timeout as TimeoutConfig
from weaviate.connect.authentication import _Auth
from weaviate.connect.base import (
    ConnectionParams,
    JSONPayload,
    _get_proxies,
)
from weaviate.connect import executor
from weaviate.connect.event_loop import _EventLoopSingleton
from weaviate.connect.integrations import _IntegrationConfig
from weaviate.embedded import EmbeddedV4
from weaviate.exceptions import (
    AuthenticationFailedError,
    UnexpectedStatusCodeError,
    WeaviateClosedClientError,
    WeaviateConnectionError,
    WeaviateGRPCUnavailableError,
    WeaviateStartUpError,
    WeaviateTimeoutError,
    InsufficientPermissionsError,
    WeaviateBatchError,
    WeaviateInvalidInputError,
    WeaviateRetryError,
    WeaviateQueryError,
    WeaviateDeleteManyError,
    WeaviateTenantGetError,
)
from weaviate.proto.v1 import (
    aggregate_pb2,
    batch_pb2,
    batch_delete_pb2,
    search_get_pb2,
    tenants_pb2,
    weaviate_pb2_grpc,
)
from weaviate.retry import _Retry
from weaviate.util import (
    PYPI_PACKAGE_URL,
    _decode_json_response_dict,
    _ServerVersion,
    is_weaviate_client_too_old,
    is_weaviate_domain,
)
from weaviate.validator import _validate_input, _ValidateArgument
from weaviate.warnings import _Warnings

Session = Union[Client, OAuth2Client]
AsyncSession = Union[AsyncClient, AsyncOAuth2Client]
HttpClient = Union[AsyncClient, AsyncOAuth2Client, Client, OAuth2Client]

PERMISSION_DENIED = "PERMISSION_DENIED"


@dataclass
class _ExpectedStatusCodes:
    ok_in: Union[List[int], int]
    error: str
    ok: List[int] = field(init=False)

    def __post_init__(self) -> None:
        if isinstance(self.ok_in, int):
            self.ok = [self.ok_in]
        else:
            self.ok = self.ok_in


<<<<<<< HEAD
class ConnectionV4:
    """Connection class used to communicate to a weaviate instance."""

=======
class _ConnectionBase:
>>>>>>> ee23524c
    def __init__(
        self,
        connection_params: ConnectionParams,
        auth_client_secret: Optional[AuthCredentials],
        timeout_config: TimeoutConfig,
        proxies: Union[str, Proxies, None],
        trust_env: bool,
        additional_headers: Optional[Dict[str, Any]],
        connection_config: ConnectionConfig,
        embedded_db: Optional[EmbeddedV4] = None,
        skip_init_checks: bool = False,
    ):
        self.url = connection_params._http_url
        self.embedded_db = embedded_db
        self._api_version_path = "/v1"
        self.__additional_headers = {}
        self._auth = auth_client_secret
        self._client: Optional[HttpClient] = None
        self._connection_params = connection_params
        self._grpc_stub: Optional[weaviate_pb2_grpc.WeaviateStub] = None
        self._grpc_channel: Union[AsyncChannel, SyncChannel, None] = None
        self.timeout_config = timeout_config
        self.__connection_config = connection_config
        self.__trust_env = trust_env
        self._weaviate_version = _ServerVersion.from_string("")
        self._grpc_max_msg_size: Optional[int] = None
        self._connected = False
        self._skip_init_checks = skip_init_checks

        self._headers = {"content-type": "application/json"}
        self.__add_weaviate_embedding_service_header(connection_params.http.host)
        if additional_headers is not None:
            _validate_input(_ValidateArgument([dict], "additional_headers", additional_headers))
            self.__additional_headers = additional_headers
            for key, value in additional_headers.items():
                if value is None:
                    raise WeaviateInvalidInputError(
                        f"Value for key '{key}' in headers cannot be None."
                    )
                self._headers[key.lower()] = value

        self._proxies: Dict[str, str] = _get_proxies(proxies, trust_env)

        # auth secrets can contain more information than a header (refresh tokens and lifetime) and therefore take
        # precedent over headers
        if "authorization" in self._headers and auth_client_secret is not None:
            _Warnings.auth_header_and_auth_secret()
            self._headers.pop("authorization")

        # if there are API keys included add them right away to headers
        if auth_client_secret is not None and isinstance(auth_client_secret, AuthApiKey):
            self._headers["authorization"] = "Bearer " + auth_client_secret.api_key

        self._prepare_grpc_headers()

    def __add_weaviate_embedding_service_header(self, wcd_host: str) -> None:
        if not is_weaviate_domain(wcd_host):
            return

        self._headers["X-Weaviate-Cluster-URL"] = "https://" + wcd_host
        if isinstance(self._auth, AuthApiKey):
            # keeping for backwards compatibility for older clusters for now. On newer clusters, Embedding Service reuses Authorization header.
            self._headers["X-Weaviate-Api-Key"] = self._auth.api_key

    def set_integrations(self, integrations_config: List[_IntegrationConfig]) -> None:
        for integration in integrations_config:
            self._headers.update(integration._to_header())
            self.__additional_headers.update(integration._to_header())

    @overload
    def _make_client(self, colour: Literal["async"]) -> AsyncClient: ...

    @overload
    def _make_client(self, colour: Literal["sync"]) -> Client: ...

    def _make_client(self, colour: executor.Colour) -> Union[AsyncClient, Client]:
        if colour == "async":
            return AsyncClient(
                headers=self._headers,
                mounts=self._make_mounts(colour),
                trust_env=self.__trust_env,
            )
        if colour == "sync":
            return Client(
                headers=self._headers,
                mounts=self._make_mounts(colour),
                trust_env=self.__trust_env,
            )

    @overload
    def _make_mounts(self, colour: Literal["async"]) -> Dict[str, AsyncHTTPTransport]: ...

    @overload
    def _make_mounts(self, colour: Literal["sync"]) -> Dict[str, HTTPTransport]: ...

    def _make_mounts(
        self, colour: executor.Colour
    ) -> Union[Dict[str, AsyncHTTPTransport], Dict[str, HTTPTransport]]:
        if colour == "async":
            return {
                f"{key}://" if key == "http" or key == "https" else key: AsyncHTTPTransport(
                    limits=Limits(
                        max_connections=self.__connection_config.session_pool_maxsize,
                        max_keepalive_connections=self.__connection_config.session_pool_connections,
                    ),
                    proxy=Proxy(url=proxy),
                    retries=self.__connection_config.session_pool_max_retries,
                    trust_env=self.__trust_env,
                )
                for key, proxy in self._proxies.items()
                if key != "grpc"
            }
        if colour == "sync":
            return {
                f"{key}://" if key == "http" or key == "https" else key: HTTPTransport(
                    limits=Limits(
                        max_connections=self.__connection_config.session_pool_maxsize,
                        max_keepalive_connections=self.__connection_config.session_pool_connections,
                    ),
                    proxy=Proxy(url=proxy),
                    retries=self.__connection_config.session_pool_max_retries,
                    trust_env=self.__trust_env,
                )
                for key, proxy in self._proxies.items()
                if key != "grpc"
            }

    def is_connected(self) -> bool:
        return self._connected

    def get_current_bearer_token(self) -> str:
        if not self.is_connected():
            raise WeaviateClosedClientError()

        if "authorization" in self._headers:
            return self._headers["authorization"]
        elif isinstance(self._client, (OAuth2Client, AsyncOAuth2Client)):
            return f"Bearer {self._client.token['access_token']}"
        return ""

    def _prepare_grpc_headers(self) -> None:
        self.__metadata_list: List[Tuple[str, str]] = []
        if len(self.additional_headers):
            for key, val in self.additional_headers.items():
                if val is not None:
                    self.__metadata_list.append((key.lower(), val))

        if self._auth is not None:
            if "X-Weaviate-Cluster-URL" in self._headers:
                self.__metadata_list.append(
                    ("x-weaviate-cluster-url", self._headers["X-Weaviate-Cluster-URL"])
                )

            if isinstance(self._auth, AuthApiKey):
                if "X-Weaviate-Api-Key" in self._headers:
                    # keeping for backwards compatibility for older clusters for now. On newer clusters, Embedding Service reuses Authorization header.
                    self.__metadata_list.append(
                        ("x-weaviate-api-key", self._headers["X-Weaviate-Api-Key"])
                    )
                self.__metadata_list.append(("authorization", "Bearer " + self._auth.api_key))
            else:
                self.__add_weaviate_embedding_service_auth_grpc_header()
                self.__metadata_list.append(
                    ("authorization", "dummy_will_be_refreshed_for_each_call")
                )

        if len(self.__metadata_list) > 0:
            self.__grpc_headers: Optional[Tuple[Tuple[str, str], ...]] = tuple(self.__metadata_list)
        else:
            self.__grpc_headers = None

    def __add_weaviate_embedding_service_auth_grpc_header(self) -> None:
        if is_weaviate_domain(self._connection_params.http.host):
            # keeping for backwards compatibility for older clusters for now. On newer clusters, Embedding Service reuses Authorization header.
            self.__metadata_list.append(
                ("x-weaviate-api-key", "dummy_will_be_refreshed_for_each_call")
            )

    def grpc_headers(self) -> Optional[Tuple[Tuple[str, str], ...]]:
        if self._auth is None or isinstance(self._auth, AuthApiKey):
            return self.__grpc_headers

        assert self.__grpc_headers is not None
        access_token = self.get_current_bearer_token()
        self.__refresh_weaviate_embedding_service_auth_grpc_header()
        # auth is last entry in list, rest is static
        self.__metadata_list[len(self.__metadata_list) - 1] = ("authorization", access_token)
        return tuple(self.__metadata_list)

    def __refresh_weaviate_embedding_service_auth_grpc_header(self) -> None:
        if is_weaviate_domain(self._connection_params.http.host):
            # keeping for backwards compatibility for older clusters for now. On newer clusters, Embedding Service reuses Authorization header.
            self.__metadata_list[len(self.__metadata_list) - 2] = (
                "x-weaviate-api-key",
                self.get_current_bearer_token(),
            )

    def _ping_grpc(self, colour: executor.Colour) -> Union[None, Awaitable[None]]:
        """Performs a grpc health check and raises WeaviateGRPCUnavailableError if not."""
        if not self.is_connected():
            raise WeaviateClosedClientError()
        assert self._grpc_channel is not None
        try:
            res = self._grpc_channel.unary_unary(
                "/grpc.health.v1.Health/Check",
                request_serializer=health_pb2.HealthCheckRequest.SerializeToString,
                response_deserializer=health_pb2.HealthCheckResponse.FromString,
            )(health_pb2.HealthCheckRequest(), timeout=self.timeout_config.init)
            if colour == "async":

                async def execute() -> None:
                    assert isinstance(res, Awaitable)
                    try:
                        self.__handle_ping_response(cast(health_pb2.HealthCheckResponse, await res))
                    except Exception as e:
                        self.__handle_ping_exception(e)
                    return None

                return execute()
            assert not isinstance(res, Awaitable)
            return self.__handle_ping_response(cast(health_pb2.HealthCheckResponse, res))

        except Exception as e:
            self.__handle_ping_exception(e)
        return None

    def __handle_ping_response(self, res: health_pb2.HealthCheckResponse) -> None:
        if res.status != health_pb2.HealthCheckResponse.SERVING:
            raise WeaviateGRPCUnavailableError(
                f"v{self.server_version}", self._connection_params._grpc_address
            )
        return None

    def __handle_ping_exception(self, e: Exception) -> None:
        raise WeaviateGRPCUnavailableError(
            f"v{self.server_version}", self._connection_params._grpc_address
        ) from e

    @property
    def grpc_stub(self) -> Optional[weaviate_pb2_grpc.WeaviateStub]:
        if not self.is_connected():
            raise WeaviateClosedClientError()
        return self._grpc_stub

    def __del__(self) -> None:
        if self._client is not None or self._grpc_channel is not None:
            _Warnings.unclosed_connection()

    @property
    def server_version(self) -> str:
        """
        Version of the weaviate instance.
        """
        return str(self._weaviate_version)

    def get_proxies(self) -> Dict[str, str]:
        return self._proxies

    @property
    def additional_headers(self) -> Dict[str, str]:
        return self.__additional_headers

    def __make_clients(self, colour: Literal["async", "sync"]) -> None:
        self._client = self._make_client(colour)

    def open_connection_grpc(self, colour: executor.Colour) -> None:
        channel = self._connection_params._grpc_channel(
            proxies=self._proxies, grpc_msg_size=self._grpc_max_msg_size, is_async=colour == "async"
        )
        self._grpc_channel = channel
        assert self._grpc_channel is not None
        self._grpc_stub = weaviate_pb2_grpc.WeaviateStub(self._grpc_channel)

    def _open_connections_rest(
        self, auth_client_secret: Optional[AuthCredentials], colour: executor.Colour
    ) -> Union[None, Awaitable[None]]:
        # API keys are separate from OIDC and do not need any config from weaviate
        if auth_client_secret is not None and isinstance(auth_client_secret, AuthApiKey):
            self.__make_clients(colour)
            return executor.empty(colour)

        if "authorization" in self._headers and auth_client_secret is None:
            self.__make_clients(colour)
            return executor.empty(colour)

        # no need to check OIDC if no auth is provided and users dont want any checks at initialization time
        if self._skip_init_checks and auth_client_secret is None:
            self.__make_clients(colour)
            return executor.empty(colour)

        oidc_url = self.url + self._api_version_path + "/.well-known/openid-configuration"
        if colour == "async":

            async def get_oidc() -> None:
                async with self._make_client("async") as client:
                    try:
                        response = await client.get(oidc_url)
                    except Exception as e:
                        raise WeaviateConnectionError(
                            f"Error: {e}. \nIs Weaviate running and reachable at {self.url}?"
                        )
                res = self.__process_oidc_response(response, auth_client_secret, oidc_url, colour)
                if isinstance(res, Awaitable):
                    return await res
                else:
                    return res

            return get_oidc()

        with self._make_client("sync") as client:
            try:
                response = client.get(oidc_url)
            except Exception as e:
                raise WeaviateConnectionError(
                    f"Error: {e}. \nIs Weaviate running and reachable at {self.url}?"
                )
        res = self.__process_oidc_response(response, auth_client_secret, oidc_url, colour)
        assert not isinstance(res, Awaitable)
        return res

    def __process_oidc_response(
        self,
        response: Response,
        auth_client_secret: Optional[AuthCredentials],
        oidc_url: str,
        colour: executor.Colour,
    ) -> Union[None, Awaitable[None]]:
        if response.status_code == 200:
            # Some setups are behind proxies that return some default page - for example a login - for all requests.
            # If the response is not json, we assume that this is the case and try unauthenticated access. Any auth
            # header provided by the user is unaffected.
            try:
                resp = response.json()
            except Exception:
                _Warnings.auth_cannot_parse_oidc_config(oidc_url)
                self.__make_clients(colour)
                return executor.empty(colour)

            if auth_client_secret is not None:
                if colour == "async":

                    async def execute() -> None:
                        _auth = await executor.aresult(
                            _Auth.use(
                                oidc_config=resp,
                                credentials=auth_client_secret,
                                make_mounts=lambda: self._make_mounts("async"),
                                colour=colour,
                            )
                        )
                        try:
                            self._client = await _auth.aresult(_auth.get_auth_session())
                        except HTTPError as e:
                            raise AuthenticationFailedError(
                                f"Failed to authenticate with OIDC: {repr(e)}"
                            )

                        if isinstance(auth_client_secret, AuthClientCredentials):
                            # credentials should only be saved for client credentials, otherwise use refresh token
                            self._create_background_token_refresh(_auth)
                        else:
                            self._create_background_token_refresh()

                    return execute()
                else:
                    _auth = executor.result(
                        _Auth.use(
                            oidc_config=resp,
                            credentials=auth_client_secret,
                            make_mounts=lambda: self._make_mounts("sync"),
                            colour=colour,
                        )
                    )
                    try:
                        self._client = _auth.result(_auth.get_auth_session())
                    except HTTPError as e:
                        raise AuthenticationFailedError(
                            f"Failed to authenticate with OIDC: {repr(e)}"
                        )

                    if isinstance(auth_client_secret, AuthClientCredentials):
                        # credentials should only be saved for client credentials, otherwise use refresh token
                        self._create_background_token_refresh(_auth)
                    else:
                        self._create_background_token_refresh()

            else:
                msg = f""""No login credentials provided. The weaviate instance at {self.url} requires login credentials.

                    Please check our documentation at https://weaviate.io/developers/weaviate/client-libraries/python#authentication
                    for more information about how to use authentication."""

                if is_weaviate_domain(self.url):
                    msg += """

                    You can instantiate the client with login credentials for Weaviate Cloud using

                    client = weaviate.connect_to_weaviate_cloud(
                      url=YOUR_WEAVIATE_URL,
                      auth_client_secret=wvc.init.Auth.api_key("YOUR_API_KEY")
                    )
                    """
                raise AuthenticationFailedError(msg)
        elif response.status_code == 404 and auth_client_secret is not None:
            _Warnings.auth_with_anon_weaviate()
            self.__make_clients(colour)
        else:
            self.__make_clients(colour)
        return executor.empty(colour)

    def _create_background_token_refresh(self, _auth: Optional[_Auth] = None) -> None:
        """Create a background thread that periodically refreshes access and refresh tokens.

        While the underlying library refreshes tokens, it does not have an internal cronjob that checks every
        X-seconds if a token has expired. If there is no activity for longer than the refresh tokens lifetime, it will
<<<<<<< HEAD
        expire. Therefore, refresh manually shortly before expiration time is up.
        """
        assert isinstance(self._client, AsyncOAuth2Client)
=======
        expire. Therefore, refresh manually shortly before expiration time is up."""
        assert isinstance(self._client, (OAuth2Client, AsyncOAuth2Client))
>>>>>>> ee23524c
        if "refresh_token" not in self._client.token and _auth is None:
            return

        # make an event loop sidecar thread for running async token refreshing
        event_loop = (
            _EventLoopSingleton.get_instance()
            if isinstance(self._client, AsyncOAuth2Client)
            else None
        )

        expires_in: int = self._client.token.get(
            "expires_in", 60
        )  # use 1minute as token lifetime if not supplied
        self._shutdown_background_event = Event()

        def refresh_token() -> None:
            if isinstance(self._client, AsyncOAuth2Client):
                assert event_loop is not None
                self._client.token = event_loop.run_until_complete(
                    self._client.refresh_token, url=self._client.metadata["token_endpoint"]
                )
            elif isinstance(self._client, OAuth2Client):
                self._client.token = self._client.refresh_token(
                    url=self._client.metadata["token_endpoint"]
                )

        def refresh_session() -> None:
            assert _auth is not None
            if isinstance(self._client, AsyncOAuth2Client):
                assert event_loop is not None
                new_session = event_loop.run_until_complete(
                    _auth.aresult, result=_auth.get_auth_session()
                )
                self._client.token = event_loop.run_until_complete(new_session.fetch_token)
            elif isinstance(self._client, OAuth2Client):
                new_session = _auth.result(_auth.get_auth_session())
                self._client.token = new_session.fetch_token()

        def update_refresh_time() -> int:
            assert isinstance(self._client, (OAuth2Client, AsyncOAuth2Client))
            return self._client.token.get("expires_in", 60) - 30

        def periodic_refresh_token(refresh_time: int, _auth: Optional[_Auth]) -> None:
            while (
                self._shutdown_background_event is not None
                and not self._shutdown_background_event.is_set()
            ):
                # use refresh token when available
                time.sleep(max(refresh_time, 1))
                try:
                    if self._client is None:
                        continue
                    elif (
                        isinstance(self._client, (OAuth2Client, AsyncOAuth2Client))
                        and "refresh_token" in self._client.token
                    ):
                        refresh_token()
                    else:
                        # client credentials usually does not contain a refresh token => get a new token using the
                        # saved credentials
                        refresh_session()
                    refresh_time = update_refresh_time()
                except HTTPError as exc:
                    # retry again after one second, might be an unstable connection
                    refresh_time = 1
                    _Warnings.token_refresh_failed(exc)

        demon = Thread(
            target=periodic_refresh_token,
            args=(expires_in, _auth),
            daemon=True,
            name="TokenRefresh",
        )
        demon.start()

    def __get_latest_headers(self) -> Dict[str, str]:
        if "authorization" in self._headers:
            return self._headers

        auth_token = self.get_current_bearer_token()
        if auth_token == "":
            return self._headers

        # bearer token can change over time (OIDC) so we need to get the current one for each request
        copied_headers = copy(self._headers)
        copied_headers.update({"authorization": self.get_current_bearer_token()})
        self.__refresh_weaviate_embedding_service_auth_header(copied_headers)
        return copied_headers

    def __refresh_weaviate_embedding_service_auth_header(self, headers: dict[str, str]) -> None:
        if is_weaviate_domain(self._connection_params.http.host):
            # keeping for backwards compatibility for older clusters for now. On newer clusters, Embedding Service reuses Authorization header.
            headers.update({"x-weaviate-api-key": self.get_current_bearer_token()})

    def __get_timeout(
        self, method: Literal["DELETE", "GET", "HEAD", "PATCH", "POST", "PUT"], is_gql_query: bool
    ) -> Timeout:
        """Returns the timeout for the given method.

        In this way, the client waits the `httpx` default of 5s when connecting to a socket (connect), writing chunks (write), and
        acquiring a connection from the pool (pool), but a custom amount as specified for reading the response (read).

        From the PoV of the user, a request is considered to be timed out if no response is received within the specified time.
        They specify the times depending on how they expect Weaviate to behave. For example, a query might take longer than an insert or vice versa
        but, in either case, the user only cares about how long it takes for a response to be received.

        https://www.python-httpx.org/advanced/timeouts/
        """
        timeout = None
        if method == "DELETE" or method == "PATCH" or method == "PUT":
            timeout = self.timeout_config.insert
        elif method == "GET" or method == "HEAD":
            timeout = self.timeout_config.query
        elif method == "POST" and is_gql_query:
            timeout = self.timeout_config.query
        elif method == "POST" and not is_gql_query:
            timeout = self.timeout_config.insert
        return Timeout(
            timeout=5.0, read=timeout, pool=self.__connection_config.session_pool_timeout
        )

    def __handle_exceptions(self, e: Exception, error_msg: str) -> None:
        if isinstance(e, RuntimeError):
            raise WeaviateClosedClientError() from e
        if isinstance(e, ConnectError):
            raise WeaviateConnectionError(error_msg) from e
        if isinstance(e, ReadTimeout):
            raise WeaviateTimeoutError(error_msg) from e
        raise e

    def __handle_response(
        self, response: Response, error_msg: str, status_codes: Optional[_ExpectedStatusCodes]
    ) -> Response:
        if response.status_code == 403:
            raise InsufficientPermissionsError(response)
        if status_codes is not None and response.status_code not in status_codes.ok:
            raise UnexpectedStatusCodeError(error_msg, response)
        return response

    def _send(
        self,
        method: Literal["DELETE", "GET", "HEAD", "PATCH", "POST", "PUT"],
        *,
        url: str,
        error_msg: str,
        status_codes: Optional[_ExpectedStatusCodes],
        is_gql_query: bool = False,
        weaviate_object: Optional[JSONPayload] = None,
        params: Optional[Dict[str, Any]] = None,
    ) -> executor.Result[Response]:
        if not self.is_connected():
            raise WeaviateClosedClientError()
        if self.embedded_db is not None:
            self.embedded_db.ensure_running()
        assert self._client is not None
        request = self._client.build_request(
            method,
            url,
            json=weaviate_object,
            params=params,
            headers=self.__get_latest_headers(),
            timeout=self.__get_timeout(method, is_gql_query),
        )

        def resp(res: Response) -> Response:
            return self.__handle_response(res, error_msg, status_codes)

        def exc(e: Exception) -> None:
            self.__handle_exceptions(e, error_msg)

        return executor.execute(
            response_callback=resp,
            exception_callback=exc,
            method=self._client.send,
            request=request,
        )

    def close(self, colour: executor.Colour) -> executor.Result[None]:
        if self.embedded_db is not None:
            self.embedded_db.stop()
        if colour == "async":

            async def execute() -> None:
                if self._client is not None:
                    assert isinstance(self._client, AsyncClient)
                    await self._client.aclose()
                    self._client = None
                if self._grpc_stub is not None:
                    assert self._grpc_channel is not None
                    assert isinstance(self._grpc_channel, AsyncChannel)
                    await self._grpc_channel.close()
                    self._grpc_stub = None
                    self._grpc_channel = None
                self._connected = False

            return execute()
        if self._client is not None:
            assert isinstance(self._client, Client)
            self._client.close()
            self._client = None
        if self._grpc_stub is not None:
            assert self._grpc_channel is not None
            assert isinstance(self._grpc_channel, SyncChannel)
            self._grpc_channel.close()
            self._grpc_stub = None
            self._grpc_channel = None
        self._connected = False

    def _check_package_version(self, colour: executor.Colour) -> executor.Result[None]:
        def resp(res: Response) -> None:
            pkg_info: dict = res.json().get("info", {})
            latest_version = pkg_info.get("version", "unknown version")
            if is_weaviate_client_too_old(client_version, latest_version):
                _Warnings.weaviate_client_too_old_vs_latest(client_version, latest_version)

        try:
            if colour == "async":

                async def _execute() -> None:
                    async with AsyncClient() as client:
                        res = await client.get(PYPI_PACKAGE_URL, timeout=self.timeout_config.init)
                    return resp(res)

                return _execute()
            with Client() as client:
                res = client.get(PYPI_PACKAGE_URL, timeout=self.timeout_config.init)
            return resp(res)
        except RequestError:
            pass  # ignore any errors related to requests, it is a best-effort warning

    def supports_groupby_in_bm25_and_hybrid(self) -> bool:
        return self._weaviate_version.is_at_least(1, 25, 0)

    def delete(
        self,
        path: str,
        weaviate_object: Optional[JSONPayload] = None,
        params: Optional[Dict[str, Any]] = None,
        error_msg: str = "",
        status_codes: Optional[_ExpectedStatusCodes] = None,
    ) -> executor.Result[Response]:
        return self._send(
            "DELETE",
            url=self.url + self._api_version_path + path,
            weaviate_object=weaviate_object,
            params=params,
            error_msg=error_msg,
            status_codes=status_codes,
        )

    def patch(
        self,
        path: str,
        weaviate_object: JSONPayload,
        params: Optional[Dict[str, Any]] = None,
        error_msg: str = "",
        status_codes: Optional[_ExpectedStatusCodes] = None,
    ) -> executor.Result[Response]:
        return self._send(
            "PATCH",
            url=self.url + self._api_version_path + path,
            weaviate_object=weaviate_object,
            params=params,
            error_msg=error_msg,
            status_codes=status_codes,
        )

    def post(
        self,
        path: str,
        weaviate_object: JSONPayload,
        params: Optional[Dict[str, Any]] = None,
        error_msg: str = "",
        status_codes: Optional[_ExpectedStatusCodes] = None,
        is_gql_query: bool = False,
    ) -> executor.Result[Response]:
        return self._send(
            "POST",
            url=self.url + self._api_version_path + path,
            weaviate_object=weaviate_object,
            params=params,
            error_msg=error_msg,
            status_codes=status_codes,
            is_gql_query=is_gql_query,
        )

    def put(
        self,
        path: str,
        weaviate_object: JSONPayload,
        params: Optional[Dict[str, Any]] = None,
        error_msg: str = "",
        status_codes: Optional[_ExpectedStatusCodes] = None,
    ) -> executor.Result[Response]:
        return self._send(
            "PUT",
            url=self.url + self._api_version_path + path,
            weaviate_object=weaviate_object,
            params=params,
            error_msg=error_msg,
            status_codes=status_codes,
        )

    def get(
        self,
        path: str,
        params: Optional[Dict[str, Any]] = None,
        error_msg: str = "",
        status_codes: Optional[_ExpectedStatusCodes] = None,
    ) -> executor.Result[Response]:
        return self._send(
            "GET",
            url=self.url + self._api_version_path + path,
            params=params,
            error_msg=error_msg,
            status_codes=status_codes,
        )

    def head(
        self,
        path: str,
        params: Optional[Dict[str, Any]] = None,
        error_msg: str = "",
        status_codes: Optional[_ExpectedStatusCodes] = None,
    ) -> executor.Result[Response]:
        return self._send(
            "HEAD",
            url=self.url + self._api_version_path + path,
            params=params,
            error_msg=error_msg,
            status_codes=status_codes,
        )

<<<<<<< HEAD
    @property
    def server_version(self) -> str:
        """Version of the weaviate instance."""
        return str(self._weaviate_version)
=======
    def get_meta(self) -> executor.Result[Dict[str, str]]:
        def resp(res: Response) -> Dict[str, str]:
            data = _decode_json_response_dict(res, "Meta endpoint")
            assert data is not None
            return data
>>>>>>> ee23524c

        return executor.execute(response_callback=resp, method=self.get, path="/meta")

    def get_open_id_configuration(self) -> executor.Result[Optional[Dict[str, Any]]]:
        def resp(res: Response) -> Optional[Dict[str, Any]]:
            if res.status_code == 200:
                return _decode_json_response_dict(res, "OpenID Configuration")
            if res.status_code == 404:
                return None
            raise UnexpectedStatusCodeError("Meta endpoint", res)

<<<<<<< HEAD
    async def get_meta(self) -> Dict[str, str]:
        """Returns the meta endpoint."""
        response = await self.get(path="/meta")
        res = _decode_json_response_dict(response, "Meta endpoint")
        assert res is not None
        return res

    async def get_open_id_configuration(self) -> Optional[Dict[str, Any]]:
        """Get the openid-configuration."""
        response = await self.get(path="/.well-known/openid-configuration")
        if response.status_code == 200:
            return _decode_json_response_dict(response, "OpenID Configuration")
        if response.status_code == 404:
=======
        return executor.execute(
            response_callback=resp, method=self.get, path="/.well-known/openid-configuration"
        )


class ConnectionSync(_ConnectionBase):
    """
    Connection class used to communicate to a weaviate instance.
    """

    def connect(self) -> None:
        if self._connected:
>>>>>>> ee23524c
            return None

        self._connected = True

<<<<<<< HEAD
    async def wait_for_weaviate(self, startup_period: int) -> None:
        """Waits until weaviate is ready or the time limit given in 'startup_period' has passed.

        Args:
            startup_period: Describes how long the client will wait for weaviate to start in seconds.

        Raises:
            WeaviateStartUpError: If weaviate takes longer than the time limit to respond.
        """
=======
        self._open_connections_rest(self._auth, "sync")

        # need this to get the version of weaviate for version checks and proper GRPC configuration
        try:
            meta = executor.result(self.get_meta())
            self._weaviate_version = _ServerVersion.from_string(meta["version"])
            if "grpcMaxMessageSize" in meta:
                self._grpc_max_msg_size = int(meta["grpcMaxMessageSize"])
            # Add warning later, when weaviate supported it for a while
            # else:
            #     _Warnings.grpc_max_msg_size_not_found()
        except (
            WeaviateConnectionError,
            ReadError,
            RemoteProtocolError,
            SSLZeroReturnError,  # required for async 3.8,3.9 due to ssl.SSLZeroReturnError: TLS/SSL connection has been closed (EOF) (_ssl.c:1131)
        ) as e:
            self._connected = False
            raise WeaviateStartUpError(f"Could not connect to Weaviate:{e}.") from e

        self.open_connection_grpc("sync")
        if self.embedded_db is not None:
            try:
                self.wait_for_weaviate(10)
            except WeaviateStartUpError as e:
                self.embedded_db.stop()
                self._connected = False
                raise e

        # do it after all other init checks so as not to break all the tests
        if self._weaviate_version.is_lower_than(1, 23, 7):
            self._connected = False
            raise WeaviateStartUpError(
                f"Weaviate version {self._weaviate_version} is not supported. Please use Weaviate version 1.23.7 or higher."
            )

        if not self._skip_init_checks:
            try:
                executor.result(self._ping_grpc("sync"))
                executor.result(self._check_package_version("sync"))
            except Exception as e:
                self._connected = False
                raise e

    def wait_for_weaviate(self, startup_period: int) -> None:
>>>>>>> ee23524c
        for _i in range(startup_period):
            try:
                executor.result(self.get("/.well-known/ready")).raise_for_status()
                return
            except (ConnectError, ReadError, TimeoutError, HTTPStatusError):
                time.sleep(1)

        try:
            executor.result(self.get("/.well-known/ready")).raise_for_status()
            return
        except (ConnectError, ReadError, TimeoutError, HTTPStatusError) as error:
            raise WeaviateStartUpError(
                f"Weaviate did not start up in {startup_period} seconds. Either the Weaviate URL {self.url} is wrong or Weaviate did not start up in the interval given in 'startup_period'."
            ) from error

    def grpc_search(self, request: search_get_pb2.SearchRequest) -> search_get_pb2.SearchReply:
        try:
            assert self.grpc_stub is not None
            res = _Retry(4).with_exponential_backoff(
                0,
                f"Searching in collection {request.collection}",
                self.grpc_stub.Search,
                request,
                metadata=self.grpc_headers(),
                timeout=self.timeout_config.query,
            )
            return cast(search_get_pb2.SearchReply, res)
        except RpcError as e:
            error = cast(Call, e)
            if error.code() == StatusCode.PERMISSION_DENIED:
                raise InsufficientPermissionsError(error)
            raise WeaviateQueryError(str(error.details()), "GRPC search")  # pyright: ignore
        except WeaviateRetryError as e:
            raise WeaviateQueryError(str(e), "GRPC search")  # pyright: ignore

    def grpc_batch_objects(
        self, request: batch_pb2.BatchObjectsRequest, timeout: Union[int, float], max_retries: float
    ) -> Dict[int, str]:
        try:
            assert self.grpc_stub is not None
            res = _Retry(max_retries).with_exponential_backoff(
                count=0,
                error="Batch objects",
                f=self.grpc_stub.BatchObjects,
                request=request,
                metadata=self.grpc_headers(),
                timeout=timeout,
            )
            res = cast(batch_pb2.BatchObjectsReply, res)

            objects: Dict[int, str] = {}
            for err in res.errors:
                objects[err.index] = err.error
            return objects
        except RpcError as e:
            error = cast(Call, e)
            if error.code() == StatusCode.PERMISSION_DENIED:
                raise InsufficientPermissionsError(error)
            raise WeaviateBatchError(str(error.details()))

    def grpc_batch_delete(
        self, request: batch_delete_pb2.BatchDeleteRequest
    ) -> batch_delete_pb2.BatchDeleteReply:
        try:
            assert self.grpc_stub is not None
            return cast(
                batch_delete_pb2.BatchDeleteReply,
                self.grpc_stub.BatchDelete(
                    request,
                    metadata=self.grpc_headers(),
                    timeout=self.timeout_config.insert,
                ),
            )
        except RpcError as e:
            error = cast(Call, e)
            if error.code() == StatusCode.PERMISSION_DENIED:
                raise InsufficientPermissionsError(error)
            raise WeaviateDeleteManyError(str(error.details()))

    def grpc_tenants_get(
        self, request: tenants_pb2.TenantsGetRequest
    ) -> tenants_pb2.TenantsGetReply:
        try:
            assert self.grpc_stub is not None
            res = _Retry().with_exponential_backoff(
                0,
                f"Get tenants for collection {request.collection}",
                self.grpc_stub.TenantsGet,
                request,
                metadata=self.grpc_headers(),
                timeout=self.timeout_config.query,
            )
        except RpcError as e:
            error = cast(Call, e)
            if error.code() == StatusCode.PERMISSION_DENIED:
                raise InsufficientPermissionsError(error)
            raise WeaviateTenantGetError(str(error.details())) from e

        return cast(tenants_pb2.TenantsGetReply, res)

    def grpc_aggregate(
        self, request: aggregate_pb2.AggregateRequest
    ) -> aggregate_pb2.AggregateReply:
        try:
            assert self.grpc_stub is not None
            res = _Retry(4).with_exponential_backoff(
                0,
                f"Searching in collection {request.collection}",
                self.grpc_stub.Aggregate,
                request,
                metadata=self.grpc_headers(),
                timeout=self.timeout_config.query,
            )
            return cast(aggregate_pb2.AggregateReply, res)
        except RpcError as e:
            error = cast(Call, e)
            if error.code() == StatusCode.PERMISSION_DENIED:
                raise InsufficientPermissionsError(error)
            raise WeaviateQueryError(str(e), "GRPC search")  # pyright: ignore
        except WeaviateRetryError as e:
            raise WeaviateQueryError(str(e), "GRPC search")  # pyright: ignore


class ConnectionAsync(_ConnectionBase):
    """
    Connection class used to communicate to a weaviate instance.
    """

    async def connect(self) -> None:
        if self._connected:
            return None

        self._connected = True

        await executor.aresult(self._open_connections_rest(self._auth, "async"))

        # need this to get the version of weaviate for version checks and proper GRPC configuration
        try:
            meta = await self.get_meta()
            self._weaviate_version = _ServerVersion.from_string(meta["version"])
            if "grpcMaxMessageSize" in meta:
                self._grpc_max_msg_size = int(meta["grpcMaxMessageSize"])
            # Add warning later, when weaviate supported it for a while
            # else:
            #     _Warnings.grpc_max_msg_size_not_found()
        except (
            WeaviateConnectionError,
            ReadError,
            RemoteProtocolError,
            SSLZeroReturnError,  # required for async 3.8,3.9 due to ssl.SSLZeroReturnError: TLS/SSL connection has been closed (EOF) (_ssl.c:1131)
        ) as e:
            self._connected = False
            raise WeaviateStartUpError(f"Could not connect to Weaviate:{e}.") from e

        self.open_connection_grpc("async")
        self._connected = True
        if self.embedded_db is not None:
            try:
                await self.wait_for_weaviate(10)
            except WeaviateStartUpError as e:
                self.embedded_db.stop()
                self._connected = False
                raise e

        # do it after all other init checks so as not to break all the tests
        if self._weaviate_version.is_lower_than(1, 23, 7):
            self._connected = False
            raise WeaviateStartUpError(
                f"Weaviate version {self._weaviate_version} is not supported. Please use Weaviate version 1.23.7 or higher."
            )

        if not self._skip_init_checks:
            try:
                await executor.aresult(self._ping_grpc("async"))
                await executor.aresult(self._check_package_version("async"))
            except Exception as e:
                self._connected = False
                raise e

        self._connected = True

    async def wait_for_weaviate(self, startup_period: int) -> None:
        for _i in range(startup_period):
            try:
                (await executor.aresult(self.get("/.well-known/ready"))).raise_for_status()
                return
            except (ConnectError, ReadError, TimeoutError, HTTPStatusError):
                time.sleep(1)

        try:
            (await executor.aresult(self.get("/.well-known/ready"))).raise_for_status()
            return
        except (ConnectError, ReadError, TimeoutError, HTTPStatusError) as error:
            raise WeaviateStartUpError(
                f"Weaviate did not start up in {startup_period} seconds. Either the Weaviate URL {self.url} is wrong or Weaviate did not start up in the interval given in 'startup_period'."
            ) from error

    async def grpc_search(
        self, request: search_get_pb2.SearchRequest
    ) -> search_get_pb2.SearchReply:
        try:
            assert self.grpc_stub is not None
            res = await _Retry(4).awith_exponential_backoff(
                0,
                f"Searching in collection {request.collection}",
                self.grpc_stub.Search,
                request,
                metadata=self.grpc_headers(),
                timeout=self.timeout_config.query,
            )
            return cast(search_get_pb2.SearchReply, res)
        except AioRpcError as e:
            if e.code().name == PERMISSION_DENIED:
                raise InsufficientPermissionsError(e)
            raise WeaviateQueryError(str(e), "GRPC search")  # pyright: ignore
        except WeaviateRetryError as e:
            raise WeaviateQueryError(str(e), "GRPC search")  # pyright: ignore

    async def grpc_batch_objects(
        self, request: batch_pb2.BatchObjectsRequest, timeout: Union[int, float], max_retries: float
    ) -> Dict[int, str]:
        try:
            assert self.grpc_stub is not None
            res = await _Retry(max_retries).awith_exponential_backoff(
                count=0,
                error="Batch objects",
                f=self.grpc_stub.BatchObjects,
                request=request,
                metadata=self.grpc_headers(),
                timeout=timeout,
            )
            res = cast(batch_pb2.BatchObjectsReply, res)

            objects: Dict[int, str] = {}
            for err in res.errors:
                objects[err.index] = err.error
            return objects
        except AioRpcError as e:
            if e.code().name == PERMISSION_DENIED:
                raise InsufficientPermissionsError(e)
            raise WeaviateBatchError(str(e)) from e

    async def grpc_batch_delete(
        self, request: batch_delete_pb2.BatchDeleteRequest
    ) -> batch_delete_pb2.BatchDeleteReply:
        try:
            assert self.grpc_stub is not None
            return await self.grpc_stub.BatchDelete(
                request,
                metadata=self.grpc_headers(),
                timeout=self.timeout_config.insert,
            )
        except AioRpcError as e:
            if e.code().name == PERMISSION_DENIED:
                raise InsufficientPermissionsError(e)
            raise WeaviateDeleteManyError(str(e))

    async def grpc_tenants_get(
        self, request: tenants_pb2.TenantsGetRequest
    ) -> tenants_pb2.TenantsGetReply:
        try:
            assert self.grpc_stub is not None
            res = await _Retry().awith_exponential_backoff(
                0,
                f"Get tenants for collection {request.collection}",
                self.grpc_stub.TenantsGet,
                request,
                metadata=self.grpc_headers(),
                timeout=self.timeout_config.query,
            )
        except AioRpcError as e:
            if e.code().name == PERMISSION_DENIED:
                raise InsufficientPermissionsError(e)
            raise WeaviateTenantGetError(str(e)) from e

        return cast(tenants_pb2.TenantsGetReply, res)

    async def grpc_aggregate(
        self, request: aggregate_pb2.AggregateRequest
    ) -> aggregate_pb2.AggregateReply:
        try:
            assert self.grpc_stub is not None
            res = await _Retry(4).awith_exponential_backoff(
                0,
                f"Searching in collection {request.collection}",
                self.grpc_stub.Aggregate,
                request,
                metadata=self.grpc_headers(),
                timeout=self.timeout_config.query,
            )
            return cast(aggregate_pb2.AggregateReply, res)
        except AioRpcError as e:
            if e.code().name == PERMISSION_DENIED:
                raise InsufficientPermissionsError(e)
            raise WeaviateQueryError(str(e), "GRPC search")  # pyright: ignore
        except WeaviateRetryError as e:
            raise WeaviateQueryError(str(e), "GRPC search")  # pyright: ignore


ConnectionV4 = ConnectionAsync
Connection = Union[ConnectionSync, ConnectionAsync]
ConnectionType = TypeVar("ConnectionType", ConnectionSync, ConnectionAsync)<|MERGE_RESOLUTION|>--- conflicted
+++ resolved
@@ -114,13 +114,7 @@
             self.ok = self.ok_in
 
 
-<<<<<<< HEAD
-class ConnectionV4:
-    """Connection class used to communicate to a weaviate instance."""
-
-=======
 class _ConnectionBase:
->>>>>>> ee23524c
     def __init__(
         self,
         connection_params: ConnectionParams,
@@ -536,14 +530,8 @@
 
         While the underlying library refreshes tokens, it does not have an internal cronjob that checks every
         X-seconds if a token has expired. If there is no activity for longer than the refresh tokens lifetime, it will
-<<<<<<< HEAD
-        expire. Therefore, refresh manually shortly before expiration time is up.
-        """
-        assert isinstance(self._client, AsyncOAuth2Client)
-=======
         expire. Therefore, refresh manually shortly before expiration time is up."""
         assert isinstance(self._client, (OAuth2Client, AsyncOAuth2Client))
->>>>>>> ee23524c
         if "refresh_token" not in self._client.token and _auth is None:
             return
 
@@ -641,8 +629,7 @@
     def __get_timeout(
         self, method: Literal["DELETE", "GET", "HEAD", "PATCH", "POST", "PUT"], is_gql_query: bool
     ) -> Timeout:
-        """Returns the timeout for the given method.
-
+        """
         In this way, the client waits the `httpx` default of 5s when connecting to a socket (connect), writing chunks (write), and
         acquiring a connection from the pool (pool), but a custom amount as specified for reading the response (read).
 
@@ -877,18 +864,11 @@
             status_codes=status_codes,
         )
 
-<<<<<<< HEAD
-    @property
-    def server_version(self) -> str:
-        """Version of the weaviate instance."""
-        return str(self._weaviate_version)
-=======
     def get_meta(self) -> executor.Result[Dict[str, str]]:
         def resp(res: Response) -> Dict[str, str]:
             data = _decode_json_response_dict(res, "Meta endpoint")
             assert data is not None
             return data
->>>>>>> ee23524c
 
         return executor.execute(response_callback=resp, method=self.get, path="/meta")
 
@@ -900,21 +880,6 @@
                 return None
             raise UnexpectedStatusCodeError("Meta endpoint", res)
 
-<<<<<<< HEAD
-    async def get_meta(self) -> Dict[str, str]:
-        """Returns the meta endpoint."""
-        response = await self.get(path="/meta")
-        res = _decode_json_response_dict(response, "Meta endpoint")
-        assert res is not None
-        return res
-
-    async def get_open_id_configuration(self) -> Optional[Dict[str, Any]]:
-        """Get the openid-configuration."""
-        response = await self.get(path="/.well-known/openid-configuration")
-        if response.status_code == 200:
-            return _decode_json_response_dict(response, "OpenID Configuration")
-        if response.status_code == 404:
-=======
         return executor.execute(
             response_callback=resp, method=self.get, path="/.well-known/openid-configuration"
         )
@@ -927,22 +892,10 @@
 
     def connect(self) -> None:
         if self._connected:
->>>>>>> ee23524c
             return None
 
         self._connected = True
 
-<<<<<<< HEAD
-    async def wait_for_weaviate(self, startup_period: int) -> None:
-        """Waits until weaviate is ready or the time limit given in 'startup_period' has passed.
-
-        Args:
-            startup_period: Describes how long the client will wait for weaviate to start in seconds.
-
-        Raises:
-            WeaviateStartUpError: If weaviate takes longer than the time limit to respond.
-        """
-=======
         self._open_connections_rest(self._auth, "sync")
 
         # need this to get the version of weaviate for version checks and proper GRPC configuration
@@ -988,7 +941,6 @@
                 raise e
 
     def wait_for_weaviate(self, startup_period: int) -> None:
->>>>>>> ee23524c
         for _i in range(startup_period):
             try:
                 executor.result(self.get("/.well-known/ready")).raise_for_status()
