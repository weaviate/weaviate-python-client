from __future__ import annotations

import asyncio
import time
from copy import copy
from dataclasses import dataclass, field
from ssl import SSLZeroReturnError
from threading import Event, Thread
from typing import Any, Dict, List, Literal, Optional, Tuple, Union, cast

from authlib.integrations.httpx_client import (  # type: ignore
    AsyncOAuth2Client,
    OAuth2Client,
)
from grpc.aio import Channel  # type: ignore
from grpc_health.v1 import health_pb2  # type: ignore

from httpx import (
    AsyncClient,
    AsyncHTTPTransport,
    Client,
    ConnectError,
    HTTPError,
    HTTPStatusError,
    Limits,
    ReadError,
    ReadTimeout,
    RemoteProtocolError,
    RequestError,
    Response,
    Proxy,
    Timeout,
)

from weaviate import __version__ as client_version
from weaviate.auth import (
    AuthCredentials,
    AuthApiKey,
    AuthClientCredentials,
)
from weaviate.config import ConnectionConfig, Proxies, Timeout as TimeoutConfig
import logging
from weaviate.logger import log_http_event, logger
from weaviate.connect.authentication_async import _Auth
from weaviate.connect.base import (
    ConnectionParams,
    JSONPayload,
    _get_proxies,
)
from weaviate.connect.integrations import _IntegrationConfig
from weaviate.embedded import EmbeddedV4
from weaviate.exceptions import (
    AuthenticationFailedError,
    UnexpectedStatusCodeError,
    WeaviateClosedClientError,
    WeaviateConnectionError,
    WeaviateGRPCUnavailableError,
    WeaviateStartUpError,
    WeaviateTimeoutError,
    InsufficientPermissionsError,
    WeaviateInvalidInputError,
)
from weaviate.proto.v1 import weaviate_pb2_grpc
from weaviate.util import (
    PYPI_PACKAGE_URL,
    _decode_json_response_dict,
    _ServerVersion,
    is_weaviate_client_too_old,
    is_weaviate_domain,
)
from weaviate.validator import _validate_input, _ValidateArgument
from weaviate.warnings import _Warnings

Session = Union[Client, OAuth2Client]
AsyncSession = Union[AsyncClient, AsyncOAuth2Client]


@dataclass
class _ExpectedStatusCodes:
    ok_in: Union[List[int], int]
    error: str
    ok: List[int] = field(init=False)

    def __post_init__(self) -> None:
        if isinstance(self.ok_in, int):
            self.ok = [self.ok_in]
        else:
            self.ok = self.ok_in


class ConnectionV4:
    """
    Connection class used to communicate to a weaviate instance.
    """

    def __init__(
        self,
        connection_params: ConnectionParams,
        auth_client_secret: Optional[AuthCredentials],
        timeout_config: TimeoutConfig,
        proxies: Union[str, Proxies, None],
        trust_env: bool,
        additional_headers: Optional[Dict[str, Any]],
        connection_config: ConnectionConfig,
        loop: asyncio.AbstractEventLoop,  # required for background token refresh
        embedded_db: Optional[EmbeddedV4] = None,
    ):
        """Initialize the ConnectionV4 instance.
        
        Args:
            connection_params: Connection parameters for the Weaviate instance (host, port, protocol)
            auth_client_secret: Authentication credentials for OIDC or API key auth
            timeout_config: Timeout configuration for HTTP requests and operations
            proxies: Proxy configuration for HTTP and gRPC connections
            trust_env: Whether to trust environment variables for proxy settings
            additional_headers: Additional HTTP headers for API keys and custom metadata
            connection_config: Connection pool and retry configuration
            loop: Event loop for async operations and token refresh
            embedded_db: Optional embedded database instance for local testing
            
        Note: HTTP request/response logging is controlled via the WEAVIATE_LOG_LEVEL environment variable.
        Set WEAVIATE_LOG_LEVEL=DEBUG to enable detailed request/response logging with sensitive data masking.
        """
        self.url = connection_params._http_url
        self.embedded_db = embedded_db
        self._api_version_path = "/v1"
        self._client: Optional[AsyncSession] = None
        self.__additional_headers = {}
        self._auth = auth_client_secret
        self._connection_params = connection_params
        self._grpc_stub: Optional[weaviate_pb2_grpc.WeaviateStub] = None
        self._grpc_channel: Optional[Channel] = None
        self.timeout_config = timeout_config
        self.__connection_config = connection_config
        self.__trust_env = trust_env
        self._weaviate_version = _ServerVersion.from_string("")
        self._grpc_max_msg_size: Optional[int] = None
        self.__connected = False
        self.__loop = loop
        self._headers = {"content-type": "application/json"}
        self.__add_weaviate_embedding_service_header(connection_params.http.host)
        if additional_headers is not None:
            _validate_input(_ValidateArgument([dict], "additional_headers", additional_headers))
            self.__additional_headers = additional_headers
            for key, value in additional_headers.items():
                if value is None:
                    raise WeaviateInvalidInputError(
                        f"Value for key '{key}' in headers cannot be None."
                    )
                self._headers[key.lower()] = value

        self._proxies: Dict[str, str] = _get_proxies(proxies, trust_env)

        # auth secrets can contain more information than a header (refresh tokens and lifetime) and therefore take
        # precedent over headers
        if "authorization" in self._headers and auth_client_secret is not None:
            _Warnings.auth_header_and_auth_secret()
            self._headers.pop("authorization")

        # if there are API keys included add them right away to headers
        if auth_client_secret is not None and isinstance(auth_client_secret, AuthApiKey):
            self._headers["authorization"] = "Bearer " + auth_client_secret.api_key

        self._prepare_grpc_headers()

    def __add_weaviate_embedding_service_header(self, wcd_host: str) -> None:
        if not is_weaviate_domain(wcd_host) or not isinstance(self._auth, AuthApiKey):
            return
        self._headers["X-Weaviate-Api-Key"] = self._auth.api_key
        self._headers["X-Weaviate-Cluster-URL"] = "https://" + wcd_host

    async def connect(self, skip_init_checks: bool) -> None:
        self.__connected = True

        await self._open_connections_rest(self._auth, skip_init_checks)

        # need this to get the version of weaviate for version checks and proper GRPC configuration
        try:
            meta = await self.get_meta()
            self._weaviate_version = _ServerVersion.from_string(meta["version"])
            if "grpcMaxMessageSize" in meta:
                self._grpc_max_msg_size = int(meta["grpcMaxMessageSize"])
            # Add warning later, when weaviate supported it for a while
            # else:
            #     _Warnings.grpc_max_msg_size_not_found()
        except (
            WeaviateConnectionError,
            ReadError,
            RemoteProtocolError,
            SSLZeroReturnError,  # required for async 3.8,3.9 due to ssl.SSLZeroReturnError: TLS/SSL connection has been closed (EOF) (_ssl.c:1131)
        ) as e:
            self.__connected = False
            raise WeaviateStartUpError(f"Could not connect to Weaviate:{e}.") from e

        await self.open_connection_grpc()
        self.__connected = True
        if self.embedded_db is not None:
            try:
                await self.wait_for_weaviate(10)
            except WeaviateStartUpError as e:
                self.embedded_db.stop()
                self.__connected = False
                raise e

        # do it after all other init checks so as not to break all the tests
        if self._weaviate_version.is_lower_than(1, 23, 7):
            self.__connected = False
            raise WeaviateStartUpError(
                f"Weaviate version {self._weaviate_version} is not supported. Please use Weaviate version 1.23.7 or higher."
            )

        if not skip_init_checks:
            try:
                await asyncio.gather(self._ping_grpc(), self.__check_package_version())
            except Exception as e:
                self.__connected = False
                raise e

        self.__connected = True

    async def __check_package_version(self) -> None:
        try:
            async with AsyncClient() as client:
                res = await client.get(PYPI_PACKAGE_URL, timeout=self.timeout_config.init)
            pkg_info: dict = res.json().get("info", {})
            latest_version = pkg_info.get("version", "unknown version")
            if is_weaviate_client_too_old(client_version, latest_version):
                _Warnings.weaviate_client_too_old_vs_latest(client_version, latest_version)
        except RequestError:
            pass  # ignore any errors related to requests, it is a best-effort warning

    def is_connected(self) -> bool:
        return self.__connected

    def set_integrations(self, integrations_config: List[_IntegrationConfig]) -> None:
        for integration in integrations_config:
            self._headers.update(integration._to_header())
            self.__additional_headers.update(integration._to_header())

    def _make_mounts(self) -> Dict[str, AsyncHTTPTransport]:
        return {
            f"{key}://" if key == "http" or key == "https" else key: AsyncHTTPTransport(
                limits=Limits(
                    max_connections=self.__connection_config.session_pool_maxsize,
                    max_keepalive_connections=self.__connection_config.session_pool_connections,
                ),
                proxy=Proxy(url=proxy),
                retries=self.__connection_config.session_pool_max_retries,
                trust_env=self.__trust_env,
            )
            for key, proxy in self._proxies.items()
            if key != "grpc"
        }

    def __make_async_client(self) -> AsyncClient:
        """Create an async HTTP client with proper configuration and event hooks."""
        # Only add event hooks for logging if debug level is enabled
        event_hooks = {}
        if logging.getLogger("weaviate-client").getEffectiveLevel() <= logging.DEBUG:
            event_hooks = {"response": [log_http_event]}
        return AsyncClient(
            headers=self._headers,
            mounts=self._make_mounts(),
            trust_env=self.__trust_env,
            event_hooks=event_hooks,
        )

    def __make_clients(self) -> None:
        """Create the HTTP client with proper configuration and event hooks."""
        self._client = self.__make_async_client()

    async def _open_connections_rest(
        self, auth_client_secret: Optional[AuthCredentials], skip_init_checks: bool
    ) -> None:
        # API keys are separate from OIDC and do not need any config from weaviate
        if auth_client_secret is not None and isinstance(auth_client_secret, AuthApiKey):
            self.__make_clients()
            return

        if "authorization" in self._headers and auth_client_secret is None:
            self.__make_clients()
            return

        # no need to check OIDC if no auth is provided and users dont want any checks at initialization time
        if skip_init_checks and auth_client_secret is None:
            self.__make_clients()
            return

        oidc_url = self.url + self._api_version_path + "/.well-known/openid-configuration"
        async with self.__make_async_client() as client:
            try:
                response = await client.get(oidc_url)
            except Exception as e:
                raise WeaviateConnectionError(
                    f"Error: {e}. \nIs Weaviate running and reachable at {self.url}?"
                )

        if response.status_code == 200:
            # Some setups are behind proxies that return some default page - for example a login - for all requests.
            # If the response is not json, we assume that this is the case and try unauthenticated access. Any auth
            # header provided by the user is unaffected.
            try:
                resp = response.json()
            except Exception:
                _Warnings.auth_cannot_parse_oidc_config(oidc_url)
                self.__make_clients()
                return

            if auth_client_secret is not None:
                _auth = await _Auth.use(
                    oidc_config=resp,
                    credentials=auth_client_secret,
                    connection=self,
                )
                try:
                    self._client = await _auth.get_auth_session()
                except HTTPError as e:
                    raise AuthenticationFailedError(f"Failed to authenticate with OIDC: {repr(e)}")

                if isinstance(auth_client_secret, AuthClientCredentials):
                    # credentials should only be saved for client credentials, otherwise use refresh token
                    self._create_background_token_refresh(_auth)
                else:
                    self._create_background_token_refresh()

            else:
                msg = f""""No login credentials provided. The weaviate instance at {self.url} requires login credentials.

                    Please check our documentation at https://weaviate.io/developers/weaviate/client-libraries/python#authentication
                    for more information about how to use authentication."""

                if is_weaviate_domain(self.url):
                    msg += """

                    You can instantiate the client with login credentials for Weaviate Cloud using

                    client = weaviate.connect_to_weaviate_cloud(
                      url=YOUR_WEAVIATE_URL,
                      auth_client_secret=wvc.init.Auth.api_key("YOUR_API_KEY")
                    )
                    """
                raise AuthenticationFailedError(msg)
        elif response.status_code == 404 and auth_client_secret is not None:
            _Warnings.auth_with_anon_weaviate()
            self.__make_clients()
        else:
            self.__make_clients()

    async def open_connection_grpc(self) -> None:
        self._grpc_channel = self._connection_params._grpc_channel(
            proxies=self._proxies,
            grpc_msg_size=self._grpc_max_msg_size,
        )
        assert self._grpc_channel is not None
        self._grpc_stub = weaviate_pb2_grpc.WeaviateStub(self._grpc_channel)

    def get_current_bearer_token(self) -> str:
        if not self.is_connected():
            raise WeaviateClosedClientError()

        if "authorization" in self._headers:
            return self._headers["authorization"]
        elif self._client is not None and isinstance(self._client, AsyncOAuth2Client):
            return f"Bearer {self._client.token['access_token']}"
        return ""

    def _create_background_token_refresh(self, _auth: Optional[_Auth] = None) -> None:
        """Create a background thread that periodically refreshes access and refresh tokens.

        While the underlying library refreshes tokens, it does not have an internal cronjob that checks every
        X-seconds if a token has expired. If there is no activity for longer than the refresh tokens lifetime, it will
        expire. Therefore, refresh manually shortly before expiration time is up."""
        if self._client is None:
            return
            
        assert isinstance(self._client, AsyncOAuth2Client)
        if "refresh_token" not in self._client.token and _auth is None:
            return

        expires_in: int = self._client.token.get(
            "expires_in", 60
        )  # use 1minute as token lifetime if not supplied
        self._shutdown_background_event = Event()

        def periodic_refresh_token(refresh_time: int, _auth: Optional[_Auth]) -> None:
            time.sleep(max(refresh_time - 30, 1))
            while (
                self._shutdown_background_event is not None
                and not self._shutdown_background_event.is_set()
            ):
                # use refresh token when available
                try:
<<<<<<< HEAD
                    if self._client is not None and "refresh_token" in cast(AsyncOAuth2Client, self._client).token:
=======
                    if self._client is None:
                        pass
                    elif "refresh_token" in cast(AsyncOAuth2Client, self._client).token:
>>>>>>> e4c3cbb7
                        assert isinstance(self._client, AsyncOAuth2Client)
                        if hasattr(self._client, 'metadata') and "token_endpoint" in self._client.metadata:
                            self._client.token = asyncio.run_coroutine_threadsafe(
                                self._client.refresh_token(
                                    self._client.metadata["token_endpoint"]
                                ),  # pyright: ignore # due to AsyncOAuth2Client not providing correct type
                                self.__loop,
                            ).result()
                            expires_in = self._client.token.get("expires_in", 60)
                            assert isinstance(expires_in, int)
                            refresh_time = expires_in - 30
                    else:
                        # client credentials usually does not contain a refresh token => get a new token using the
                        # saved credentials
                        assert _auth is not None
                        assert self._client is not None
                        assert isinstance(self._client, AsyncOAuth2Client)
                        new_session = asyncio.run_coroutine_threadsafe(
                            _auth.get_auth_session(), self.__loop
                        ).result()
                        self._client.token = asyncio.run_coroutine_threadsafe(
                            new_session.fetch_token(),  # pyright: ignore # due to AsyncOAuth2Client not providing correct type
                            self.__loop,
                        ).result()
                except HTTPError as exc:
                    # retry again after one second, might be an unstable connection
                    refresh_time = 1
                    _Warnings.token_refresh_failed(exc)

                time.sleep(max(refresh_time, 1))

        demon = Thread(
            target=periodic_refresh_token,
            args=(expires_in, _auth),
            daemon=True,
            name="TokenRefresh",
        )
        demon.start()

    async def close(self) -> None:
        if self._client is not None:
            await self._client.aclose()
            self._client = None
        if self._grpc_stub is not None:
            assert self._grpc_channel is not None
            await self._grpc_channel.close()
            self._grpc_stub = None
            self._grpc_channel = None
        if self.embedded_db is not None:
            self.embedded_db.stop()
        self.__connected = False

    def __get_latest_headers(self) -> Dict[str, str]:
        if "authorization" in self._headers:
            return self._headers

        auth_token = self.get_current_bearer_token()
        if auth_token == "":
            return self._headers

        # bearer token can change over time (OIDC) so we need to get the current one for each request
        copied_headers = copy(self._headers)
        copied_headers.update({"authorization": self.get_current_bearer_token()})
        return copied_headers

    def __get_timeout(
        self, method: Literal["DELETE", "GET", "HEAD", "PATCH", "POST", "PUT"], is_gql_query: bool
    ) -> Timeout:
        """
        In this way, the client waits the `httpx` default of 5s when connecting to a socket (connect), writing chunks (write), and
        acquiring a connection from the pool (pool), but a custom amount as specified for reading the response (read).

        From the PoV of the user, a request is considered to be timed out if no response is received within the specified time.
        They specify the times depending on how they expect Weaviate to behave. For example, a query might take longer than an insert or vice versa
        but, in either case, the user only cares about how long it takes for a response to be received.

        https://www.python-httpx.org/advanced/timeouts/
        """
        timeout = None
        if method == "DELETE" or method == "PATCH" or method == "PUT":
            timeout = self.timeout_config.insert
        elif method == "GET" or method == "HEAD":
            timeout = self.timeout_config.query
        elif method == "POST" and is_gql_query:
            timeout = self.timeout_config.query
        elif method == "POST" and not is_gql_query:
            timeout = self.timeout_config.insert
        return Timeout(
            timeout=5.0, read=timeout, pool=self.__connection_config.session_pool_timeout
        )

    async def __send(
        self,
        method: Literal["DELETE", "GET", "HEAD", "PATCH", "POST", "PUT"],
        url: str,
        error_msg: str,
        status_codes: Optional[_ExpectedStatusCodes],
        is_gql_query: bool = False,
        weaviate_object: Optional[JSONPayload] = None,
        params: Optional[Dict[str, Any]] = None,
    ) -> Response:
        if not self.is_connected():
            raise WeaviateClosedClientError()
        if self.embedded_db is not None:
            self.embedded_db.ensure_running()
        assert self._client is not None
        try:
            req = self._client.build_request(
                method,
                url,
                json=weaviate_object,
                params=params,
                headers=self.__get_latest_headers(),
                timeout=self.__get_timeout(method, is_gql_query),
            )
            res = await self._client.send(req)
            if res.status_code == 403:
                raise InsufficientPermissionsError(res)
            if status_codes is not None and res.status_code not in status_codes.ok:
                raise UnexpectedStatusCodeError(error_msg, response=res)
            return cast(Response, res)
        except RuntimeError as e:
            raise WeaviateClosedClientError() from e
        except ConnectError as conn_err:
            raise WeaviateConnectionError(error_msg) from conn_err
        except ReadTimeout as read_err:
            raise WeaviateTimeoutError(error_msg) from read_err
        except Exception as e:
            raise e

    async def delete(
        self,
        path: str,
        weaviate_object: Optional[JSONPayload] = None,
        params: Optional[Dict[str, Any]] = None,
        error_msg: str = "",
        status_codes: Optional[_ExpectedStatusCodes] = None,
    ) -> Response:
        return await self.__send(
            "DELETE",
            url=self.url + self._api_version_path + path,
            weaviate_object=weaviate_object,
            params=params,
            error_msg=error_msg,
            status_codes=status_codes,
        )

    async def patch(
        self,
        path: str,
        weaviate_object: JSONPayload,
        params: Optional[Dict[str, Any]] = None,
        error_msg: str = "",
        status_codes: Optional[_ExpectedStatusCodes] = None,
    ) -> Response:
        return await self.__send(
            "PATCH",
            url=self.url + self._api_version_path + path,
            weaviate_object=weaviate_object,
            params=params,
            error_msg=error_msg,
            status_codes=status_codes,
        )

    async def post(
        self,
        path: str,
        weaviate_object: JSONPayload,
        params: Optional[Dict[str, Any]] = None,
        error_msg: str = "",
        status_codes: Optional[_ExpectedStatusCodes] = None,
        is_gql_query: bool = False,
    ) -> Response:
        return await self.__send(
            "POST",
            url=self.url + self._api_version_path + path,
            weaviate_object=weaviate_object,
            params=params,
            error_msg=error_msg,
            status_codes=status_codes,
            is_gql_query=is_gql_query,
        )

    async def put(
        self,
        path: str,
        weaviate_object: JSONPayload,
        params: Optional[Dict[str, Any]] = None,
        error_msg: str = "",
        status_codes: Optional[_ExpectedStatusCodes] = None,
    ) -> Response:
        return await self.__send(
            "PUT",
            url=self.url + self._api_version_path + path,
            weaviate_object=weaviate_object,
            params=params,
            error_msg=error_msg,
            status_codes=status_codes,
        )

    async def get(
        self,
        path: str,
        params: Optional[Dict[str, Any]] = None,
        error_msg: str = "",
        status_codes: Optional[_ExpectedStatusCodes] = None,
    ) -> Response:
        return await self.__send(
            "GET",
            url=self.url + self._api_version_path + path,
            params=params,
            error_msg=error_msg,
            status_codes=status_codes,
        )

    async def head(
        self,
        path: str,
        params: Optional[Dict[str, Any]] = None,
        error_msg: str = "",
        status_codes: Optional[_ExpectedStatusCodes] = None,
    ) -> Response:
        return await self.__send(
            "HEAD",
            url=self.url + self._api_version_path + path,
            params=params,
            error_msg=error_msg,
            status_codes=status_codes,
        )

    @property
    def server_version(self) -> str:
        """
        Version of the weaviate instance.
        """
        return str(self._weaviate_version)

    def get_proxies(self) -> Dict[str, str]:
        return self._proxies

    @property
    def additional_headers(self) -> Dict[str, str]:
        return self.__additional_headers

    async def get_meta(self) -> Dict[str, str]:
        """
        Returns the meta endpoint.
        """
        response = await self.get(path="/meta")
        res = _decode_json_response_dict(response, "Meta endpoint")
        assert res is not None
        return res

    async def get_open_id_configuration(self) -> Optional[Dict[str, Any]]:
        """
        Get the openid-configuration.
        """

        response = await self.get(path="/.well-known/openid-configuration")
        if response.status_code == 200:
            return _decode_json_response_dict(response, "OpenID Configuration")
        if response.status_code == 404:
            return None
        raise UnexpectedStatusCodeError("Meta endpoint", response)

    def supports_groupby_in_bm25_and_hybrid(self) -> bool:
        return self._weaviate_version.is_at_least(1, 25, 0)

    async def wait_for_weaviate(self, startup_period: int) -> None:
        """
        Waits until weaviate is ready or the time limit given in 'startup_period' has passed.

        Parameters
        ----------
        startup_period : int
            Describes how long the client will wait for weaviate to start in seconds.

        Raises
        ------
        WeaviateStartUpError
            If weaviate takes longer than the time limit to respond.
        """
        for _i in range(startup_period):
            try:
                (await self.get("/.well-known/ready")).raise_for_status()
                return
            except (ConnectError, ReadError, TimeoutError, HTTPStatusError):
                time.sleep(1)

        try:
            (await self.get("/.well-known/ready")).raise_for_status()
            return
        except (ConnectError, ReadError, TimeoutError, HTTPStatusError) as error:
            raise WeaviateStartUpError(
                f"Weaviate did not start up in {startup_period} seconds. Either the Weaviate URL {self.url} is wrong or Weaviate did not start up in the interval given in 'startup_period'."
            ) from error

    def _prepare_grpc_headers(self) -> None:
        self.__metadata_list: List[Tuple[str, str]] = []
        if len(self.additional_headers):
            for key, val in self.additional_headers.items():
                if val is not None:
                    self.__metadata_list.append((key.lower(), val))

        if self._auth is not None:
            if isinstance(self._auth, AuthApiKey):
                if (
                    "X-Weaviate-Cluster-URL" in self._headers
                    and "X-Weaviate-Api-Key" in self._headers
                ):
                    self.__metadata_list.append(
                        ("x-weaviate-cluster-url", self._headers["X-Weaviate-Cluster-URL"])
                    )
                    self.__metadata_list.append(
                        ("x-weaviate-api-key", self._headers["X-Weaviate-Api-Key"])
                    )
                self.__metadata_list.append(("authorization", "Bearer " + self._auth.api_key))
            else:
                self.__metadata_list.append(
                    ("authorization", "dummy_will_be_refreshed_for_each_call")
                )

        if len(self.__metadata_list) > 0:
            self.__grpc_headers: Optional[Tuple[Tuple[str, str], ...]] = tuple(self.__metadata_list)
        else:
            self.__grpc_headers = None

    def grpc_headers(self) -> Optional[Tuple[Tuple[str, str], ...]]:
        if self._auth is None or isinstance(self._auth, AuthApiKey):
            return self.__grpc_headers

        assert self.__grpc_headers is not None
        access_token = self.get_current_bearer_token()
        # auth is last entry in list, rest is static
        self.__metadata_list[len(self.__metadata_list) - 1] = ("authorization", access_token)
        return tuple(self.__metadata_list)

    async def _ping_grpc(self) -> None:
        """Performs a grpc health check and raises WeaviateGRPCUnavailableError if not."""
        if not self.is_connected():
            raise WeaviateClosedClientError()
        assert self._grpc_channel is not None
        try:
            res: health_pb2.HealthCheckResponse = await self._grpc_channel.unary_unary(
                "/grpc.health.v1.Health/Check",
                request_serializer=health_pb2.HealthCheckRequest.SerializeToString,
                response_deserializer=health_pb2.HealthCheckResponse.FromString,
            )(health_pb2.HealthCheckRequest(), timeout=self.timeout_config.init)
            if res.status != health_pb2.HealthCheckResponse.SERVING:
                raise WeaviateGRPCUnavailableError(
                    f"v{self.server_version}", self._connection_params._grpc_address
                )
        except Exception as e:
            raise WeaviateGRPCUnavailableError(
                f"v{self.server_version}", self._connection_params._grpc_address
            ) from e

    @property
    def grpc_stub(self) -> Optional[weaviate_pb2_grpc.WeaviateStub]:
        if not self.is_connected():
            raise WeaviateClosedClientError()
        return self._grpc_stub

    def __del__(self) -> None:
        if self._client is not None or self._grpc_channel is not None:
            _Warnings.unclosed_connection()<|MERGE_RESOLUTION|>--- conflicted
+++ resolved
@@ -390,13 +390,9 @@
             ):
                 # use refresh token when available
                 try:
-<<<<<<< HEAD
-                    if self._client is not None and "refresh_token" in cast(AsyncOAuth2Client, self._client).token:
-=======
                     if self._client is None:
                         pass
                     elif "refresh_token" in cast(AsyncOAuth2Client, self._client).token:
->>>>>>> e4c3cbb7
                         assert isinstance(self._client, AsyncOAuth2Client)
                         if hasattr(self._client, 'metadata') and "token_endpoint" in self._client.metadata:
                             self._client.token = asyncio.run_coroutine_threadsafe(
