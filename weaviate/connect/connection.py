"""
Connection class definition.
"""
from __future__ import annotations

import datetime
import os
import socket
import time
from threading import Thread, Event
from typing import Any, Dict, Optional, Tuple, Union, cast
from urllib.parse import urlparse

import requests
from authlib.integrations.requests_client import OAuth2Session  # type: ignore
from requests.adapters import HTTPAdapter
from requests.exceptions import ConnectionError as RequestsConnectionError, ReadTimeout
from requests.exceptions import HTTPError as RequestsHTTPError
from requests.exceptions import JSONDecodeError
from pydantic import BaseModel, field_validator, model_validator

from weaviate import __version__ as client_version
from weaviate.auth import AuthCredentials, AuthClientCredentials, AuthApiKey
from weaviate.config import ConnectionConfig
from weaviate.connect.authentication import _Auth
from weaviate.embedded import EmbeddedDB
from weaviate.exceptions import (
    AuthenticationFailedException,
    WeaviateStartUpError,
    WeaviateGRPCException,
)
from weaviate.util import (
    _check_positive_num,
    is_weaviate_domain,
    is_weaviate_too_old,
    is_weaviate_client_too_old,
    PYPI_PACKAGE_URL,
    _decode_json_response_dict,
)
from weaviate.warnings import _Warnings
from weaviate.types import NUMBER


try:
<<<<<<< HEAD
    import grpc
    from grpc import Channel
    from weaviate_grpc import weaviate_pb2_grpc
=======
    import grpc  # type: ignore
    from proto.v1 import weaviate_pb2_grpc
>>>>>>> 512736ca

    has_grpc = True

except ImportError:
    has_grpc = False


JSONPayload = Union[dict, list]
Session = Union[requests.sessions.Session, OAuth2Session]
TIMEOUT_TYPE_RETURN = Tuple[NUMBER, NUMBER]
PYPI_TIMEOUT = 0.1
MAX_GRPC_MESSAGE_LENGTH = 104858000  # 10mb, needs to be synchronized with GRPC server
GRPC_OPTIONS = [
    ("grpc.max_send_message_length", MAX_GRPC_MESSAGE_LENGTH),
    ("grpc.max_receive_message_length", MAX_GRPC_MESSAGE_LENGTH),
]


class ProtocolParams(BaseModel):
    host: str
    port: int
    secure: bool

    @field_validator("host")
    def _check_host(cls, v: str) -> str:
        if v == "":
            raise ValueError("host must not be empty")
        return v

    @field_validator("port")
    def _check_port(cls, v: int) -> int:
        if v < 0 or v > 65535:
            raise ValueError("port must be between 0 and 65535")
        return v


class ConnectionParams(BaseModel):
    http: ProtocolParams
    grpc: Optional[ProtocolParams] = None

    @classmethod
    def from_url(
        cls, url: str, grpc_port: Optional[int] = None, grpc_secure: bool = False
    ) -> ConnectionParams:
        parsed_url = urlparse(url)
        if parsed_url.scheme not in ["http", "https"]:
            raise ValueError(f"Unsupported scheme: {parsed_url.scheme}")
        if parsed_url.port is None:
            port = 443 if parsed_url.scheme == "https" else 80
        else:
            port = parsed_url.port

        return cls(
            http=ProtocolParams(
                host=cast(str, parsed_url.hostname),
                port=port,
                secure=parsed_url.scheme == "https",
            ),
            grpc=ProtocolParams(
                host=cast(str, parsed_url.hostname),
                port=grpc_port,
                secure=grpc_secure or parsed_url.scheme == "https",
            )
            if grpc_port is not None
            else None,
        )

    @classmethod
    def from_params(
        cls,
        http_host: str,
        http_port: int,
        http_secure: bool,
        grpc_host: Optional[str] = None,
        grpc_port: Optional[int] = None,
        grpc_secure: Optional[bool] = None,
    ) -> ConnectionParams:
        return cls(
            http=ProtocolParams(
                host=http_host,
                port=http_port,
                secure=http_secure,
            ),
            grpc=ProtocolParams(
                host=grpc_host,
                port=grpc_port,
                secure=grpc_secure,
            )
            if (grpc_host is not None and grpc_port is not None and grpc_secure is not None)
            else None,
        )

    @model_validator(mode="after")
    def _check_port_collision(self) -> ConnectionParams:
        if self.grpc is not None and self.http.port == self.grpc.port:
            raise ValueError("http.port and grpc.port must be different")
        return self

    @property
    def _grpc_address(self) -> Optional[Tuple[str, int]]:
        if self.grpc is None:
            return None
        return (self.grpc.host, self.grpc.port)

    @property
    def _grpc_target(self) -> Optional[str]:
        if self.grpc is None:
            return None
        return f"{self.grpc.host}:{self.grpc.port}"

    def _grpc_channel(self) -> Optional[Channel]:
        if self.grpc is None:
            return None
        if self.grpc.secure:
            return grpc.secure_channel(
                target=self._grpc_target,
                credentials=grpc.ssl_channel_credentials(),
                options=GRPC_OPTIONS,
            )
        else:
            return grpc.insecure_channel(
                target=self._grpc_target,
                options=GRPC_OPTIONS,
            )

    @property
    def _http_scheme(self) -> str:
        return "https" if self.http.secure else "http"

    @property
    def _http_url(self) -> str:
        return f"{self._http_scheme}://{self.http.host}:{self.http.port}"

    @property
    def _has_grpc(self) -> bool:
        return self.grpc is not None


class Connection:
    """
    Connection class used to communicate to a weaviate instance.
    """

    def __init__(
        self,
        connection_params: ConnectionParams,
        auth_client_secret: Optional[AuthCredentials],
        timeout_config: TIMEOUT_TYPE_RETURN,
        proxies: Union[dict, str, None],
        trust_env: bool,
        additional_headers: Optional[Dict[str, Any]],
        startup_period: Optional[int],
        connection_config: ConnectionConfig,
        embedded_db: Optional[EmbeddedDB] = None,
    ):
        """
        Initialize a Connection class instance.

        Parameters
        ----------
        url : str
            URL to a running weaviate instance.
        auth_client_secret : weaviate.auth.AuthCredentials, optional
            Credentials to authenticate with a weaviate instance. The credentials are not saved within the client and
            authentication is done via authentication tokens.
        timeout_config : tuple(float, float) or float, optional
            Set the timeout configuration for all requests to the Weaviate server. It can be a
            float or, a tuple of two floats: (connect timeout, read timeout).
            If only one float is passed then both connect and read timeout will be set to
            that value.
        proxies : dict, str or None, optional
            Proxies to be used for requests. Are used by both 'requests' and 'aiohttp'. Can be
            passed as a dict ('requests' format:
            https://docs.python-requests.org/en/stable/user/advanced/#proxies), str (HTTP/HTTPS
            protocols are going to use this proxy) or None.
        trust_env : bool, optional
            Whether to read proxies from the ENV variables: (HTTP_PROXY or http_proxy, HTTPS_PROXY
            or https_proxy).
            NOTE: 'proxies' has priority over 'trust_env', i.e. if 'proxies' is NOT None,
            'trust_env' is ignored.
        additional_headers : Dict[str, Any] or None
            Additional headers to include in the requests, used to set OpenAI key. OpenAI key looks
            like this: {'X-OpenAI-Api-Key': 'KEY'}.
        startup_period : int or None
            How long the client will wait for weaviate to start before raising a RequestsConnectionError.
            If None the client will not wait at all.

        Raises
        ------
        ValueError
            If no authentication credentials provided but the Weaviate server has an OpenID
            configured.
        """

        self._api_version_path = "/v1"
        self.url = connection_params._http_url  # e.g. http://localhost:80
        self.timeout_config: TIMEOUT_TYPE_RETURN = timeout_config
        self.embedded_db = embedded_db

        self._grpc_stub: Optional[weaviate_pb2_grpc.WeaviateStub] = None
        self.__additional_headers: Dict[str, str] = {}

        # create GRPC channel. If weaviate does not support GRPC, fallback to GraphQL is used.
        if has_grpc and connection_params._has_grpc:
            s = socket.socket(socket.AF_INET, socket.SOCK_STREAM)
            try:
                s.settimeout(1.0)  # we're only pinging the port, 1s is plenty
                assert connection_params._grpc_address is not None
                s.connect(connection_params._grpc_address)
                s.shutdown(2)
                s.close()
                grpc_channel = connection_params._grpc_channel()
                assert grpc_channel is not None
                self._grpc_stub = weaviate_pb2_grpc.WeaviateStub(grpc_channel)
                self._grpc_available = True
            except (
                ConnectionRefusedError,
                TimeoutError,
                socket.timeout,
            ):  # self._grpc_stub stays None
                s.close()
                self._grpc_available = False

        self._headers = {"content-type": "application/json"}
        if additional_headers is not None:
            if not isinstance(additional_headers, dict):
                raise TypeError(
                    f"'additional_headers' must be of type dict or None. Given type: {type(additional_headers)}."
                )
            self.__additional_headers = additional_headers
            for key, value in additional_headers.items():
                self._headers[key.lower()] = value

        self._proxies = _get_proxies(proxies, trust_env)

        # auth secrets can contain more information than a header (refresh tokens and lifetime) and therefore take
        # precedent over headers
        if "authorization" in self._headers and auth_client_secret is not None:
            _Warnings.auth_header_and_auth_secret()
            self._headers.pop("authorization")

        # if there are API keys included add them right away to headers
        if auth_client_secret is not None and isinstance(auth_client_secret, AuthApiKey):
            self._headers["authorization"] = "Bearer " + auth_client_secret.api_key

        self._session: Session
        self._shutdown_background_event: Optional[Event] = None

        if startup_period is not None:
            _check_positive_num(startup_period, "startup_period", int, include_zero=False)
            self.wait_for_weaviate(startup_period)

        self._create_session(auth_client_secret)
        self._add_adapter_to_session(connection_config)

        self._server_version = self.get_meta()["version"]
        if self._server_version < "1.14":
            _Warnings.weaviate_server_older_than_1_14(self._server_version)
        if is_weaviate_too_old(self._server_version):
            _Warnings.weaviate_too_old_vs_latest(self._server_version)

        try:
            pkg_info = requests.get(PYPI_PACKAGE_URL, timeout=PYPI_TIMEOUT).json()
            pkg_info = pkg_info.get("info", {})
            latest_version = pkg_info.get("version", "unknown version")
            if is_weaviate_client_too_old(client_version, latest_version):
                _Warnings.weaviate_client_too_old_vs_latest(client_version, latest_version)
        except requests.exceptions.RequestException:
            pass  # ignore any errors related to requests, it is a best-effort warning

    def _create_session(self, auth_client_secret: Optional[AuthCredentials]) -> None:
        """Creates a request session.

        Either through authlib.oauth2 if authentication is enabled or a normal request session otherwise.

        Raises
        ------
        ValueError
            If no authentication credentials provided but the Weaviate server has OpenID configured.
        """
        # API keys are separate from OIDC and do not need any config from weaviate
        if auth_client_secret is not None and isinstance(auth_client_secret, AuthApiKey):
            self._session = requests.Session()
            return

        if "authorization" in self._headers and auth_client_secret is None:
            self._session = requests.Session()
            return

        oidc_url = self.url + self._api_version_path + "/.well-known/openid-configuration"
        response = requests.get(
            oidc_url,
            headers=self._get_request_header(),
            timeout=self._timeout_config,
            proxies=self._proxies,
        )
        if response.status_code == 200:
            # Some setups are behind proxies that return some default page - for example a login - for all requests.
            # If the response is not json, we assume that this is the case and try unauthenticated access. Any auth
            # header provided by the user is unaffected.
            try:
                resp = response.json()
            except JSONDecodeError:
                _Warnings.auth_cannot_parse_oidc_config(oidc_url)
                self._session = requests.Session()
                return

            if auth_client_secret is not None and not isinstance(auth_client_secret, AuthApiKey):
                _auth = _Auth(resp, auth_client_secret, self)
                self._session = _auth.get_auth_session()

                if isinstance(auth_client_secret, AuthClientCredentials):
                    # credentials should only be saved for client credentials, otherwise use refresh token
                    self._create_background_token_refresh(_auth)
                else:
                    self._create_background_token_refresh()
            else:
                msg = f""""No login credentials provided. The weaviate instance at {self.url} requires login credentials.

                    Please check our documentation at https://weaviate.io/developers/weaviate/client-libraries/python#authentication
                    for more information about how to use authentication."""

                if is_weaviate_domain(self.url):
                    msg += """

                    You can instantiate the client with login credentials for WCS using

                    client = weaviate.Client(
                      url=YOUR_WEAVIATE_URL,
                      auth_client_secret=weaviate.AuthClientPassword(
                        username = YOUR_WCS_USER,
                        password = YOUR_WCS_PW,
                      ))
                    """
                raise AuthenticationFailedException(msg)
        elif response.status_code == 404 and auth_client_secret is not None:
            _Warnings.auth_with_anon_weaviate()
            self._session = requests.Session()
        else:
            self._session = requests.Session()

    def get_current_bearer_token(self) -> str:
        if "authorization" in self._headers:
            return self._headers["authorization"]
        elif isinstance(self._session, OAuth2Session):
            return f"Bearer {self._session.token['access_token']}"

        return ""

    def _add_adapter_to_session(self, connection_config: ConnectionConfig) -> None:
        adapter = HTTPAdapter(
            pool_connections=connection_config.session_pool_connections,
            pool_maxsize=connection_config.session_pool_maxsize,
        )
        self._session.mount("http://", adapter)
        self._session.mount("https://", adapter)

    def _create_background_token_refresh(self, _auth: Optional[_Auth] = None) -> None:
        """Create a background thread that periodically refreshes access and refresh tokens.

        While the underlying library refreshes tokens, it does not have an internal cronjob that checks every
        X-seconds if a token has expired. If there is no activity for longer than the refresh tokens lifetime, it will
        expire. Therefore, refresh manually shortly before expiration time is up."""
        assert isinstance(self._session, OAuth2Session)
        if "refresh_token" not in self._session.token and _auth is None:
            return

        expires_in: int = self._session.token.get(
            "expires_in", 60
        )  # use 1minute as token lifetime if not supplied
        self._shutdown_background_event = Event()

        def periodic_refresh_token(refresh_time: int, _auth: Optional[_Auth]) -> None:
            time.sleep(max(refresh_time - 30, 1))
            while (
                self._shutdown_background_event is not None
                and not self._shutdown_background_event.is_set()
            ):
                # use refresh token when available
                try:
                    if "refresh_token" in cast(OAuth2Session, self._session).token:
                        assert isinstance(self._session, OAuth2Session)
                        self._session.token = self._session.refresh_token(
                            self._session.metadata["token_endpoint"]
                        )
                        refresh_time = self._session.token.get("expires_in") - 30
                    else:
                        # client credentials usually does not contain a refresh token => get a new token using the
                        # saved credentials
                        assert _auth is not None
                        new_session = _auth.get_auth_session()
                        self._session.token = new_session.fetch_token()  # type: ignore
                except (RequestsHTTPError, ReadTimeout) as exc:
                    # retry again after one second, might be an unstable connection
                    refresh_time = 1
                    _Warnings.token_refresh_failed(exc)

                time.sleep(max(refresh_time, 1))

        demon = Thread(
            target=periodic_refresh_token,
            args=(expires_in, _auth),
            daemon=True,
            name="TokenRefresh",
        )
        demon.start()

    def close(self) -> None:
        """Shutdown connection class gracefully."""
        # in case an exception happens before definition of these members
        if (
            hasattr(self, "_shutdown_background_event")
            and self._shutdown_background_event is not None
        ):
            self._shutdown_background_event.set()
        if hasattr(self, "_session"):
            self._session.close()

    def _get_request_header(self) -> dict:
        """
        Returns the correct headers for a request.

        Returns
        -------
        dict
            Request header as a dict.
        """
        return self._headers

    def delete(
        self,
        path: str,
        weaviate_object: Optional[JSONPayload] = None,
        params: Optional[Dict[str, Any]] = None,
    ) -> requests.Response:
        """
        Make a DELETE request to the Weaviate server instance.

        Parameters
        ----------
        path : str
            Sub-path to the Weaviate resources. Must be a valid Weaviate sub-path.
            e.g. '/meta' or '/objects', without version.
        weaviate_object : dict, optional
            Object is used as payload for DELETE request. By default None.
        params : dict, optional
            Additional request parameters, by default None

        Returns
        -------
        requests.Response
            The response, if request was successful.

        Raises
        ------
        requests.ConnectionError
            If the DELETE request could not be made.
        """
        if self.embedded_db is not None:
            self.embedded_db.ensure_running()
        request_url = self.url + self._api_version_path + path

        return self._session.delete(
            url=request_url,
            json=weaviate_object,
            headers=self._get_request_header(),
            timeout=self._timeout_config,
            proxies=self._proxies,
            params=params,
        )

    def patch(
        self,
        path: str,
        weaviate_object: JSONPayload,
        params: Optional[Dict[str, Any]] = None,
    ) -> requests.Response:
        """
        Make a PATCH request to the Weaviate server instance.

        Parameters
        ----------
        path : str
            Sub-path to the Weaviate resources. Must be a valid Weaviate sub-path.
            e.g. '/meta' or '/objects', without version.
        weaviate_object : dict
            Object is used as payload for PATCH request.
        params : dict, optional
            Additional request parameters, by default None
        Returns
        -------
        requests.Response
            The response, if request was successful.

        Raises
        ------
        requests.ConnectionError
            If the PATCH request could not be made.
        """
        if self.embedded_db is not None:
            self.embedded_db.ensure_running()
        request_url = self.url + self._api_version_path + path

        return self._session.patch(
            url=request_url,
            json=weaviate_object,
            headers=self._get_request_header(),
            timeout=self._timeout_config,
            proxies=self._proxies,
            params=params,
        )

    def post(
        self,
        path: str,
        weaviate_object: JSONPayload,
        params: Optional[Dict[str, Any]] = None,
    ) -> requests.Response:
        """
        Make a POST request to the Weaviate server instance.

        Parameters
        ----------
        path : str
            Sub-path to the Weaviate resources. Must be a valid Weaviate sub-path.
            e.g. '/meta' or '/objects', without version.
        weaviate_object : dict
            Object is used as payload for POST request.
        params : dict, optional
            Additional request parameters, by default None
        external_url: Is an external (non-weaviate) url called

        Returns
        -------
        requests.Response
            The response, if request was successful.

        Raises
        ------
        requests.ConnectionError
            If the POST request could not be made.
        """
        if self.embedded_db is not None:
            self.embedded_db.ensure_running()
        request_url = self.url + self._api_version_path + path

        return self._session.post(
            url=request_url,
            json=weaviate_object,
            headers=self._get_request_header(),
            timeout=self._timeout_config,
            proxies=self._proxies,
            params=params,
        )

    def put(
        self,
        path: str,
        weaviate_object: JSONPayload,
        params: Optional[Dict[str, Any]] = None,
    ) -> requests.Response:
        """
        Make a PUT request to the Weaviate server instance.

        Parameters
        ----------
        path : str
            Sub-path to the Weaviate resources. Must be a valid Weaviate sub-path.
            e.g. '/meta' or '/objects', without version.
        weaviate_object : dict
            Object is used as payload for PUT request.
        params : dict, optional
            Additional request parameters, by default None
        Returns
        -------
        requests.Response
            The response, if request was successful.

        Raises
        ------
        requests.ConnectionError
            If the PUT request could not be made.
        """
        if self.embedded_db is not None:
            self.embedded_db.ensure_running()
        request_url = self.url + self._api_version_path + path

        return self._session.put(
            url=request_url,
            json=weaviate_object,
            headers=self._get_request_header(),
            timeout=self._timeout_config,
            proxies=self._proxies,
            params=params,
        )

    def get(
        self, path: str, params: Optional[Dict[str, Any]] = None, external_url: bool = False
    ) -> requests.Response:
        """Make a GET request.

        Parameters
        ----------
        path : str
            Sub-path to the Weaviate resources. Must be a valid Weaviate sub-path.
            e.g. '/meta' or '/objects', without version.
        params : dict, optional
            Additional request parameters, by default None
        external_url: Is an external (non-weaviate) url called

        Returns
        -------
        requests.Response
            The response if request was successful.

        Raises
        ------
        requests.ConnectionError
            If the GET request could not be made.
        """
        if self.embedded_db is not None:
            self.embedded_db.ensure_running()
        if params is None:
            params = {}

        if external_url:
            request_url = path
        else:
            request_url = self.url + self._api_version_path + path

        return self._session.get(
            url=request_url,
            headers=self._get_request_header(),
            timeout=self._timeout_config,
            params=params,
            proxies=self._proxies,
        )

    def head(
        self,
        path: str,
        params: Optional[Dict[str, Any]] = None,
    ) -> requests.Response:
        """
        Make a HEAD request to the server.

        Parameters
        ----------
        path : str
            Sub-path to the resources. Must be a valid sub-path.
            e.g. '/meta' or '/objects', without version.
        params : dict, optional
            Additional request parameters, by default None

        Returns
        -------
        requests.Response
            The response to the request.

        Raises
        ------
        requests.ConnectionError
            If the HEAD request could not be made.
        """
        if self.embedded_db is not None:
            self.embedded_db.ensure_running()
        request_url = self.url + self._api_version_path + path

        return self._session.head(
            url=request_url,
            headers=self._get_request_header(),
            timeout=self._timeout_config,
            proxies=self._proxies,
            params=params,
        )

    @property
    def timeout_config(self) -> TIMEOUT_TYPE_RETURN:
        """
        Getter/setter for `timeout_config`.

        Parameters
        ----------
        timeout_config : tuple(float, float), optional
            For Setter only: Set the timeout configuration for all requests to the Weaviate server.
            It can be a float or, a tuple of two floats:
                    (connect timeout, read timeout).
            If only one float is passed then both connect and read timeout will be set to
            that value.

        Returns
        -------
        Tuple[float, float]
            For Getter only: Requests Timeout configuration.
        """

        return self._timeout_config

    @timeout_config.setter
    def timeout_config(self, timeout_config: TIMEOUT_TYPE_RETURN) -> None:
        """
        Setter for `timeout_config`. (docstring should be only in the Getter)
        """

        self._timeout_config = timeout_config

    @property
    def proxies(self) -> dict:
        return self._proxies

    def wait_for_weaviate(self, startup_period: int) -> None:
        """
        Waits until weaviate is ready or the timelimit given in 'startup_period' has passed.

        Parameters
        ----------
        startup_period : int
            Describes how long the client will wait for weaviate to start in seconds.

        Raises
        ------
        WeaviateStartUpError
            If weaviate takes longer than the timelimit to respond.
        """

        ready_url = self.url + self._api_version_path + "/.well-known/ready"
        for _i in range(startup_period):
            try:
                requests.get(ready_url, headers=self._get_request_header()).raise_for_status()
                return
            except (RequestsHTTPError, RequestsConnectionError):
                time.sleep(1)

        try:
            requests.get(ready_url, headers=self._get_request_header()).raise_for_status()
            return
        except (RequestsHTTPError, RequestsConnectionError) as error:
            raise WeaviateStartUpError(
                f"Weaviate did not start up in {startup_period} seconds. Either the Weaviate URL {self.url} is wrong or Weaviate did not start up in the interval given in 'startup_period'."
            ) from error

    @property
    def grpc_stub(self) -> Optional[weaviate_pb2_grpc.WeaviateStub]:
        return self._grpc_stub

    @property
    def server_version(self) -> str:
        """
        Version of the weaviate instance.
        """
        return self._server_version

    @property
    def additional_headers(self) -> Dict[str, str]:
        return self.__additional_headers

    def get_meta(self) -> Dict[str, str]:
        """
        Returns the meta endpoint.
        """
        response = self.get(path="/meta")
        res = _decode_json_response_dict(response, "Meta endpoint")
        assert res is not None
        return res


class GRPCConnection(Connection):
    def __init__(
        self,
        connection_params: ConnectionParams,
        auth_client_secret: Optional[AuthCredentials],
        timeout_config: TIMEOUT_TYPE_RETURN,
        proxies: Union[dict, str, None],
        trust_env: bool,
        additional_headers: Optional[Dict[str, Any]],
        startup_period: Optional[int],
        connection_config: ConnectionConfig,
        embedded_db: Optional[EmbeddedDB] = None,
    ):
        super().__init__(
            connection_params,
            auth_client_secret,
            timeout_config,
            proxies,
            trust_env,
            additional_headers,
            startup_period,
            connection_config,
            embedded_db,
        )
        if self._server_version < "1.21" or self._grpc_stub is None:
            raise WeaviateGRPCException(
                f"GRPC is not enabled. Are you on the latest weaviate version? Current is {self._server_version}"
            )

    @property
    def grpc_stub(self) -> Optional[weaviate_pb2_grpc.WeaviateStub]:
        return self._grpc_stub


def _get_epoch_time() -> int:
    """
    Get the current epoch time as an integer.

    Returns
    -------
    int
        Current epoch time.
    """

    dts = datetime.datetime.utcnow()
    return round(time.mktime(dts.timetuple()) + dts.microsecond / 1e6)


def _get_proxies(proxies: Union[dict, str, None], trust_env: bool) -> dict:
    """
    Get proxies as dict, compatible with 'requests' library.
    NOTE: 'proxies' has priority over 'trust_env', i.e. if 'proxies' is NOT None, 'trust_env'
    is ignored.

    Parameters
    ----------
    proxies : dict, str or None
        The proxies to use for requests. If it is a dict it should follow 'requests' library
        format (https://docs.python-requests.org/en/stable/user/advanced/#proxies). If it is
        a URL (str), a dict will be constructed with both 'http' and 'https' pointing to that
        URL. If None, no proxies will be used.
    trust_env : bool
        If True, the proxies will be read from ENV VARs (case insensitive):
            HTTP_PROXY/HTTPS_PROXY.
        NOTE: It is ignored if 'proxies' is NOT None.

    Returns
    -------
    dict
        A dictionary with proxies, either set from 'proxies' or read from ENV VARs.
    """

    if proxies is not None:
        if isinstance(proxies, str):
            return {
                "http": proxies,
                "https": proxies,
            }
        if isinstance(proxies, dict):
            return proxies
        raise TypeError(
            "If 'proxies' is not None, it must be of type dict or str. "
            f"Given type: {type(proxies)}."
        )

    if not trust_env:
        return {}

    http_proxy = (os.environ.get("HTTP_PROXY"), os.environ.get("http_proxy"))
    https_proxy = (os.environ.get("HTTPS_PROXY"), os.environ.get("https_proxy"))

    if not any(http_proxy + https_proxy):
        return {}

    proxies = {}
    if any(http_proxy):
        proxies["http"] = http_proxy[0] if http_proxy[0] else http_proxy[1]
    if any(https_proxy):
        proxies["https"] = https_proxy[0] if https_proxy[0] else https_proxy[1]

    return proxies<|MERGE_RESOLUTION|>--- conflicted
+++ resolved
@@ -42,14 +42,9 @@
 
 
 try:
-<<<<<<< HEAD
-    import grpc
+    import grpc  # type: ignore
     from grpc import Channel
-    from weaviate_grpc import weaviate_pb2_grpc
-=======
-    import grpc  # type: ignore
     from proto.v1 import weaviate_pb2_grpc
->>>>>>> 512736ca
 
     has_grpc = True
 
