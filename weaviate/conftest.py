from xdist.scheduler.loadscope import LoadScopeScheduling  # type: ignore


class MyScheduler(LoadScopeScheduling):
    def _split_scope(self, nodeid: str) -> str:
        # certain tests cannot run in parallel, so we need to make sure they are assigned to the same node
        if "mock_test/" in nodeid:
            return "mock_test"
        return nodeid


def pytest_xdist_make_scheduler(config: object, log: object) -> MyScheduler:
<<<<<<< HEAD
    return MyScheduler(
        config, log  # pyright: ignore # ignore pyright here, not important to codebase
    )
=======
    return MyScheduler(config, log)  # pyright: ignore
>>>>>>> a801c719
<|MERGE_RESOLUTION|>--- conflicted
+++ resolved
@@ -10,10 +10,4 @@
 
 
 def pytest_xdist_make_scheduler(config: object, log: object) -> MyScheduler:
-<<<<<<< HEAD
-    return MyScheduler(
-        config, log  # pyright: ignore # ignore pyright here, not important to codebase
-    )
-=======
-    return MyScheduler(config, log)  # pyright: ignore
->>>>>>> a801c719
+    return MyScheduler(config, log)  # pyright: ignore