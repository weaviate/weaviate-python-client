--- conflicted
+++ resolved
@@ -83,8 +83,8 @@
 
         Use this specific initializer when you want to create a custom Client specific to your Weaviate setup.
 
-        If you want to get going quickly connecting to WCS or a local instance then use the `weaviate.connect_to_wcs` or
-        `weaviate.connect_to_local` helper functions instead.
+        To simplify connections to Weaviate Cloud or local instances, use the weaviate.connect_to_weaviate_cloud
+        or weaviate.connect_to_local helper functions.
 
         Arguments:
             - `connection_params`: `weaviate.connect.ConnectionParams` or None, optional
@@ -110,6 +110,7 @@
             connection_params, embedded_options
         )
         config = additional_config or AdditionalConfig()
+
         self.__skip_init_checks = skip_init_checks
 
         self._connection = ConnectionV4(  # pyright: ignore reportIncompatibleVariableOverride
@@ -124,17 +125,21 @@
         )
         self._event_loop = _EventLoop()
 
-        self.batch = _BatchClientWrapper(self._event_loop, self._connection, consistency_level=None)
+        collections = _Collections(self._event_loop, _CollectionsAsync(self._connection))
+
+        self.batch = _BatchClientWrapper(self._event_loop, self._connection, config=collections)
         """This namespace contains all the functionality to upload data in batches to Weaviate for all collections and tenants."""
         self.backup = _Backup(self._event_loop, _BackupAsync(self._connection))
         """This namespace contains all functionality to backup data."""
         self.cluster = _Cluster(self._event_loop, _ClusterAsync(self._connection))
         """This namespace contains all functionality to inspect the connected Weaviate cluster."""
-        self.collections = _Collections(self._event_loop, _CollectionsAsync(self._connection))
+        self.collections = collections
         """This namespace contains all the functionality to manage Weaviate data collections. It is your main entry point for all collection-related functionality.
 
         Use it to retrieve collection objects using `client.collections.get("MyCollection")` or to create new collections using `client.collections.create("MyCollection", ...)`.
         """
+
+        self.integrations = _Integrations(self._connection)
 
     def __parse_connection_params_and_embedded_db(
         self,
@@ -336,8 +341,8 @@
 
         Use this specific initializer when you want to create a custom Client specific to your Weaviate setup.
 
-        To simplify connections to Weaviate Cloud or local instances, use the weaviate.connect_to_weaviate_cloud
-        or weaviate.connect_to_local helper functions.
+        If you want to get going quickly connecting to WCS or a local instance then use the `weaviate.connect_to_wcs` or
+        `weaviate.connect_to_local` helper functions instead.
 
         Arguments:
             - `connection_params`: `weaviate.connect.ConnectionParams` or None, optional
@@ -363,7 +368,6 @@
             connection_params, embedded_options
         )
         config = additional_config or AdditionalConfig()
-
         self.__skip_init_checks = skip_init_checks
 
         self._connection = ConnectionV4(  # pyright: ignore reportIncompatibleVariableOverride
@@ -377,11 +381,7 @@
             trust_env=config.trust_env,
         )
 
-<<<<<<< HEAD
         self.backup = _BackupAsync(self._connection)
-=======
-        self.backup = _Backup(self._connection)
->>>>>>> 3655347d
         """This namespace contains all functionality to backup data."""
         self.cluster = _ClusterAsync(self._connection)
         """This namespace contains all functionality to inspect the connected Weaviate cluster."""
@@ -390,10 +390,6 @@
 
         Use it to retrieve collection objects using `client.collections.get("MyCollection")` or to create new collections using `await client.collections.create("MyCollection", ...)`.
         """
-        self.batch = _BatchClientWrapper(self._connection, config=self.collections)
-        """This namespace contains all the functionality to upload data in batches to Weaviate for all collections and tenants."""
-
-        self.integrations = _Integrations(self._connection)
 
     def __parse_connection_params_and_embedded_db(
         self,
