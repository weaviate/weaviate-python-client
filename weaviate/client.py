"""Client class definition."""

from typing import Optional, Tuple, Union, Any

from typing_extensions import deprecated


from .auth import AuthCredentials
from .backup import _BackupAsync, _Backup
from weaviate.client_executor import _WeaviateClientExecutor
from .collections.batch.client import _BatchClientWrapper
from .collections.cluster import _Cluster, _ClusterAsync
from .collections.collections import _Collections, _CollectionsAsync
from .config import AdditionalConfig
from .connect import executor
from .connect.base import (
    ConnectionParams,
)
from .connect.v4 import ConnectionAsync, ConnectionSync
from .debug import _Debug, _DebugAsync
from .embedded import EmbeddedOptions
from .rbac import _RolesAsync, _Roles
from .types import NUMBER
from .users import _UsersAsync, _Users

TIMEOUT_TYPE = Union[Tuple[NUMBER, NUMBER], NUMBER]


<<<<<<< HEAD
@syncify.convert
class WeaviateClient(_WeaviateClientBase):
    """The v4 Python-native Weaviate Client class that encapsulates Weaviate functionalities in one object.
=======
@executor.wrap("async")
class WeaviateAsyncClient(_WeaviateClientExecutor[ConnectionAsync]):
    """
    The v4 Python-native Weaviate Client class that encapsulates Weaviate functionalities in one object.
>>>>>>> ee23524c

    WARNING: This client is only compatible with Weaviate v1.23.6 and higher!

    A Client instance creates all the needed objects to interact with Weaviate, and connects all of
    them to the same Weaviate instance. See below the Attributes of the Client instance. For the
    per attribute functionality see that attribute's documentation.

    Attributes:
<<<<<<< HEAD
        backup (_Backup): Backup object instance connected to the same Weaviate instance as the Client.
            This namespace contains all the functionality to upload data in batches to Weaviate for all collections and tenants.
        batch (_BatchClientWrapper): BatchClient object instance connected to the same Weaviate instance as the Client.
            This namespace contains all functionality to backup data.
        cluster (_Cluster): Cluster object instance connected to the same Weaviate instance as the Client.
            This namespace contains all functionality to inspect the connected Weaviate cluster.
        collections (_Collections): Collections object instance connected to the same Weaviate instance as the Client.
            This namespace contains all the functionality to manage Weaviate data collections. It is your main entry point for all
            collection-related functionality. Use it to retrieve collection objects using `client.collections.get("MyCollection")`
            or to create new collections using `client.collections.create("MyCollection", ...)`.
        debug (_Debug): Debug object instance connected to the same Weaviate instance as the Client.
            This namespace contains functionality used to debug Weaviate clusters. As such, it is deemed experimental and is subject to change.
            We can make no guarantees about the stability of this namespace nor the potential for future breaking changes. Use at your own risk.
        roles (_Roles): Roles object instance connected to the same Weaviate instance as the Client.
            This namespace contains all functionality to manage Weaviate's RBAC functionality.
        users (_Users): Users object instance connected to the same Weaviate instance as the Client.
            This namespace contains all functionality to manage Weaviate users.
=======
        `backup`
            A `_BackupAsync` object instance connected to the same Weaviate instance as the Client.
        `cluster`
            A `ClusterAsync` object instance connected to the same Weaviate instance as the Client.
        `collections`
            A `_CollectionsAsync` object instance connected to the same Weaviate instance as the Client.
        `debug`
            A `_DebugAsync` object instance connected to the same Weaviate instance as the Client.
        `roles`
            A `_RolesAsync` object instance connected to the same Weaviate instance as the Client.
        `users`
            A `_UsersAsync` object instance connected to the same Weaviate instance as the Client.
>>>>>>> ee23524c
    """

    def __init__(
        self,
        connection_params: Optional[ConnectionParams] = None,
        embedded_options: Optional[EmbeddedOptions] = None,
        auth_client_secret: Optional[AuthCredentials] = None,
        additional_headers: Optional[dict] = None,
        additional_config: Optional[AdditionalConfig] = None,
        skip_init_checks: bool = False,
    ) -> None:
        self._connection_type = ConnectionAsync
        super().__init__(
            connection_params=connection_params,
            embedded_options=embedded_options,
            auth_client_secret=auth_client_secret,
            additional_headers=additional_headers,
            additional_config=additional_config,
            skip_init_checks=skip_init_checks,
        )

<<<<<<< HEAD
        collections = _Collections(self._event_loop, _CollectionsAsync(self._connection))

        self.batch = _BatchClientWrapper(self._connection, config=collections)
        self.backup = _Backup(self._connection)
        self.cluster = _Cluster(self._connection)
        self.collections = collections
        self.debug = _Debug(self._connection)
        self.roles = _Roles(self._connection)
        self.users = _Users(self._connection)
=======
        self.backup = _BackupAsync(self._connection)
        """This namespace contains all functionality to backup data."""
        self.cluster = _ClusterAsync(self._connection)
        """This namespace contains all functionality to inspect the connected Weaviate cluster."""
        self.collections = _CollectionsAsync(self._connection)
        """This namespace contains all the functionality to manage Weaviate data collections. It is your main entry point for all collection-related functionality.

        Use it to retrieve collection objects using `client.collections.use("MyCollection")` or to create new collections using `await client.collections.create("MyCollection", ...)`.
        """
        self.debug = _DebugAsync(self._connection)
        """This namespace contains functionality used to debug Weaviate clusters. As such, it is deemed experimental and is subject to change.

        We can make no guarantees about the stability of this namespace nor the potential for future breaking changes. Use at your own risk."""
        self.roles = _RolesAsync(self._connection)
        """This namespace contains all functionality to manage Weaviate's RBAC functionality."""

        self.users = _UsersAsync(self._connection)
        """This namespace contains all functionality to manage Weaviate users."""
>>>>>>> ee23524c

    async def __aenter__(self) -> "WeaviateAsyncClient":
        await executor.aresult(self.connect())
        return self

    async def __aexit__(self, exc_type: Any, exc_value: Any, traceback: Any) -> None:
        await executor.aresult(self.close())


<<<<<<< HEAD
class WeaviateAsyncClient(_WeaviateClientBase):
    """The v4 Python-native Weaviate Client class that encapsulates Weaviate functionalities in one object.
=======
@executor.wrap("sync")
class WeaviateClient(_WeaviateClientExecutor[ConnectionSync]):
    """
    The v4 Python-native Weaviate Client class that encapsulates Weaviate functionalities in one object.
>>>>>>> ee23524c

    WARNING: This client is only compatible with Weaviate v1.23.6 and higher!

    A Client instance creates all the needed objects to interact with Weaviate, and connects all of
    them to the same Weaviate instance. See below the Attributes of the Client instance. For the
    per attribute functionality see that attribute's documentation.

    Attributes:
<<<<<<< HEAD
        backup (_BackupAsync): Backup object instance connected to the same Weaviate instance as the Client.
            This namespace contains all the functionality to upload data in batches to Weaviate for all collections and tenants.
        cluster (_ClusterAsync): Cluster object instance connected to the same Weaviate instance as the Client.
            This namespace contains all functionality to inspect the connected Weaviate cluster.
        collections (_CollectionsAsync): Collections object instance connected to the same Weaviate instance as the Client.
            This namespace contains all the functionality to manage Weaviate data collections. It is your main entry point for all
            collection-related functionality. Use it to retrieve collection objects using `client.collections.get("MyCollection")`
            or to create new collections using `client.collections.create("MyCollection", ...)`.
        debug (_DebugAsync): Debug object instance connected to the same Weaviate instance as the Client.
            This namespace contains functionality used to debug Weaviate clusters. As such, it is deemed experimental and is subject to change.
            We can make no guarantees about the stability of this namespace nor the potential for future breaking changes. Use at your own risk.
        roles (_RolesAsync): Roles object instance connected to the same Weaviate instance as the Client.
            This namespace contains all functionality to manage Weaviate's RBAC functionality.
        users (_UsersAsync): Users object instance connected to the same Weaviate instance as the Client.
            This namespace contains all functionality to manage Weaviate users.
=======
        `backup`
            A `Backup` object instance connected to the same Weaviate instance as the Client.
        `batch`
            A `_Batch` object instance connected to the same Weaviate instance as the Client.
        `classification`
            A `Classification` object instance connected to the same Weaviate instance as the Client.
        `cluster`
            A `Cluster` object instance connected to the same Weaviate instance as the Client.
        `collections`
            A `_Collections` object instance connected to the same Weaviate instance as the Client.
        `debug`
            A `_Debug` object instance connected to the same Weaviate instance as the Client.
        `roles`
            A `_Roles` object instance connected to the same Weaviate instance as the Client.
        `users`
            A `_Users` object instance connected to the same Weaviate instance as the Client.
>>>>>>> ee23524c
    """

    def __init__(
        self,
        connection_params: Optional[ConnectionParams] = None,
        embedded_options: Optional[EmbeddedOptions] = None,
        auth_client_secret: Optional[AuthCredentials] = None,
        additional_headers: Optional[dict] = None,
        additional_config: Optional[AdditionalConfig] = None,
        skip_init_checks: bool = False,
    ) -> None:
        self._connection_type = ConnectionSync
        super().__init__(
            connection_params=connection_params,
            embedded_options=embedded_options,
            auth_client_secret=auth_client_secret,
            additional_headers=additional_headers,
            additional_config=additional_config,
            skip_init_checks=skip_init_checks,
        )

<<<<<<< HEAD
        self.backup = _BackupAsync(self._connection)
        self.cluster = _ClusterAsync(self._connection)
        self.collections = _CollectionsAsync(self._connection)
        self.debug = _DebugAsync(self._connection)
        self.roles = _RolesAsync(self._connection)
        self.users = _UsersAsync(self._connection)
=======
        collections = _Collections(self._connection)

        self.batch = _BatchClientWrapper(self._connection, config=collections)
        """This namespace contains all the functionality to upload data in batches to Weaviate for all collections and tenants."""
        self.backup = _Backup(self._connection)
        """This namespace contains all functionality to backup data."""
        self.cluster = _Cluster(self._connection)
        """This namespace contains all functionality to inspect the connected Weaviate cluster."""
        self.collections = collections
        """This namespace contains all the functionality to manage Weaviate data collections. It is your main entry point for all collection-related functionality.

        Use it to retrieve collection objects using `client.collections.use("MyCollection")` or to create new collections using `client.collections.create("MyCollection", ...)`.
        """
        self.debug = _Debug(self._connection)
        """This namespace contains functionality used to debug Weaviate clusters. As such, it is deemed experimental and is subject to change.

        We can make no guarantees about the stability of this namespace nor the potential for future breaking changes. Use at your own risk."""
        self.roles = _Roles(self._connection)
        """This namespace contains all functionality to manage Weaviate's RBAC functionality."""

        self.users = _Users(self._connection)
        """This namespace contains all functionality to manage Weaviate users."""
>>>>>>> ee23524c

    def __enter__(self) -> "WeaviateClient":
        executor.result(self.connect())
        return self

    def __exit__(self, exc_type: Any, exc_value: Any, traceback: Any) -> None:
        executor.result(self.close())


@deprecated(
    """
Python client v3 `weaviate.Client(...)` has been removed.

Upgrade your code to use Python client v4 `weaviate.WeaviateClient` connections and methods.
    - For Python Client v4 usage, see: https://weaviate.io/developers/weaviate/client-libraries/python
    - For code migration, see: https://weaviate.io/developers/weaviate/client-libraries/python/v3_v4_migration

If you have to use v3 code, install the v3 client and pin the v3 dependency in your requirements file: `weaviate-client>=3.26.7;<4.0.0`"""
)
class Client:

    def __init__(
        self,
    ) -> None:
        raise ValueError(
            """
Python client v3 `weaviate.Client(...)` has been removed.

Upgrade your code to use Python client v4 `weaviate.WeaviateClient` connections and methods.
    - For Python Client v4 usage, see: https://weaviate.io/developers/weaviate/client-libraries/python
    - For code migration, see: https://weaviate.io/developers/weaviate/client-libraries/python/v3_v4_migration

If you have to use v3 code, install the v3 client and pin the v3 dependency in your requirements file: `weaviate-client>=3.26.7;<4.0.0`"""
        )<|MERGE_RESOLUTION|>--- conflicted
+++ resolved
@@ -26,16 +26,9 @@
 TIMEOUT_TYPE = Union[Tuple[NUMBER, NUMBER], NUMBER]
 
 
-<<<<<<< HEAD
-@syncify.convert
-class WeaviateClient(_WeaviateClientBase):
-    """The v4 Python-native Weaviate Client class that encapsulates Weaviate functionalities in one object.
-=======
 @executor.wrap("async")
 class WeaviateAsyncClient(_WeaviateClientExecutor[ConnectionAsync]):
-    """
-    The v4 Python-native Weaviate Client class that encapsulates Weaviate functionalities in one object.
->>>>>>> ee23524c
+    """The v4 Python-native Weaviate Client class that encapsulates Weaviate functionalities in one object.
 
     WARNING: This client is only compatible with Weaviate v1.23.6 and higher!
 
@@ -44,38 +37,21 @@
     per attribute functionality see that attribute's documentation.
 
     Attributes:
-<<<<<<< HEAD
-        backup (_Backup): Backup object instance connected to the same Weaviate instance as the Client.
+        backup (_BackupAsync): Backup object instance connected to the same Weaviate instance as the Client.
             This namespace contains all the functionality to upload data in batches to Weaviate for all collections and tenants.
-        batch (_BatchClientWrapper): BatchClient object instance connected to the same Weaviate instance as the Client.
-            This namespace contains all functionality to backup data.
-        cluster (_Cluster): Cluster object instance connected to the same Weaviate instance as the Client.
+        cluster (_ClusterAsync): Cluster object instance connected to the same Weaviate instance as the Client.
             This namespace contains all functionality to inspect the connected Weaviate cluster.
-        collections (_Collections): Collections object instance connected to the same Weaviate instance as the Client.
+        collections (_CollectionsAsync): Collections object instance connected to the same Weaviate instance as the Client.
             This namespace contains all the functionality to manage Weaviate data collections. It is your main entry point for all
             collection-related functionality. Use it to retrieve collection objects using `client.collections.get("MyCollection")`
             or to create new collections using `client.collections.create("MyCollection", ...)`.
-        debug (_Debug): Debug object instance connected to the same Weaviate instance as the Client.
+        debug (_DebugAsync): Debug object instance connected to the same Weaviate instance as the Client.
             This namespace contains functionality used to debug Weaviate clusters. As such, it is deemed experimental and is subject to change.
             We can make no guarantees about the stability of this namespace nor the potential for future breaking changes. Use at your own risk.
-        roles (_Roles): Roles object instance connected to the same Weaviate instance as the Client.
+        roles (_RolesAsync): Roles object instance connected to the same Weaviate instance as the Client.
             This namespace contains all functionality to manage Weaviate's RBAC functionality.
-        users (_Users): Users object instance connected to the same Weaviate instance as the Client.
+        users (_UsersAsync): Users object instance connected to the same Weaviate instance as the Client.
             This namespace contains all functionality to manage Weaviate users.
-=======
-        `backup`
-            A `_BackupAsync` object instance connected to the same Weaviate instance as the Client.
-        `cluster`
-            A `ClusterAsync` object instance connected to the same Weaviate instance as the Client.
-        `collections`
-            A `_CollectionsAsync` object instance connected to the same Weaviate instance as the Client.
-        `debug`
-            A `_DebugAsync` object instance connected to the same Weaviate instance as the Client.
-        `roles`
-            A `_RolesAsync` object instance connected to the same Weaviate instance as the Client.
-        `users`
-            A `_UsersAsync` object instance connected to the same Weaviate instance as the Client.
->>>>>>> ee23524c
     """
 
     def __init__(
@@ -97,36 +73,12 @@
             skip_init_checks=skip_init_checks,
         )
 
-<<<<<<< HEAD
-        collections = _Collections(self._event_loop, _CollectionsAsync(self._connection))
-
-        self.batch = _BatchClientWrapper(self._connection, config=collections)
-        self.backup = _Backup(self._connection)
-        self.cluster = _Cluster(self._connection)
-        self.collections = collections
-        self.debug = _Debug(self._connection)
-        self.roles = _Roles(self._connection)
-        self.users = _Users(self._connection)
-=======
         self.backup = _BackupAsync(self._connection)
-        """This namespace contains all functionality to backup data."""
         self.cluster = _ClusterAsync(self._connection)
-        """This namespace contains all functionality to inspect the connected Weaviate cluster."""
         self.collections = _CollectionsAsync(self._connection)
-        """This namespace contains all the functionality to manage Weaviate data collections. It is your main entry point for all collection-related functionality.
-
-        Use it to retrieve collection objects using `client.collections.use("MyCollection")` or to create new collections using `await client.collections.create("MyCollection", ...)`.
-        """
         self.debug = _DebugAsync(self._connection)
-        """This namespace contains functionality used to debug Weaviate clusters. As such, it is deemed experimental and is subject to change.
-
-        We can make no guarantees about the stability of this namespace nor the potential for future breaking changes. Use at your own risk."""
         self.roles = _RolesAsync(self._connection)
-        """This namespace contains all functionality to manage Weaviate's RBAC functionality."""
-
         self.users = _UsersAsync(self._connection)
-        """This namespace contains all functionality to manage Weaviate users."""
->>>>>>> ee23524c
 
     async def __aenter__(self) -> "WeaviateAsyncClient":
         await executor.aresult(self.connect())
@@ -136,15 +88,9 @@
         await executor.aresult(self.close())
 
 
-<<<<<<< HEAD
-class WeaviateAsyncClient(_WeaviateClientBase):
-    """The v4 Python-native Weaviate Client class that encapsulates Weaviate functionalities in one object.
-=======
 @executor.wrap("sync")
 class WeaviateClient(_WeaviateClientExecutor[ConnectionSync]):
-    """
-    The v4 Python-native Weaviate Client class that encapsulates Weaviate functionalities in one object.
->>>>>>> ee23524c
+    """The v4 Python-native Weaviate Client class that encapsulates Weaviate functionalities in one object.
 
     WARNING: This client is only compatible with Weaviate v1.23.6 and higher!
 
@@ -153,40 +99,23 @@
     per attribute functionality see that attribute's documentation.
 
     Attributes:
-<<<<<<< HEAD
-        backup (_BackupAsync): Backup object instance connected to the same Weaviate instance as the Client.
+        backup (_Backup): Backup object instance connected to the same Weaviate instance as the Client.
             This namespace contains all the functionality to upload data in batches to Weaviate for all collections and tenants.
-        cluster (_ClusterAsync): Cluster object instance connected to the same Weaviate instance as the Client.
+        batch (_BatchClientWrapper): BatchClient object instance connected to the same Weaviate instance as the Client.
+            This namespace contains all functionality to backup data.
+        cluster (_Cluster): Cluster object instance connected to the same Weaviate instance as the Client.
             This namespace contains all functionality to inspect the connected Weaviate cluster.
-        collections (_CollectionsAsync): Collections object instance connected to the same Weaviate instance as the Client.
+        collections (_Collections): Collections object instance connected to the same Weaviate instance as the Client.
             This namespace contains all the functionality to manage Weaviate data collections. It is your main entry point for all
             collection-related functionality. Use it to retrieve collection objects using `client.collections.get("MyCollection")`
             or to create new collections using `client.collections.create("MyCollection", ...)`.
-        debug (_DebugAsync): Debug object instance connected to the same Weaviate instance as the Client.
+        debug (_Debug): Debug object instance connected to the same Weaviate instance as the Client.
             This namespace contains functionality used to debug Weaviate clusters. As such, it is deemed experimental and is subject to change.
             We can make no guarantees about the stability of this namespace nor the potential for future breaking changes. Use at your own risk.
-        roles (_RolesAsync): Roles object instance connected to the same Weaviate instance as the Client.
+        roles (_Roles): Roles object instance connected to the same Weaviate instance as the Client.
             This namespace contains all functionality to manage Weaviate's RBAC functionality.
-        users (_UsersAsync): Users object instance connected to the same Weaviate instance as the Client.
+        users (_Users): Users object instance connected to the same Weaviate instance as the Client.
             This namespace contains all functionality to manage Weaviate users.
-=======
-        `backup`
-            A `Backup` object instance connected to the same Weaviate instance as the Client.
-        `batch`
-            A `_Batch` object instance connected to the same Weaviate instance as the Client.
-        `classification`
-            A `Classification` object instance connected to the same Weaviate instance as the Client.
-        `cluster`
-            A `Cluster` object instance connected to the same Weaviate instance as the Client.
-        `collections`
-            A `_Collections` object instance connected to the same Weaviate instance as the Client.
-        `debug`
-            A `_Debug` object instance connected to the same Weaviate instance as the Client.
-        `roles`
-            A `_Roles` object instance connected to the same Weaviate instance as the Client.
-        `users`
-            A `_Users` object instance connected to the same Weaviate instance as the Client.
->>>>>>> ee23524c
     """
 
     def __init__(
@@ -208,14 +137,6 @@
             skip_init_checks=skip_init_checks,
         )
 
-<<<<<<< HEAD
-        self.backup = _BackupAsync(self._connection)
-        self.cluster = _ClusterAsync(self._connection)
-        self.collections = _CollectionsAsync(self._connection)
-        self.debug = _DebugAsync(self._connection)
-        self.roles = _RolesAsync(self._connection)
-        self.users = _UsersAsync(self._connection)
-=======
         collections = _Collections(self._connection)
 
         self.batch = _BatchClientWrapper(self._connection, config=collections)
@@ -238,7 +159,6 @@
 
         self.users = _Users(self._connection)
         """This namespace contains all functionality to manage Weaviate users."""
->>>>>>> ee23524c
 
     def __enter__(self) -> "WeaviateClient":
         executor.result(self.connect())
