--- conflicted
+++ resolved
@@ -9,12 +9,9 @@
 from concurrent.futures import ThreadPoolExecutor, as_completed
 from dataclasses import dataclass
 from numbers import Real
-<<<<<<< HEAD
 import uuid
-from typing import Tuple, Callable, Optional, Sequence, Union
-=======
 from typing import Tuple, Callable, Optional, Sequence, Union, List
->>>>>>> 9882689b
+
 
 from requests import ReadTimeout, Response
 from requests.exceptions import ConnectionError as RequestsConnectionError
