<<<<<<< HEAD
"""Backup class definition."""

=======
>>>>>>> ee23524c
from enum import Enum
from typing import Any, Dict, List, Optional, cast
from pydantic import BaseModel, Field
from weaviate.backup.backup_location import _BackupLocationConfig

STORAGE_NAMES = {
    "filesystem",
    "s3",
    "gcs",
    "azure",
}


class BackupCompressionLevel(str, Enum):
    """Which compression level should be used to compress the backup."""

    DEFAULT = "DefaultCompression"
    BEST_SPEED = "BestSpeed"
    BEST_COMPRESSION = "BestCompression"


class BackupStorage(str, Enum):
    """Which backend should be used to write the backup to."""

    FILESYSTEM = "filesystem"
    S3 = "s3"
    GCS = "gcs"
    AZURE = "azure"


class BackupStatus(str, Enum):
    """The status of a backup."""

    STARTED = "STARTED"
    TRANSFERRING = "TRANSFERRING"
    TRANSFERRED = "TRANSFERRED"
    SUCCESS = "SUCCESS"
    FAILED = "FAILED"
    CANCELED = "CANCELED"


class _BackupConfigBase(BaseModel):
    CPUPercentage: Optional[int] = Field(default=None, alias="cpu_percentage")

    def _to_dict(self) -> Dict[str, Any]:
        ret = cast(dict, self.model_dump(exclude_none=True))

        for key, val in ret.items():
            if isinstance(val, _BackupLocationConfig):
                ret[key] = val._to_dict()

        return ret


class BackupConfigCreate(_BackupConfigBase):
    """Options to configure the backup when creating a backup."""

    ChunkSize: Optional[int] = Field(default=None, alias="chunk_size")
    CompressionLevel: Optional[BackupCompressionLevel] = Field(
        default=None, alias="compression_level"
    )


class BackupConfigRestore(_BackupConfigBase):
    """Options to configure the backup when restoring a backup."""


class BackupStatusReturn(BaseModel):
    """Return type of the backup status methods."""

    error: Optional[str] = Field(default=None)
    status: BackupStatus
    path: str
    backup_id: str = Field(alias="id")


class BackupReturn(BackupStatusReturn):
    """Return type of the backup creation and restore methods."""

<<<<<<< HEAD
    collections: List[str] = Field(default_factory=list, alias="classes")


class _BackupAsync:
    """Backup class used to schedule and/or check the status of a backup process of Weaviate objects."""

    def __init__(self, connection: ConnectionV4):
        self._connection = connection

    async def create(
        self,
        backup_id: str,
        backend: BackupStorage,
        include_collections: Optional[Union[List[str], str]] = None,
        exclude_collections: Optional[Union[List[str], str]] = None,
        wait_for_completion: bool = False,
        config: Optional[BackupConfigCreate] = None,
        backup_location: Optional[BackupLocationType] = None,
    ) -> BackupReturn:
        """Create a backup of all/per collection Weaviate objects.

        Args:
            backup_id: The identifier name of the backup. NOTE: Case insensitive.
            backend: The backend storage where to create the backup.
            include_collections: The collection/list of collections to be included in the backup. If not specified all
                collections will be included. Either `include_collections` or `exclude_collections` can be set. By default None.
            exclude_collections: The collection/list of collections to be excluded in the backup.
                Either `include_collections` or `exclude_collections` can be set. By default None.
            wait_for_completion: Whether to wait until the backup is done. By default False.
            config: The configuration of the backup creation. By default None.
            backup_location: The dynamic location of a backup. By default None.

        Returns:
             A `_BackupReturn` object that contains the backup creation response.

        Raises:
            requests.ConnectionError: If the network connection to weaviate fails.
            weaviate.exceptions.UnexpectedStatusCodeError: If weaviate reports a none OK status.
            TypeError: One of the arguments have a wrong type.
        """
        (
            backup_id,
            backend,
            include_collections,
            exclude_collections,
        ) = _get_and_validate_create_restore_arguments(
            backup_id=backup_id,
            backend=backend,  # can be removed when we remove the old backup class
            include_classes=include_collections,
            exclude_classes=exclude_collections,
            wait_for_completion=wait_for_completion,
        )

        payload: dict = {
            "id": backup_id,
            "include": include_collections,
            "exclude": exclude_collections,
        }

        if config is not None:
            if self._connection._weaviate_version.is_lower_than(1, 25, 0):
                raise WeaviateUnsupportedFeatureError(
                    "BackupConfigCreate", str(self._connection._weaviate_version), "1.25.0"
                )
            if not isinstance(config, BackupConfigCreate):
                raise WeaviateInvalidInputError(
                    f"Expected 'config' to be of type 'BackupConfigCreate', but got {type(config)}."
                )
            payload["config"] = config._to_dict()

        if backup_location is not None:
            if self._connection._weaviate_version.is_lower_than(1, 27, 2):
                raise WeaviateUnsupportedFeatureError(
                    "BackupConfigCreate dynamic backup location",
                    str(self._connection._weaviate_version),
                    "1.27.2",
                )
            if "config" not in payload:
                payload["config"] = {}
            payload["config"].update(backup_location._to_dict())

        path = f"/backups/{backend.value}"

        response = await self._connection.post(
            path=path,
            weaviate_object=payload,
            error_msg="Backup creation failed due to connection error.",
        )

        create_status = _decode_json_response_dict(response, "Backup creation")
        assert create_status is not None
        if wait_for_completion:
            while True:
                status = await self.__get_create_status(
                    backup_id=backup_id, backend=backend, backup_location=backup_location
                )
                create_status["status"] = status.status
                if status.status == BackupStatus.SUCCESS:
                    break
                if status.status == BackupStatus.FAILED:
                    raise BackupFailedException(
                        f"Backup failed: {create_status} with error: {status.error}"
                    )
                if status.status == BackupStatus.CANCELED:
                    raise BackupCanceledError(
                        f"Backup was canceled: {create_status} with error: {status.error}"
                    )
                sleep(1)
        return BackupReturn(**create_status)

    async def __get_create_status(
        self,
        backup_id: str,
        backend: BackupStorage,
        backup_location: Optional[BackupLocationType] = None,
    ) -> BackupStatusReturn:
        backup_id, backend = _get_and_validate_get_status(
            backup_id=backup_id,
            backend=backend,  # this check can be removed when we remove the old backup class
        )

        path = f"/backups/{backend.value}/{backup_id}"
        params: Dict[str, str] = {}
        if backup_location is not None:
            if self._connection._weaviate_version.is_lower_than(1, 27, 2):
                raise WeaviateUnsupportedFeatureError(
                    "BackupConfigCreateStatus dynamic backup location",
                    str(self._connection._weaviate_version),
                    "1.27.2",
                )

            params.update(backup_location._to_dict())

        response = await self._connection.get(
            path=path,
            params=params,
            error_msg="Backup creation status failed due to connection error.",
        )

        typed_response = _decode_json_response_dict(response, "Backup status check")
        if typed_response is None:
            raise EmptyResponseException()
        typed_response["id"] = backup_id
        return BackupStatusReturn(**typed_response)

    async def get_create_status(
        self,
        backup_id: str,
        backend: BackupStorage,
        backup_location: Optional[BackupLocationType] = None,
    ) -> BackupStatusReturn:
        """Checks if a started backup job has completed.

        Args:
            backup_id: The identifier name of the backup. NOTE: Case insensitive.
            backend: The backend storage where the backup was created.
            backup_location: The dynamic location of a backup. By default None.

        Returns:
            A `BackupStatusReturn` object that contains the backup creation status response.
        """
        return await self.__get_create_status(backup_id, backend, backup_location)

    async def restore(
        self,
        backup_id: str,
        backend: BackupStorage,
        include_collections: Union[List[str], str, None] = None,
        exclude_collections: Union[List[str], str, None] = None,
        wait_for_completion: bool = False,
        config: Optional[BackupConfigRestore] = None,
        backup_location: Optional[BackupLocationType] = None,
    ) -> BackupReturn:
        """Restore a backup of all/per collection Weaviate objects.

        Args:
            backup_id: The identifier name of the backup. NOTE: Case insensitive.
            backend: The backend storage from where to restore the backup.
            include_collections: The collection/list of collections to be included in the backup restore. If not specified all
                collections will be included (that were backup-ed). Either `include_collections` or
                `exclude_collections` can be set. By default None.
            exclude_collections: The collection/list of collections to be excluded in the backup restore.
                Either `include_collections` or `exclude_collections` can be set. By default None.
            wait_for_completion: Whether to wait until the backup restore is done.
            config: The configuration of the backup restoration. By default None.
            backup_location: The dynamic location of a backup. By default None.

        Returns:
            A `BackupReturn` object that contains the backup restore response.

        Raises:
            requests.ConnectionError: If the network connection to weaviate fails.
            weaviate.exceptions.UnexpectedStatusCodeError: If weaviate reports a none OK status.
        """
        (
            backup_id,
            backend,
            include_collections,
            exclude_collections,
        ) = _get_and_validate_create_restore_arguments(
            backup_id=backup_id,
            backend=backend,
            include_classes=include_collections,
            exclude_classes=exclude_collections,
            wait_for_completion=wait_for_completion,
        )

        payload: dict = {
            "include": include_collections,
            "exclude": exclude_collections,
        }

        if config is not None:
            if self._connection._weaviate_version.is_lower_than(1, 25, 0):
                raise WeaviateUnsupportedFeatureError(
                    "BackupConfigRestore", str(self._connection._weaviate_version), "1.25.0"
                )
            if not isinstance(config, BackupConfigRestore):
                raise WeaviateInvalidInputError(
                    f"Expected 'config' to be of type 'BackupConfigRestore', but got {type(config)}."
                )
            payload["config"] = config._to_dict()

        if backup_location is not None:
            if self._connection._weaviate_version.is_lower_than(1, 27, 2):
                raise WeaviateUnsupportedFeatureError(
                    "BackupConfigRestore dynamic backup location",
                    str(self._connection._weaviate_version),
                    "1.27.2",
                )

            if "config" not in payload:
                payload["config"] = {}
            payload["config"].update(backup_location._to_dict())

        path = f"/backups/{backend.value}/{backup_id}/restore"
        response = await self._connection.post(
            path=path,
            weaviate_object=payload,
            error_msg="Backup restore failed due to connection error.",
        )
        restore_status = _decode_json_response_dict(response, "Backup restore")
        assert restore_status is not None
        if wait_for_completion:
            while True:
                status = await self.__get_restore_status(
                    backup_id=backup_id, backend=backend, backup_location=backup_location
                )
                restore_status["status"] = status.status
                if status.status == BackupStatus.SUCCESS:
                    break
                if status.status == BackupStatus.FAILED:
                    raise BackupFailedException(
                        f"Backup restore failed: {restore_status} with error: {status.error}"
                    )
                if status.status == BackupStatus.CANCELED:
                    raise BackupCanceledError(
                        f"Backup restore canceled: {restore_status} with error: {status.error}"
                    )

                sleep(1)
        return BackupReturn(**restore_status)

    async def __get_restore_status(
        self,
        backup_id: str,
        backend: BackupStorage,
        backup_location: Optional[BackupLocationType] = None,
    ) -> BackupStatusReturn:
        backup_id, backend = _get_and_validate_get_status(
            backup_id=backup_id,
            backend=backend,
        )
        path = f"/backups/{backend.value}/{backup_id}/restore"

        params: Dict[str, str] = {}
        if backup_location is not None:
            if self._connection._weaviate_version.is_lower_than(1, 27, 2):
                raise WeaviateUnsupportedFeatureError(
                    "BackupConfigRestore status dynamic backup location",
                    str(self._connection._weaviate_version),
                    "1.27.2",
                )
            params.update(backup_location._to_dict())

        response = await self._connection.get(
            path=path,
            params=params,
            error_msg="Backup restore status failed due to connection error.",
        )
        typed_response = _decode_json_response_dict(response, "Backup restore status check")
        if typed_response is None:
            raise EmptyResponseException()
        typed_response["id"] = backup_id
        return BackupStatusReturn(**typed_response)

    async def get_restore_status(
        self,
        backup_id: str,
        backend: BackupStorage,
        backup_location: Optional[BackupLocationType] = None,
    ) -> BackupStatusReturn:
        """Checks if a started restore job has completed.

        Args:
            backup_id: The identifier name of the backup. NOTE: Case insensitive.
            backend: The backend storage where to create the backup.
            backup_location: The dynamic location of a backup. By default None.

        Returns:
            A `BackupStatusReturn` object that contains the backup restore status response.
        """
        return await self.__get_restore_status(backup_id, backend, backup_location)

    async def __cancel_backup(
        self,
        backup_id: str,
        backend: BackupStorage,
        backup_location: Optional[BackupLocationType],
    ) -> bool:
        backup_id, backend = _get_and_validate_get_status(
            backup_id=backup_id,
            backend=backend,
        )
        path = f"/backups/{backend.value}/{backup_id}"
        params: Dict[str, str] = {}

        if backup_location is not None:
            if self._connection._weaviate_version.is_lower_than(1, 27, 2):
                raise WeaviateUnsupportedFeatureError(
                    "BackupConfigCancel dynamic backup location",
                    str(self._connection._weaviate_version),
                    "1.27.2",
                )
            params.update(backup_location._to_dict())

        response = await self._connection.delete(
            path=path,
            params=params,
            error_msg="Backup cancel failed due to connection error.",
            status_codes=_ExpectedStatusCodes(ok_in=[204, 404], error="delete object"),
        )

        if response.status_code == 204:
            return True  # Successfully deleted
        else:
            typed_response = _decode_json_response_dict(response, "Backup cancel")
            if typed_response is None:
                raise EmptyResponseException()
            return False  # did not exist

    async def cancel(
        self,
        backup_id: str,
        backend: BackupStorage,
        backup_location: Optional[BackupLocationType] = None,
    ) -> bool:
        """Cancels a running backup.

        Args:
            backup_id: The identifier name of the backup. NOTE: Case insensitive.
            backend: The backend storage where to create the backup.
            backup_location: The dynamic location of a backup. By default None.

        Raises:
            weaviate.exceptions.UnexpectedStatusCodeError: If weaviate reports a none OK status.

        Returns:
            A bool indicating if the cancellation was successful.
        """
        return await self.__cancel_backup(backup_id, backend, backup_location)

    async def __list_backups(self, backend: BackupStorage) -> List[BackupReturn]:
        _, backend = _get_and_validate_get_status(backend=backend, backup_id="dummy")
        path = f"/backups/{backend.value}"

        response = await self._connection.get(
            path=path, error_msg="Backup list status failed due to connection error."
        )
        typed_response = _decode_json_response_list(response, "Backup list")
        if typed_response is None:
            raise EmptyResponseException()
        return [BackupReturn(**entry) for entry in typed_response]

    # did not make it into 1.27, will come later
    # async def list_backups(self, backend: BackupStorage) -> List[BackupReturn]:
    #     """List all backups that are currently in progress.
    #
    #     Args:
    #         backend: The backend storage where to create the backup.
    #
    #     Returns:
    #         A list of `BackupStatusReturn` objects that contain the backup restore status responses.
    #     """
    #     return await self.__list_backups(backend)


def _get_and_validate_create_restore_arguments(
    backup_id: str,
    backend: Union[str, BackupStorage],
    include_classes: Union[List[str], str, None],
    exclude_classes: Union[List[str], str, None],
    wait_for_completion: bool,
) -> Tuple[str, BackupStorage, List[str], List[str]]:
    """Validate and return the Backup.create/Backup.restore arguments.

    Args:
        backup_id: The identifier name of the backup.
        backend: The backend storage. Currently available options are: "filesystem", "s3", "gcs" and "azure".
        include_classes: The class/list of classes to be included in the backup. If not specified all classes
            will be included. Either `include_classes` or `exclude_classes` can be set.
        exclude_classes: The class/list of classes to be excluded from the backup.
            Either `include_classes` or `exclude_classes` can be set.
        wait_for_completion: Whether to wait until the backup restore is done.

    Returns:
        Validated and processed (backup_id, backend, include_classes, exclude_classes).

    Raises:
        TypeError: If one of the arguments have a wrong type.
        ValueError: If 'backend' does not have an accepted value.
    """
    if not isinstance(backup_id, str):
        raise TypeError(f"'backup_id' must be of type str. Given type: {type(backup_id)}.")
    if isinstance(backend, str):
        try:
            backend = BackupStorage(backend.lower())
        except KeyError:
            raise ValueError(
                f"'backend' must have one of these values: {STORAGE_NAMES}. "
                f"Given value: {backend}."
            )

    if not isinstance(wait_for_completion, bool):
        raise TypeError(
            f"'wait_for_completion' must be of type bool. Given type: {type(wait_for_completion)}."
        )

    if include_classes is not None:
        if isinstance(include_classes, str):
            include_classes = [include_classes]
        elif not isinstance(include_classes, list):
            raise TypeError(
                "'include_classes' must be of type str, list of str or None. "
                f"Given type: {type(include_classes)}."
            )
    else:
        include_classes = []

    if exclude_classes is not None:
        if isinstance(exclude_classes, str):
            exclude_classes = [exclude_classes]
        elif not isinstance(exclude_classes, list):
            raise TypeError(
                "'exclude_classes' must be of type str, list of str or None. "
                f"Given type: {type(exclude_classes)}."
            )
    else:
        exclude_classes = []

    if include_classes and exclude_classes:
        raise TypeError("Either 'include_classes' OR 'exclude_classes' can be set, not both.")

    include_classes = [_capitalize_first_letter(cls) for cls in include_classes]
    exclude_classes = [_capitalize_first_letter(cls) for cls in exclude_classes]

    return (backup_id.lower(), backend, include_classes, exclude_classes)


def _get_and_validate_get_status(
    backup_id: str, backend: Union[str, BackupStorage]
) -> Tuple[str, BackupStorage]:
    """Checks if a started classification job has completed.

    Args:
        backup_id: The identifier name of the backup. NOTE: Case insensitive.
        backend: The backend storage where to create the backup. Currently available options are:
            "filesystem", "s3", "gcs" and "azure".

    Returns:
        Validated and processed (backup_id, backend, include_classes, exclude_classes).

    Raises:
        TypeError: One of the arguments is of a wrong type.
    """
    if not isinstance(backup_id, str):
        raise TypeError(f"'backup_id' must be of type str. Given type: {type(backup_id)}.")
    if isinstance(backend, str):
        try:
            backend = BackupStorage(backend.lower())
        except KeyError:
            raise ValueError(
                f"'backend' must have one of these values: {STORAGE_NAMES}. "
                f"Given value: {backend}."
            )

    return (backup_id.lower(), backend)
=======
    collections: List[str] = Field(default_factory=list, alias="classes")
>>>>>>> ee23524c
<|MERGE_RESOLUTION|>--- conflicted
+++ resolved
@@ -1,8 +1,3 @@
-<<<<<<< HEAD
-"""Backup class definition."""
-
-=======
->>>>>>> ee23524c
 from enum import Enum
 from typing import Any, Dict, List, Optional, cast
 from pydantic import BaseModel, Field
@@ -82,504 +77,4 @@
 class BackupReturn(BackupStatusReturn):
     """Return type of the backup creation and restore methods."""
 
-<<<<<<< HEAD
-    collections: List[str] = Field(default_factory=list, alias="classes")
-
-
-class _BackupAsync:
-    """Backup class used to schedule and/or check the status of a backup process of Weaviate objects."""
-
-    def __init__(self, connection: ConnectionV4):
-        self._connection = connection
-
-    async def create(
-        self,
-        backup_id: str,
-        backend: BackupStorage,
-        include_collections: Optional[Union[List[str], str]] = None,
-        exclude_collections: Optional[Union[List[str], str]] = None,
-        wait_for_completion: bool = False,
-        config: Optional[BackupConfigCreate] = None,
-        backup_location: Optional[BackupLocationType] = None,
-    ) -> BackupReturn:
-        """Create a backup of all/per collection Weaviate objects.
-
-        Args:
-            backup_id: The identifier name of the backup. NOTE: Case insensitive.
-            backend: The backend storage where to create the backup.
-            include_collections: The collection/list of collections to be included in the backup. If not specified all
-                collections will be included. Either `include_collections` or `exclude_collections` can be set. By default None.
-            exclude_collections: The collection/list of collections to be excluded in the backup.
-                Either `include_collections` or `exclude_collections` can be set. By default None.
-            wait_for_completion: Whether to wait until the backup is done. By default False.
-            config: The configuration of the backup creation. By default None.
-            backup_location: The dynamic location of a backup. By default None.
-
-        Returns:
-             A `_BackupReturn` object that contains the backup creation response.
-
-        Raises:
-            requests.ConnectionError: If the network connection to weaviate fails.
-            weaviate.exceptions.UnexpectedStatusCodeError: If weaviate reports a none OK status.
-            TypeError: One of the arguments have a wrong type.
-        """
-        (
-            backup_id,
-            backend,
-            include_collections,
-            exclude_collections,
-        ) = _get_and_validate_create_restore_arguments(
-            backup_id=backup_id,
-            backend=backend,  # can be removed when we remove the old backup class
-            include_classes=include_collections,
-            exclude_classes=exclude_collections,
-            wait_for_completion=wait_for_completion,
-        )
-
-        payload: dict = {
-            "id": backup_id,
-            "include": include_collections,
-            "exclude": exclude_collections,
-        }
-
-        if config is not None:
-            if self._connection._weaviate_version.is_lower_than(1, 25, 0):
-                raise WeaviateUnsupportedFeatureError(
-                    "BackupConfigCreate", str(self._connection._weaviate_version), "1.25.0"
-                )
-            if not isinstance(config, BackupConfigCreate):
-                raise WeaviateInvalidInputError(
-                    f"Expected 'config' to be of type 'BackupConfigCreate', but got {type(config)}."
-                )
-            payload["config"] = config._to_dict()
-
-        if backup_location is not None:
-            if self._connection._weaviate_version.is_lower_than(1, 27, 2):
-                raise WeaviateUnsupportedFeatureError(
-                    "BackupConfigCreate dynamic backup location",
-                    str(self._connection._weaviate_version),
-                    "1.27.2",
-                )
-            if "config" not in payload:
-                payload["config"] = {}
-            payload["config"].update(backup_location._to_dict())
-
-        path = f"/backups/{backend.value}"
-
-        response = await self._connection.post(
-            path=path,
-            weaviate_object=payload,
-            error_msg="Backup creation failed due to connection error.",
-        )
-
-        create_status = _decode_json_response_dict(response, "Backup creation")
-        assert create_status is not None
-        if wait_for_completion:
-            while True:
-                status = await self.__get_create_status(
-                    backup_id=backup_id, backend=backend, backup_location=backup_location
-                )
-                create_status["status"] = status.status
-                if status.status == BackupStatus.SUCCESS:
-                    break
-                if status.status == BackupStatus.FAILED:
-                    raise BackupFailedException(
-                        f"Backup failed: {create_status} with error: {status.error}"
-                    )
-                if status.status == BackupStatus.CANCELED:
-                    raise BackupCanceledError(
-                        f"Backup was canceled: {create_status} with error: {status.error}"
-                    )
-                sleep(1)
-        return BackupReturn(**create_status)
-
-    async def __get_create_status(
-        self,
-        backup_id: str,
-        backend: BackupStorage,
-        backup_location: Optional[BackupLocationType] = None,
-    ) -> BackupStatusReturn:
-        backup_id, backend = _get_and_validate_get_status(
-            backup_id=backup_id,
-            backend=backend,  # this check can be removed when we remove the old backup class
-        )
-
-        path = f"/backups/{backend.value}/{backup_id}"
-        params: Dict[str, str] = {}
-        if backup_location is not None:
-            if self._connection._weaviate_version.is_lower_than(1, 27, 2):
-                raise WeaviateUnsupportedFeatureError(
-                    "BackupConfigCreateStatus dynamic backup location",
-                    str(self._connection._weaviate_version),
-                    "1.27.2",
-                )
-
-            params.update(backup_location._to_dict())
-
-        response = await self._connection.get(
-            path=path,
-            params=params,
-            error_msg="Backup creation status failed due to connection error.",
-        )
-
-        typed_response = _decode_json_response_dict(response, "Backup status check")
-        if typed_response is None:
-            raise EmptyResponseException()
-        typed_response["id"] = backup_id
-        return BackupStatusReturn(**typed_response)
-
-    async def get_create_status(
-        self,
-        backup_id: str,
-        backend: BackupStorage,
-        backup_location: Optional[BackupLocationType] = None,
-    ) -> BackupStatusReturn:
-        """Checks if a started backup job has completed.
-
-        Args:
-            backup_id: The identifier name of the backup. NOTE: Case insensitive.
-            backend: The backend storage where the backup was created.
-            backup_location: The dynamic location of a backup. By default None.
-
-        Returns:
-            A `BackupStatusReturn` object that contains the backup creation status response.
-        """
-        return await self.__get_create_status(backup_id, backend, backup_location)
-
-    async def restore(
-        self,
-        backup_id: str,
-        backend: BackupStorage,
-        include_collections: Union[List[str], str, None] = None,
-        exclude_collections: Union[List[str], str, None] = None,
-        wait_for_completion: bool = False,
-        config: Optional[BackupConfigRestore] = None,
-        backup_location: Optional[BackupLocationType] = None,
-    ) -> BackupReturn:
-        """Restore a backup of all/per collection Weaviate objects.
-
-        Args:
-            backup_id: The identifier name of the backup. NOTE: Case insensitive.
-            backend: The backend storage from where to restore the backup.
-            include_collections: The collection/list of collections to be included in the backup restore. If not specified all
-                collections will be included (that were backup-ed). Either `include_collections` or
-                `exclude_collections` can be set. By default None.
-            exclude_collections: The collection/list of collections to be excluded in the backup restore.
-                Either `include_collections` or `exclude_collections` can be set. By default None.
-            wait_for_completion: Whether to wait until the backup restore is done.
-            config: The configuration of the backup restoration. By default None.
-            backup_location: The dynamic location of a backup. By default None.
-
-        Returns:
-            A `BackupReturn` object that contains the backup restore response.
-
-        Raises:
-            requests.ConnectionError: If the network connection to weaviate fails.
-            weaviate.exceptions.UnexpectedStatusCodeError: If weaviate reports a none OK status.
-        """
-        (
-            backup_id,
-            backend,
-            include_collections,
-            exclude_collections,
-        ) = _get_and_validate_create_restore_arguments(
-            backup_id=backup_id,
-            backend=backend,
-            include_classes=include_collections,
-            exclude_classes=exclude_collections,
-            wait_for_completion=wait_for_completion,
-        )
-
-        payload: dict = {
-            "include": include_collections,
-            "exclude": exclude_collections,
-        }
-
-        if config is not None:
-            if self._connection._weaviate_version.is_lower_than(1, 25, 0):
-                raise WeaviateUnsupportedFeatureError(
-                    "BackupConfigRestore", str(self._connection._weaviate_version), "1.25.0"
-                )
-            if not isinstance(config, BackupConfigRestore):
-                raise WeaviateInvalidInputError(
-                    f"Expected 'config' to be of type 'BackupConfigRestore', but got {type(config)}."
-                )
-            payload["config"] = config._to_dict()
-
-        if backup_location is not None:
-            if self._connection._weaviate_version.is_lower_than(1, 27, 2):
-                raise WeaviateUnsupportedFeatureError(
-                    "BackupConfigRestore dynamic backup location",
-                    str(self._connection._weaviate_version),
-                    "1.27.2",
-                )
-
-            if "config" not in payload:
-                payload["config"] = {}
-            payload["config"].update(backup_location._to_dict())
-
-        path = f"/backups/{backend.value}/{backup_id}/restore"
-        response = await self._connection.post(
-            path=path,
-            weaviate_object=payload,
-            error_msg="Backup restore failed due to connection error.",
-        )
-        restore_status = _decode_json_response_dict(response, "Backup restore")
-        assert restore_status is not None
-        if wait_for_completion:
-            while True:
-                status = await self.__get_restore_status(
-                    backup_id=backup_id, backend=backend, backup_location=backup_location
-                )
-                restore_status["status"] = status.status
-                if status.status == BackupStatus.SUCCESS:
-                    break
-                if status.status == BackupStatus.FAILED:
-                    raise BackupFailedException(
-                        f"Backup restore failed: {restore_status} with error: {status.error}"
-                    )
-                if status.status == BackupStatus.CANCELED:
-                    raise BackupCanceledError(
-                        f"Backup restore canceled: {restore_status} with error: {status.error}"
-                    )
-
-                sleep(1)
-        return BackupReturn(**restore_status)
-
-    async def __get_restore_status(
-        self,
-        backup_id: str,
-        backend: BackupStorage,
-        backup_location: Optional[BackupLocationType] = None,
-    ) -> BackupStatusReturn:
-        backup_id, backend = _get_and_validate_get_status(
-            backup_id=backup_id,
-            backend=backend,
-        )
-        path = f"/backups/{backend.value}/{backup_id}/restore"
-
-        params: Dict[str, str] = {}
-        if backup_location is not None:
-            if self._connection._weaviate_version.is_lower_than(1, 27, 2):
-                raise WeaviateUnsupportedFeatureError(
-                    "BackupConfigRestore status dynamic backup location",
-                    str(self._connection._weaviate_version),
-                    "1.27.2",
-                )
-            params.update(backup_location._to_dict())
-
-        response = await self._connection.get(
-            path=path,
-            params=params,
-            error_msg="Backup restore status failed due to connection error.",
-        )
-        typed_response = _decode_json_response_dict(response, "Backup restore status check")
-        if typed_response is None:
-            raise EmptyResponseException()
-        typed_response["id"] = backup_id
-        return BackupStatusReturn(**typed_response)
-
-    async def get_restore_status(
-        self,
-        backup_id: str,
-        backend: BackupStorage,
-        backup_location: Optional[BackupLocationType] = None,
-    ) -> BackupStatusReturn:
-        """Checks if a started restore job has completed.
-
-        Args:
-            backup_id: The identifier name of the backup. NOTE: Case insensitive.
-            backend: The backend storage where to create the backup.
-            backup_location: The dynamic location of a backup. By default None.
-
-        Returns:
-            A `BackupStatusReturn` object that contains the backup restore status response.
-        """
-        return await self.__get_restore_status(backup_id, backend, backup_location)
-
-    async def __cancel_backup(
-        self,
-        backup_id: str,
-        backend: BackupStorage,
-        backup_location: Optional[BackupLocationType],
-    ) -> bool:
-        backup_id, backend = _get_and_validate_get_status(
-            backup_id=backup_id,
-            backend=backend,
-        )
-        path = f"/backups/{backend.value}/{backup_id}"
-        params: Dict[str, str] = {}
-
-        if backup_location is not None:
-            if self._connection._weaviate_version.is_lower_than(1, 27, 2):
-                raise WeaviateUnsupportedFeatureError(
-                    "BackupConfigCancel dynamic backup location",
-                    str(self._connection._weaviate_version),
-                    "1.27.2",
-                )
-            params.update(backup_location._to_dict())
-
-        response = await self._connection.delete(
-            path=path,
-            params=params,
-            error_msg="Backup cancel failed due to connection error.",
-            status_codes=_ExpectedStatusCodes(ok_in=[204, 404], error="delete object"),
-        )
-
-        if response.status_code == 204:
-            return True  # Successfully deleted
-        else:
-            typed_response = _decode_json_response_dict(response, "Backup cancel")
-            if typed_response is None:
-                raise EmptyResponseException()
-            return False  # did not exist
-
-    async def cancel(
-        self,
-        backup_id: str,
-        backend: BackupStorage,
-        backup_location: Optional[BackupLocationType] = None,
-    ) -> bool:
-        """Cancels a running backup.
-
-        Args:
-            backup_id: The identifier name of the backup. NOTE: Case insensitive.
-            backend: The backend storage where to create the backup.
-            backup_location: The dynamic location of a backup. By default None.
-
-        Raises:
-            weaviate.exceptions.UnexpectedStatusCodeError: If weaviate reports a none OK status.
-
-        Returns:
-            A bool indicating if the cancellation was successful.
-        """
-        return await self.__cancel_backup(backup_id, backend, backup_location)
-
-    async def __list_backups(self, backend: BackupStorage) -> List[BackupReturn]:
-        _, backend = _get_and_validate_get_status(backend=backend, backup_id="dummy")
-        path = f"/backups/{backend.value}"
-
-        response = await self._connection.get(
-            path=path, error_msg="Backup list status failed due to connection error."
-        )
-        typed_response = _decode_json_response_list(response, "Backup list")
-        if typed_response is None:
-            raise EmptyResponseException()
-        return [BackupReturn(**entry) for entry in typed_response]
-
-    # did not make it into 1.27, will come later
-    # async def list_backups(self, backend: BackupStorage) -> List[BackupReturn]:
-    #     """List all backups that are currently in progress.
-    #
-    #     Args:
-    #         backend: The backend storage where to create the backup.
-    #
-    #     Returns:
-    #         A list of `BackupStatusReturn` objects that contain the backup restore status responses.
-    #     """
-    #     return await self.__list_backups(backend)
-
-
-def _get_and_validate_create_restore_arguments(
-    backup_id: str,
-    backend: Union[str, BackupStorage],
-    include_classes: Union[List[str], str, None],
-    exclude_classes: Union[List[str], str, None],
-    wait_for_completion: bool,
-) -> Tuple[str, BackupStorage, List[str], List[str]]:
-    """Validate and return the Backup.create/Backup.restore arguments.
-
-    Args:
-        backup_id: The identifier name of the backup.
-        backend: The backend storage. Currently available options are: "filesystem", "s3", "gcs" and "azure".
-        include_classes: The class/list of classes to be included in the backup. If not specified all classes
-            will be included. Either `include_classes` or `exclude_classes` can be set.
-        exclude_classes: The class/list of classes to be excluded from the backup.
-            Either `include_classes` or `exclude_classes` can be set.
-        wait_for_completion: Whether to wait until the backup restore is done.
-
-    Returns:
-        Validated and processed (backup_id, backend, include_classes, exclude_classes).
-
-    Raises:
-        TypeError: If one of the arguments have a wrong type.
-        ValueError: If 'backend' does not have an accepted value.
-    """
-    if not isinstance(backup_id, str):
-        raise TypeError(f"'backup_id' must be of type str. Given type: {type(backup_id)}.")
-    if isinstance(backend, str):
-        try:
-            backend = BackupStorage(backend.lower())
-        except KeyError:
-            raise ValueError(
-                f"'backend' must have one of these values: {STORAGE_NAMES}. "
-                f"Given value: {backend}."
-            )
-
-    if not isinstance(wait_for_completion, bool):
-        raise TypeError(
-            f"'wait_for_completion' must be of type bool. Given type: {type(wait_for_completion)}."
-        )
-
-    if include_classes is not None:
-        if isinstance(include_classes, str):
-            include_classes = [include_classes]
-        elif not isinstance(include_classes, list):
-            raise TypeError(
-                "'include_classes' must be of type str, list of str or None. "
-                f"Given type: {type(include_classes)}."
-            )
-    else:
-        include_classes = []
-
-    if exclude_classes is not None:
-        if isinstance(exclude_classes, str):
-            exclude_classes = [exclude_classes]
-        elif not isinstance(exclude_classes, list):
-            raise TypeError(
-                "'exclude_classes' must be of type str, list of str or None. "
-                f"Given type: {type(exclude_classes)}."
-            )
-    else:
-        exclude_classes = []
-
-    if include_classes and exclude_classes:
-        raise TypeError("Either 'include_classes' OR 'exclude_classes' can be set, not both.")
-
-    include_classes = [_capitalize_first_letter(cls) for cls in include_classes]
-    exclude_classes = [_capitalize_first_letter(cls) for cls in exclude_classes]
-
-    return (backup_id.lower(), backend, include_classes, exclude_classes)
-
-
-def _get_and_validate_get_status(
-    backup_id: str, backend: Union[str, BackupStorage]
-) -> Tuple[str, BackupStorage]:
-    """Checks if a started classification job has completed.
-
-    Args:
-        backup_id: The identifier name of the backup. NOTE: Case insensitive.
-        backend: The backend storage where to create the backup. Currently available options are:
-            "filesystem", "s3", "gcs" and "azure".
-
-    Returns:
-        Validated and processed (backup_id, backend, include_classes, exclude_classes).
-
-    Raises:
-        TypeError: One of the arguments is of a wrong type.
-    """
-    if not isinstance(backup_id, str):
-        raise TypeError(f"'backup_id' must be of type str. Given type: {type(backup_id)}.")
-    if isinstance(backend, str):
-        try:
-            backend = BackupStorage(backend.lower())
-        except KeyError:
-            raise ValueError(
-                f"'backend' must have one of these values: {STORAGE_NAMES}. "
-                f"Given value: {backend}."
-            )
-
-    return (backup_id.lower(), backend)
-=======
-    collections: List[str] = Field(default_factory=list, alias="classes")
->>>>>>> ee23524c
+    collections: List[str] = Field(default_factory=list, alias="classes")