<<<<<<< HEAD
from typing import Dict, List, Union
from weaviate.connect.v4 import ConnectionSync
from weaviate.users.async_ import _UsersBase, _UsersOIDCBase, _UsersDBBase
from weaviate.users.executor import UserDB, OwnUser
=======
from typing import Dict, List, Literal, Union, overload
from weaviate.users.users import _UsersInit, UserDB, OwnUser
>>>>>>> c92abdfa

from weaviate.rbac.models import Role, RoleBase
from typing_extensions import deprecated

<<<<<<< HEAD
class _UsersOIDC(_UsersOIDCBase[ConnectionSync]):
    def get_assigned_roles(self, user_id: str) -> Dict[str, Role]: ...
    def assign_roles(self, *, user_id: str, role_names: Union[str, List[str]]) -> None: ...
    def revoke_roles(self, *, user_id: str, role_names: Union[str, List[str]]) -> None: ...

class _UsersDB(_UsersDBBase[ConnectionSync]):
    def get_assigned_roles(self, user_id: str) -> Dict[str, Role]: ...
=======
class _UsersOIDC(_UsersInit):
    @overload
    def get_assigned_roles(
        self, user_id: str, include_permissions: Literal[False] = False
    ) -> Dict[str, RoleBase]: ...
    @overload
    def get_assigned_roles(
        self, user_id: str, include_permissions: Literal[True]
    ) -> Dict[str, Role]: ...
    @overload
    def get_assigned_roles(
        self, user_id: str, include_permissions: bool = False
    ) -> Union[Dict[str, Role], Dict[str, RoleBase]]: ...
    def assign_roles(self, *, user_id: str, role_names: Union[str, List[str]]) -> None: ...
    def revoke_roles(self, *, user_id: str, role_names: Union[str, List[str]]) -> None: ...

class _UsersDB(_UsersInit):
    @overload
    def get_assigned_roles(
        self, user_id: str, include_permissions: Literal[False] = False
    ) -> Dict[str, RoleBase]: ...
    @overload
    def get_assigned_roles(
        self, user_id: str, include_permissions: Literal[True]
    ) -> Dict[str, Role]: ...
    @overload
    def get_assigned_roles(
        self, user_id: str, include_permissions: bool = False
    ) -> Union[Dict[str, Role], Dict[str, RoleBase]]: ...
>>>>>>> c92abdfa
    def assign_roles(self, *, user_id: str, role_names: Union[str, List[str]]) -> None: ...
    def revoke_roles(self, *, user_id: str, role_names: Union[str, List[str]]) -> None: ...
    def create(self, *, user_id: str) -> str: ...
    def delete(self, *, user_id: str) -> bool: ...
    def rotate_key(self, *, user_id: str) -> str: ...
    def deactivate(self, *, user_id: str) -> bool: ...
    def activate(self, *, user_id: str) -> bool: ...
    def get(self, *, user_id: str) -> UserDB: ...
    def list_all(self) -> List[UserDB]: ...

class _Users(_UsersBase[ConnectionSync]):
    def get_my_user(self) -> OwnUser: ...
    @deprecated(
        """This method is deprecated and will be removed in Q4 25.
                Please use `users.db.get_assigned_roles` and/or `users.oidc.get_assigned_roles` instead."""
    )
    def get_assigned_roles(self, user_id: str) -> Dict[str, Role]: ...
    @deprecated(
        """This method is deprecated and will be removed in Q4 25.
                Please use `users.db.assign_roles` and/or `users.oidc.assign_roles` instead."""
    )
    def assign_roles(self, *, user_id: str, role_names: Union[str, List[str]]) -> None: ...
    @deprecated(
        """This method is deprecated and will be removed in Q4 25.
                Please use `users.db.revoke_roles` and/or `users.oidc.revoke_roles` instead."""
    )
    def revoke_roles(self, *, user_id: str, role_names: Union[str, List[str]]) -> None: ...
    db: _UsersDB
    oidc: _UsersOIDC<|MERGE_RESOLUTION|>--- conflicted
+++ resolved
@@ -1,26 +1,12 @@
-<<<<<<< HEAD
-from typing import Dict, List, Union
+from typing import Dict, List, Literal, Union, overload
 from weaviate.connect.v4 import ConnectionSync
 from weaviate.users.async_ import _UsersBase, _UsersOIDCBase, _UsersDBBase
 from weaviate.users.executor import UserDB, OwnUser
-=======
-from typing import Dict, List, Literal, Union, overload
-from weaviate.users.users import _UsersInit, UserDB, OwnUser
->>>>>>> c92abdfa
 
 from weaviate.rbac.models import Role, RoleBase
 from typing_extensions import deprecated
 
-<<<<<<< HEAD
 class _UsersOIDC(_UsersOIDCBase[ConnectionSync]):
-    def get_assigned_roles(self, user_id: str) -> Dict[str, Role]: ...
-    def assign_roles(self, *, user_id: str, role_names: Union[str, List[str]]) -> None: ...
-    def revoke_roles(self, *, user_id: str, role_names: Union[str, List[str]]) -> None: ...
-
-class _UsersDB(_UsersDBBase[ConnectionSync]):
-    def get_assigned_roles(self, user_id: str) -> Dict[str, Role]: ...
-=======
-class _UsersOIDC(_UsersInit):
     @overload
     def get_assigned_roles(
         self, user_id: str, include_permissions: Literal[False] = False
@@ -36,7 +22,7 @@
     def assign_roles(self, *, user_id: str, role_names: Union[str, List[str]]) -> None: ...
     def revoke_roles(self, *, user_id: str, role_names: Union[str, List[str]]) -> None: ...
 
-class _UsersDB(_UsersInit):
+class _UsersDB(_UsersDBBase[ConnectionSync]):
     @overload
     def get_assigned_roles(
         self, user_id: str, include_permissions: Literal[False] = False
@@ -49,7 +35,6 @@
     def get_assigned_roles(
         self, user_id: str, include_permissions: bool = False
     ) -> Union[Dict[str, Role], Dict[str, RoleBase]]: ...
->>>>>>> c92abdfa
     def assign_roles(self, *, user_id: str, role_names: Union[str, List[str]]) -> None: ...
     def revoke_roles(self, *, user_id: str, role_names: Union[str, List[str]]) -> None: ...
     def create(self, *, user_id: str) -> str: ...
