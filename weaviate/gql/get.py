"""
GraphQL `Get` command.
"""
from dataclasses import dataclass, Field, fields
from enum import Enum
from json import dumps
from typing import Any, Dict, List, Literal, Optional, Tuple, Union

from weaviate import util
from weaviate.connect import Connection
from weaviate.data.replication import ConsistencyLevel
from weaviate.exceptions import AdditionalPropertiesException
from weaviate.gql.filter import (
    Where,
    NearText,
    NearVector,
    GraphQL,
    NearObject,
    Filter,
    Ask,
    NearImage,
    NearVideo,
    NearAudio,
    NearThermal,
    NearDepth,
    NearIMU,
    MediaType,
    Sort,
)
from weaviate.util import (
    image_encoder_b64,
    _capitalize_first_letter,
    get_valid_uuid,
    file_encoder_b64,
    BaseEnum,
)
from weaviate.warnings import _Warnings
from weaviate.types import UUID

try:
    from weaviate_grpc import search_get_v1_pb2
    import grpc  # type: ignore
except ImportError:
    pass


@dataclass
class BM25:
    query: str
    properties: Optional[List[str]]

    def __str__(self) -> str:
        ret = f"query: {util._sanitize_str(self.query)}"
        if self.properties is not None and len(self.properties) > 0:
            props = '","'.join(self.properties)
            ret += f', properties: ["{props}"]'
        return "bm25:{" + ret + "}"


class HybridFusion(str, BaseEnum):
    RANKED = "rankedFusion"
    RELATIVE_SCORE = "relativeScoreFusion"


@dataclass
class Hybrid:
    query: str
    alpha: Optional[float]
    vector: Optional[List[float]]
    properties: Optional[List[str]]
    fusion_type: Optional[HybridFusion]

    def __str__(self) -> str:
        ret = f"query: {util._sanitize_str(self.query)}"
        if self.vector is not None:
            ret += f", vector: {self.vector}"
        if self.alpha is not None:
            ret += f", alpha: {self.alpha}"
        if self.properties is not None and len(self.properties) > 0:
            props = '","'.join(self.properties)
            ret += f', properties: ["{props}"]'
        if self.fusion_type is not None:
            if isinstance(self.fusion_type, Enum):
                ret += f", fusionType: {self.fusion_type.value}"
            else:
                ret += f", fusionType: {self.fusion_type}"

        return "hybrid:{" + ret + "}"


@dataclass
class GroupBy:
    path: List[str]
    groups: int
    objects_per_group: int

    def __str__(self) -> str:
        props = '","'.join(self.path)
        return f'groupBy:{{path:["{props}"], groups:{self.groups}, objectsPerGroup:{self.objects_per_group}}}'


@dataclass
class LinkTo:
    link_on: str
    linked_class: str
    properties: List[Union[str, "LinkTo"]]

    def __str__(self) -> str:
        props = " ".join(str(x) for x in self.properties)
        return self.link_on + "{... on " + self.linked_class + "{" + props + "}}"


PROPERTIES = Union[List[Union[str, LinkTo]], str]


@dataclass
class AdditionalProperties:
    uuid: bool = False
    vector: bool = False
    creationTimeUnix: bool = False
    lastUpdateTimeUnix: bool = False
    distance: bool = False
    certainty: bool = False
    score: bool = False
    explainScore: bool = False

    def __str__(self) -> str:
        additional_props: List[str] = []
        cls_fields: Tuple[Field, ...] = fields(self.__class__)
        for field in cls_fields:
            if issubclass(field.type, bool):
                enabled: bool = getattr(self, field.name)
                if enabled:
                    name = field.name
                    if field.name == "uuid":  # id is reserved python name
                        name = "id"
                    additional_props.append(name)
        if len(additional_props) > 0:
            return " _additional{" + " ".join(additional_props) + "} "
        else:
            return ""


class GetBuilder(GraphQL):
    """
    GetBuilder class used to create GraphQL queries.
    """

    def __init__(self, class_name: str, properties: Optional[PROPERTIES], connection: Connection):
        """
        Initialize a GetBuilder class instance.

        Parameters
        ----------
        class_name : str
            Class name of the objects to interact with.
        properties : str or list of str
            Properties of the objects to interact with.
        connection : weaviate.connect.Connection
            Connection object to an active and running Weaviate instance.

        Raises
        ------
        TypeError
            If argument/s is/are of wrong type.
        """

        super().__init__(connection)

        if not isinstance(class_name, str):
            raise TypeError(f"class name must be of type str but was {type(class_name)}")
        if properties is None:
            properties = []
        if isinstance(properties, str):
            properties = [properties]
        if not isinstance(properties, list):
            raise TypeError(
                "properties must be of type str, " f"list of str or None but was {type(properties)}"
            )

        self._properties: List[Union[str, LinkTo]] = []
        for prop in properties:
            if not isinstance(prop, str) and not isinstance(prop, LinkTo):
                raise TypeError("All the `properties` must be of type `str` or Reference!")
            self._properties.append(prop)

        self._class_name: str = _capitalize_first_letter(class_name)
        self._additional: dict = {"__one_level": set()}
        # '__one_level' refers to the additional properties that are just a single word, not a dict
        # thus '__one_level', only one level of complexity
        self._additional_dataclass: Optional[AdditionalProperties] = None
        self._where: Optional[Where] = None  # To store the where filter if it is added
        self._limit: Optional[int] = None  # To store the limit filter if it is added
        self._offset: Optional[str] = None  # To store the offset filter if it is added
        self._after: Optional[str] = None  # To store the offset filter if it is added
        self._near_clause: Optional[
            Filter
        ] = None  # To store the `near`/`ask` clause if it is added
        self._contains_filter = False  # true if any filter is added
        self._sort: Optional[Sort] = None
        self._bm25: Optional[BM25] = None
        self._hybrid: Optional[Hybrid] = None
        self._group_by: Optional[GroupBy] = None
        self._alias: Optional[str] = None
        self._tenant: Optional[str] = None
        self._autocut: Optional[int] = None
        self._consistency_level: Optional[str] = None

    def with_autocut(self, autocut: int) -> "GetBuilder":
        """Cuts off irrelevant results based on "jumps" in scores."""
        if not isinstance(autocut, int):
            raise TypeError("autocut must be of type int")

        self._autocut = autocut
        self._contains_filter = True
        return self

    def with_tenant(self, tenant: str) -> "GetBuilder":
        """Sets a tenant for the query."""
        if not isinstance(tenant, str):
            raise TypeError("tenant must be of type str")

        self._tenant = tenant
        self._contains_filter = True
        return self

    def with_after(self, after_uuid: UUID) -> "GetBuilder":
        """Can be used to extract all elements by giving the last ID from the previous "page".

        Requires limit to be set but cannot be combined with any other filters or search. Part of the Cursor API.
        """
        if not isinstance(after_uuid, UUID.__args__):  # type: ignore # __args__ is workaround for python 3.8
            raise TypeError("after_uuid must be of type UUID (str or uuid.UUID)")

        self._after = f'after: "{get_valid_uuid(after_uuid)}"'
        self._contains_filter = True
        return self

    def with_where(self, content: dict) -> "GetBuilder":
        """
        Set `where` filter.

        Parameters
        ----------
        content : dict
            The content of the `where` filter to set. See examples below.

        Examples
        --------
        The `content` prototype is like this:

        >>> content = {
        ...     'operator': '<operator>',
        ...     'operands': [
        ...         {
        ...             'path': [path],
        ...             'operator': '<operator>'
        ...             '<valueType>': <value>
        ...         },
        ...         {
        ...             'path': [<matchPath>],
        ...             'operator': '<operator>',
        ...             '<valueType>': <value>
        ...         }
        ...     ]
        ... }

        This is a complete `where` filter but it does not have to be like this all the time.

        Single operand:

        >>> content = {
        ...     'path': ["wordCount"],    # Path to the property that should be used
        ...     'operator': 'GreaterThan',  # operator
        ...     'valueInt': 1000       # value (which is always = to the type of the path property)
        ... }

        Or

        >>> content = {
        ...     'path': ["id"],
        ...     'operator': 'Equal',
        ...     'valueString': "e5dc4a4c-ef0f-3aed-89a3-a73435c6bbcf"
        ... }

        Multiple operands:

        >>> content = {
        ...     'operator': 'And',
        ...     'operands': [
        ...         {
        ...             'path': ["wordCount"],
        ...             'operator': 'GreaterThan',
        ...             'valueInt': 1000
        ...         },
        ...         {
        ...             'path': ["wordCount"],
        ...             'operator': 'LessThan',
        ...             'valueInt': 1500
        ...         }
        ...     ]
        ... }

        Returns
        -------
        weaviate.gql.get.GetBuilder
            The updated GetBuilder.
        """

        self._where = Where(content)
        self._contains_filter = True
        return self

    @property
    def name(self) -> str:
        return self._alias if self._alias else self._class_name

    def with_near_text(self, content: dict) -> "GetBuilder":
        """
        Set `nearText` filter. This filter can be used with text modules (text2vec).
        E.g.: text2vec-contextionary, text2vec-transformers.
        NOTE: The 'autocorrect' field is enabled only with the `text-spellcheck` Weaviate module.

        Parameters
        ----------
        content : dict
            The content of the `nearText` filter to set. See examples below.

        Examples
        --------
        Content full prototype:

        >>> content = {
        ...     'concepts': <list of str or str>,
        ...     # certainty ONLY with `cosine` distance specified in the schema
        ...     'certainty': <float>, # Optional, either 'certainty' OR 'distance'
        ...     'distance': <float>, # Optional, either 'certainty' OR 'distance'
        ...     'moveAwayFrom': { # Optional
        ...         'concepts': <list of str or str>,
        ...         'force': <float>
        ...     },
        ...     'moveTo': { # Optional
        ...         'concepts': <list of str or str>,
        ...         'force': <float>
        ...     },
        ...     'autocorrect': <bool>, # Optional
        ... }

        Full content:

        >>> content = {
        ...     'concepts': ["fashion"],
        ...     'certainty': 0.7, # or 'distance'
        ...     'moveAwayFrom': {
        ...         'concepts': ["finance"],
        ...         'force': 0.45
        ...     },
        ...     'moveTo': {
        ...         'concepts': ["haute couture"],
        ...         'force': 0.85
        ...     },
        ...     'autocorrect': True
        ... }

        Partial content:

        >>> content = {
        ...     'concepts': ["fashion"],
        ...     'certainty': 0.7, # or 'distance'
        ...     'moveTo': {
        ...         'concepts': ["haute couture"],
        ...         'force': 0.85
        ...     }
        ... }

        Minimal content:

        >>> content = {
        ...     'concepts': "fashion"
        ... }

        Returns
        -------
        weaviate.gql.get.GetBuilder
            The updated GetBuilder.

        Raises
        ------
        AttributeError
            If another 'near' filter was already set.
        """

        if self._near_clause is not None:
            raise AttributeError(
                "Cannot use multiple 'near' filters, or a 'near' filter along"
                " with a 'ask' filter!"
            )
        self._near_clause = NearText(content)
        self._contains_filter = True
        return self

    def with_near_vector(self, content: dict) -> "GetBuilder":
        """
        Set `nearVector` filter.

        Parameters
        ----------
        content : dict
            The content of the `nearVector` filter to set. See examples below.

        Examples
        --------
        Content full prototype:

        >>> content = {
        ...     'vector' : <list of float>,
        ...     # certainty ONLY with `cosine` distance specified in the schema
        ...     'certainty': <float>, # Optional, either 'certainty' OR 'distance'
        ...     'distance': <float>, # Optional, either 'certainty' OR 'distance'
        ... }

        NOTE: Supported types for 'vector' are `list`, 'numpy.ndarray`, `torch.Tensor`
                and `tf.Tensor`.

        Full content:

        >>> content = {
        ...     'vector' : [.1, .2, .3, .5],
        ...     'certainty': 0.75, # or 'distance'
        ... }

        Minimal content:

        >>> content = {
        ...     'vector' : [.1, .2, .3, .5]
        ... }

        Or

        >>> content = {
        ...     'vector' : torch.tensor([.1, .2, .3, .5])
        ... }

        Or

        >>> content = {
        ...     'vector' : torch.tensor([[.1, .2, .3, .5]]) # it is going to be squeezed.
        ... }

        Returns
        -------
        weaviate.gql.get.GetBuilder
            The updated GetBuilder.

        Raises
        ------
        AttributeError
            If another 'near' filter was already set.
        """

        if self._near_clause is not None:
            raise AttributeError(
                "Cannot use multiple 'near' filters, or a 'near' filter along"
                " with a 'ask' filter!"
            )
        self._near_clause = NearVector(content)
        self._contains_filter = True
        return self

    def with_near_object(self, content: dict) -> "GetBuilder":
        """
        Set `nearObject` filter.

        Parameters
        ----------
        content : dict
            The content of the `nearObject` filter to set. See examples below.

        Examples
        --------
        Content prototype:

        >>> {
        ...     'id': "e5dc4a4c-ef0f-3aed-89a3-a73435c6bbcf",
        ...     # certainty ONLY with `cosine` distance specified in the schema
        ...     'certainty': <float>, # Optional, either 'certainty' OR 'distance'
        ...     'distance': <float>, # Optional, either 'certainty' OR 'distance'
        ... }
        >>> # alternatively
        >>> {
        ...     'beacon': "weaviate://localhost/ClassName/e5dc4a4c-ef0f-3aed-89a3-a73435c6bbcf"
        ...     # certainty ONLY with `cosine` distance specified in the schema
        ...     'certainty': <float>, # Optional, either 'certainty' OR 'distance'
        ...     'distance': <float>, # Optional, either 'certainty' OR 'distance'
        ... }

        Returns
        -------
        weaviate.gql.get.GetBuilder
            The updated GetBuilder.

        Raises
        ------
        AttributeError
            If another 'near' filter was already set.
        """

        is_server_version_14 = self._connection.server_version >= "1.14"

        if self._near_clause is not None:
            raise AttributeError(
                "Cannot use multiple 'near' filters, or a 'near' filter along"
                " with a 'ask' filter!"
            )
        self._near_clause = NearObject(content, is_server_version_14)
        self._contains_filter = True
        return self

    def with_near_image(self, content: dict, encode: bool = True) -> "GetBuilder":
        """
        Set `nearImage` filter.

        Parameters
        ----------
        content : dict
            The content of the `nearImage` filter to set. See examples below.
        encode : bool, optional
            Whether to encode the `content["image"]` to base64 and convert to string. If True, the
            `content["image"]` can be an image path or a file opened in binary read mode. If False,
            the `content["image"]` MUST be a base64 encoded string (NOT bytes, i.e. NOT binary
            string that looks like this: b'BASE64ENCODED' but simple 'BASE64ENCODED').
            By default True.

        Examples
        --------
        Content prototype:

        >>> content = {
        ...     'image': <str or binary read file>,
        ...     # certainty ONLY with `cosine` distance specified in the schema
        ...     'certainty': <float>, # Optional, either 'certainty' OR 'distance'
        ...     'distance': <float>, # Optional, either 'certainty' OR 'distance'
        ... }

        >>> {
        ...     'image': "e5dc4a4c-ef0f-3aed-89a3-a73435c6bbcf",
        ...     'certainty': 0.7 # or 'distance'
        ... }

        With `encoded` True:

        >>> content = {
        ...     'image': "my_image_path.png",
        ...     'certainty': 0.7 # or 'distance' instead
        ... }
        >>> query = client.query.get('Image', 'description')\\
        ...     .with_near_image(content, encode=True) # <- encode MUST be set to True

        OR

        >>> my_image_file = open("my_image_path.png", "br")
        >>> content = {
        ...     'image': my_image_file,
        ...     'certainty': 0.7 # or 'distance' instead
        ... }
        >>> query = client.query.get('Image', 'description')\\
        ...     .with_near_image(content, encode=True) # <- encode MUST be set to True
        >>> my_image_file.close()

        With `encoded` False:

        >>> from weaviate.util import image_encoder_b64, image_decoder_b64
        >>> encoded_image = image_encoder_b64("my_image_path.png")
        >>> content = {
        ...     'image': encoded_image,
        ...     'certainty': 0.7 # or 'distance' instead
        ... }
        >>> query = client.query.get('Image', 'description')\\
        ...     .with_near_image(content, encode=False) # <- encode MUST be set to False

        OR

        >>> from weaviate.util import image_encoder_b64, image_decoder_b64
        >>> with open("my_image_path.png", "br") as my_image_file:
        ...     encoded_image = image_encoder_b64(my_image_file)
        >>> content = {
        ...     'image': encoded_image,
        ...     'certainty': 0.7 # or 'distance' instead
        ... }
        >>> query = client.query.get('Image', 'description')\\
        ...     .with_near_image(content, encode=False) # <- encode MUST be set to False

        Encode Image yourself:

        >>> import base64
        >>> with open("my_image_path.png", "br") as my_image_file:
        ...     encoded_image = base64.b64encode(my_image_file.read()).decode("utf-8")
        >>> content = {
        ...     'image': encoded_image,
        ...     'certainty': 0.7 # or 'distance' instead
        ... }
        >>> query = client.query.get('Image', 'description')\\
        ...     .with_near_image(content, encode=False) # <- encode MUST be set to False

        Returns
        -------
        weaviate.gql.get.GetBuilder
            The updated GetBuilder.

        Raises
        ------
        AttributeError
            If another 'near' filter was already set.
        """

        if self._near_clause is not None:
            raise AttributeError(
                "Cannot use multiple 'near' filters, or a 'near' filter along"
                " with a 'ask' filter!"
            )
        if encode:
            content["image"] = image_encoder_b64(content["image"])
        self._near_clause = NearImage(content)
        self._contains_filter = True
        return self

    def with_near_audio(self, content: dict, encode: bool = True) -> "GetBuilder":
        """
        Set `nearAudio` filter.

        Parameters
        ----------
        content : dict
            The content of the `nearAudio` filter to set. See examples below.
        encode : bool, optional
            Whether to encode the `content["audio"]` to base64 and convert to string. If True, the
            `content["audio"]` can be an audio path or a file opened in binary read mode. If False,
            the `content["audio"]` MUST be a base64 encoded string (NOT bytes, i.e. NOT binary
            string that looks like this: b'BASE64ENCODED' but simple 'BASE64ENCODED').
            By default True.

        Examples
        --------
        Content prototype:

        >>> content = {
        ...     'audio': <str or binary read file>,
        ...     # certainty ONLY with `cosine` distance specified in the schema
        ...     'certainty': <float>, # Optional, either 'certainty' OR 'distance'
        ...     'distance': <float>, # Optional, either 'certainty' OR 'distance'
        ... }

        >>> {
        ...     'audio': "e5dc4a4c-ef0f-3aed-89a3-a73435c6bbcf",
        ...     'certainty': 0.7 # or 'distance'
        ... }

        With `encoded` True:

        >>> content = {
        ...     'audio': "my_audio_path.wav",
        ...     'certainty': 0.7 # or 'distance' instead
        ... }
        >>> query = client.query.get('Audio', 'description')\\
        ...     .with_near_audio(content, encode=True) # <- encode MUST be set to True

        OR

        >>> my_audio_file = open("my_audio_path.wav", "br")
        >>> content = {
        ...     'audio': my_audio_file,
        ...     'certainty': 0.7 # or 'distance' instead
        ... }
        >>> query = client.query.get('Audio', 'description')\\
        ...     .with_near_audio(content, encode=True) # <- encode MUST be set to True
        >>> my_audio_file.close()

        With `encoded` False:

        >>> from weaviate.util import file_encoder_b64
        >>> encoded_audio = file_encoder_b64("my_audio_path.wav")
        >>> content = {
        ...     'audio': encoded_audio,
        ...     'certainty': 0.7 # or 'distance' instead
        ... }
        >>> query = client.query.get('Audio', 'description')\\
        ...     .with_near_audio(content, encode=False) # <- encode MUST be set to False

        OR

        >>> from weaviate.util import file_encoder_b64
        >>> with open("my_audio_path.wav", "br") as my_audio_file:
        ...     encoded_audio = file_encoder_b64(my_audio_file)
        >>> content = {
        ...     'audio': encoded_audio,
        ...     'certainty': 0.7 # or 'distance' instead
        ... }
        >>> query = client.query.get('Audio', 'description')\\
        ...     .with_near_audio(content, encode=False) # <- encode MUST be set to False

        Encode Audio yourself:

        >>> import base64
        >>> with open("my_audio_path.wav", "br") as my_audio_file:
        ...     encoded_audio = base64.b64encode(my_audio_file.read()).decode("utf-8")
        >>> content = {
        ...     'audio': encoded_audio,
        ...     'certainty': 0.7 # or 'distance' instead
        ... }
        >>> query = client.query.get('Audio', 'description')\\
        ...     .with_near_audio(content, encode=False) # <- encode MUST be set to False

        Returns
        -------
        weaviate.gql.get.GetBuilder
            The updated GetBuilder.

        Raises
        ------
        AttributeError
            If another 'near' filter was already set.
        """

        self._media_type = MediaType.AUDIO
        if self._near_clause is not None:
            raise AttributeError(
                "Cannot use multiple 'near' filters, or a 'near' filter along"
                " with a 'ask' filter!"
            )
        if encode:
            content[self._media_type.value] = file_encoder_b64(content[self._media_type.value])
        self._near_clause = NearAudio(content)
        self._contains_filter = True
        return self

    def with_near_video(self, content: dict, encode: bool = True) -> "GetBuilder":
        """
        Set `nearVideo` filter.

        Parameters
        ----------
        content : dict
            The content of the `nearVideo` filter to set. See examples below.
        encode : bool, optional
            Whether to encode the `content["video"]` to base64 and convert to string. If True, the
            `content["video"]` can be an video path or a file opened in binary read mode. If False,
            the `content["video"]` MUST be a base64 encoded string (NOT bytes, i.e. NOT binary
            string that looks like this: b'BASE64ENCODED' but simple 'BASE64ENCODED').
            By default True.

        Examples
        --------
        Content prototype:

        >>> content = {
        ...     'video': <str or binary read file>,
        ...     # certainty ONLY with `cosine` distance specified in the schema
        ...     'certainty': <float>, # Optional, either 'certainty' OR 'distance'
        ...     'distance': <float>, # Optional, either 'certainty' OR 'distance'
        ... }

        >>> {
        ...     'video': "e5dc4a4c-ef0f-3aed-89a3-a73435c6bbcf",
        ...     'certainty': 0.7 # or 'distance'
        ... }

        With `encoded` True:

        >>> content = {
        ...     'video': "my_video_path.avi",
        ...     'certainty': 0.7 # or 'distance' instead
        ... }
        >>> query = client.query.get('Video', 'description')\\
        ...     .with_near_video(content, encode=True) # <- encode MUST be set to True

        OR

        >>> my_video_file = open("my_video_path.avi", "br")
        >>> content = {
        ...     'video': my_video_file,
        ...     'certainty': 0.7 # or 'distance' instead
        ... }
        >>> query = client.query.get('Video', 'description')\\
        ...     .with_near_video(content, encode=True) # <- encode MUST be set to True
        >>> my_video_file.close()

        With `encoded` False:

        >>> from weaviate.util import file_encoder_b64
        >>> encoded_video = file_encoder_b64("my_video_path.avi")
        >>> content = {
        ...     'video': encoded_video,
        ...     'certainty': 0.7 # or 'distance' instead
        ... }
        >>> query = client.query.get('Video', 'description')\\
        ...     .with_near_video(content, encode=False) # <- encode MUST be set to False

        OR

        >>> from weaviate.util import file_encoder_b64, video_decoder_b64
        >>> with open("my_video_path.avi", "br") as my_video_file:
        ...     encoded_video = file_encoder_b64(my_video_file)
        >>> content = {
        ...     'video': encoded_video,
        ...     'certainty': 0.7 # or 'distance' instead
        ... }
        >>> query = client.query.get('Video', 'description')\\
        ...     .with_near_video(content, encode=False) # <- encode MUST be set to False

        Encode Video yourself:

        >>> import base64
        >>> with open("my_video_path.avi", "br") as my_video_file:
        ...     encoded_video = base64.b64encode(my_video_file.read()).decode("utf-8")
        >>> content = {
        ...     'video': encoded_video,
        ...     'certainty': 0.7 # or 'distance' instead
        ... }
        >>> query = client.query.get('Video', 'description')\\
        ...     .with_near_video(content, encode=False) # <- encode MUST be set to False

        Returns
        -------
        weaviate.gql.get.GetBuilder
            The updated GetBuilder.

        Raises
        ------
        AttributeError
            If another 'near' filter was already set.
        """

        self._media_type = MediaType.VIDEO
        if self._near_clause is not None:
            raise AttributeError(
                "Cannot use multiple 'near' filters, or a 'near' filter along"
                " with a 'ask' filter!"
            )
        if encode:
            content[self._media_type.value] = file_encoder_b64(content[self._media_type.value])
        self._near_clause = NearVideo(content)
        self._contains_filter = True
        return self

    def with_near_depth(self, content: dict, encode: bool = True) -> "GetBuilder":
        """
        Set `nearDepth` filter.

        Parameters
        ----------
        content : dict
            The content of the `nearDepth` filter to set. See examples below.
        encode : bool, optional
            Whether to encode the `content["depth"]` to base64 and convert to string. If True, the
            `content["depth"]` can be an depth path or a file opened in binary read mode. If False,
            the `content["depth"]` MUST be a base64 encoded string (NOT bytes, i.e. NOT binary
            string that looks like this: b'BASE64ENCODED' but simple 'BASE64ENCODED').
            By default True.

        Examples
        --------
        Content prototype:

        >>> content = {
        ...     'depth': <str or binary read file>,
        ...     # certainty ONLY with `cosine` distance specified in the schema
        ...     'certainty': <float>, # Optional, either 'certainty' OR 'distance'
        ...     'distance': <float>, # Optional, either 'certainty' OR 'distance'
        ... }

        >>> {
        ...     'depth': "e5dc4a4c-ef0f-3aed-89a3-a73435c6bbcf",
        ...     'certainty': 0.7 # or 'distance'
        ... }

        With `encoded` True:

        >>> content = {
        ...     'depth': "my_depth_path.png",
        ...     'certainty': 0.7 # or 'distance' instead
        ... }
        >>> query = client.query.get('Depth', 'description')\\
        ...     .with_near_depth(content, encode=True) # <- encode MUST be set to True

        OR

        >>> my_depth_file = open("my_depth_path.png", "br")
        >>> content = {
        ...     'depth': my_depth_file,
        ...     'certainty': 0.7 # or 'distance' instead
        ... }
        >>> query = client.query.get('Depth', 'description')\\
        ...     .with_near_depth(content, encode=True) # <- encode MUST be set to True
        >>> my_depth_file.close()

        With `encoded` False:

        >>> from weaviate.util import file_encoder_b64
        >>> encoded_depth = file_encoder_b64("my_depth_path.png")
        >>> content = {
        ...     'depth': encoded_depth,
        ...     'certainty': 0.7 # or 'distance' instead
        ... }
        >>> query = client.query.get('Depth', 'description')\\
        ...     .with_near_depth(content, encode=False) # <- encode MUST be set to False

        OR

        >>> from weaviate.util import file_encoder_b64
        >>> with open("my_depth_path.png", "br") as my_depth_file:
        ...     encoded_depth = file_encoder_b64(my_depth_file)
        >>> content = {
        ...     'depth': encoded_depth,
        ...     'certainty': 0.7 # or 'distance' instead
        ... }
        >>> query = client.query.get('Depth', 'description')\\
        ...     .with_near_depth(content, encode=False) # <- encode MUST be set to False

        Encode Depth yourself:

        >>> import base64
        >>> with open("my_depth_path.png", "br") as my_depth_file:
        ...     encoded_depth = base64.b64encode(my_depth_file.read()).decode("utf-8")
        >>> content = {
        ...     'depth': encoded_depth,
        ...     'certainty': 0.7 # or 'distance' instead
        ... }
        >>> query = client.query.get('Depth', 'description')\\
        ...     .with_near_depth(content, encode=False) # <- encode MUST be set to False

        Returns
        -------
        weaviate.gql.get.GetBuilder
            The updated GetBuilder.

        Raises
        ------
        AttributeError
            If another 'near' filter was already set.
        """

        self._media_type = MediaType.DEPTH
        if self._near_clause is not None:
            raise AttributeError(
                "Cannot use multiple 'near' filters, or a 'near' filter along"
                " with a 'ask' filter!"
            )
        if encode:
            content[self._media_type.value] = file_encoder_b64(content[self._media_type.value])
        self._near_clause = NearDepth(content)
        self._contains_filter = True
        return self

    def with_near_thermal(self, content: dict, encode: bool = True) -> "GetBuilder":
        """
        Set `nearThermal` filter.

        Parameters
        ----------
        content : dict
            The content of the `nearThermal` filter to set. See examples below.
        encode : bool, optional
            Whether to encode the `content["thermal"]` to base64 and convert to string. If True, the
            `content["thermal"]` can be an thermal path or a file opened in binary read mode. If False,
            the `content["thermal"]` MUST be a base64 encoded string (NOT bytes, i.e. NOT binary
            string that looks like this: b'BASE64ENCODED' but simple 'BASE64ENCODED').
            By default True.

        Examples
        --------
        Content prototype:

        >>> content = {
        ...     'thermal': <str or binary read file>,
        ...     # certainty ONLY with `cosine` distance specified in the schema
        ...     'certainty': <float>, # Optional, either 'certainty' OR 'distance'
        ...     'distance': <float>, # Optional, either 'certainty' OR 'distance'
        ... }

        >>> {
        ...     'thermal': "e5dc4a4c-ef0f-3aed-89a3-a73435c6bbcf",
        ...     'certainty': 0.7 # or 'distance'
        ... }

        With `encoded` True:

        >>> content = {
        ...     'thermal': "my_thermal_path.png",
        ...     'certainty': 0.7 # or 'distance' instead
        ... }
        >>> query = client.query.get('Thermal', 'description')\\
        ...     .with_near_thermal(content, encode=True) # <- encode MUST be set to True

        OR

        >>> my_thermal_file = open("my_thermal_path.png", "br")
        >>> content = {
        ...     'thermal': my_thermal_file,
        ...     'certainty': 0.7 # or 'distance' instead
        ... }
        >>> query = client.query.get('Thermal', 'description')\\
        ...     .with_near_thermal(content, encode=True) # <- encode MUST be set to True
        >>> my_thermal_file.close()

        With `encoded` False:

        >>> from weaviate.util import file_encoder_b64
        >>> encoded_thermal = file_encoder_b64("my_thermal_path.png")
        >>> content = {
        ...     'thermal': encoded_thermal,
        ...     'certainty': 0.7 # or 'distance' instead
        ... }
        >>> query = client.query.get('Thermal', 'description')\\
        ...     .with_near_thermal(content, encode=False) # <- encode MUST be set to False

        OR

        >>> from weaviate.util import file_encoder_b64
        >>> with open("my_thermal_path.png", "br") as my_thermal_file:
        ...     encoded_thermal = file_encoder_b64(my_thermal_file)
        >>> content = {
        ...     'thermal': encoded_thermal,
        ...     'certainty': 0.7 # or 'distance' instead
        ... }
        >>> query = client.query.get('Thermal', 'description')\\
        ...     .with_near_thermal(content, encode=False) # <- encode MUST be set to False

        Encode Thermal yourself:

        >>> import base64
        >>> with open("my_thermal_path.png", "br") as my_thermal_file:
        ...     encoded_thermal = base64.b64encode(my_thermal_file.read()).decode("utf-8")
        >>> content = {
        ...     'thermal': encoded_thermal,
        ...     'certainty': 0.7 # or 'distance' instead
        ... }
        >>> query = client.query.get('Thermal', 'description')\\
        ...     .with_near_thermal(content, encode=False) # <- encode MUST be set to False

        Returns
        -------
        weaviate.gql.get.GetBuilder
            The updated GetBuilder.

        Raises
        ------
        AttributeError
            If another 'near' filter was already set.
        """

        self._media_type = MediaType.THERMAL
        if self._near_clause is not None:
            raise AttributeError(
                "Cannot use multiple 'near' filters, or a 'near' filter along"
                " with a 'ask' filter!"
            )
        if encode:
            content[self._media_type.value] = file_encoder_b64(content[self._media_type.value])
        self._near_clause = NearThermal(content)
        self._contains_filter = True
        return self

    def with_near_imu(self, content: dict, encode: bool = True) -> "GetBuilder":
        """
        Set `nearIMU` filter.

        Parameters
        ----------
        content : dict
            The content of the `nearIMU` filter to set. See examples below.
        encode : bool, optional
            Whether to encode the `content["thermal"]` to base64 and convert to string. If True, the
            `content["thermal"]` can be an thermal path or a file opened in binary read mode. If False,
            the `content["thermal"]` MUST be a base64 encoded string (NOT bytes, i.e. NOT binary
            string that looks like this: b'BASE64ENCODED' but simple 'BASE64ENCODED').
            By default True.

        Examples
        --------
        Content prototype:

        >>> content = {
        ...     'thermal': <str or binary read file>,
        ...     # certainty ONLY with `cosine` distance specified in the schema
        ...     'certainty': <float>, # Optional, either 'certainty' OR 'distance'
        ...     'distance': <float>, # Optional, either 'certainty' OR 'distance'
        ... }

        >>> {
        ...     'thermal': "e5dc4a4c-ef0f-3aed-89a3-a73435c6bbcf",
        ...     'certainty': 0.7 # or 'distance'
        ... }

        With `encoded` True:

        >>> content = {
        ...     'thermal': "my_thermal_path.png",
        ...     'certainty': 0.7 # or 'distance' instead
        ... }
        >>> query = client.query.get('IMU', 'description')\\
        ...     .with_near_thermal(content, encode=True) # <- encode MUST be set to True

        OR

        >>> my_thermal_file = open("my_thermal_path.png", "br")
        >>> content = {
        ...     'thermal': my_thermal_file,
        ...     'certainty': 0.7 # or 'distance' instead
        ... }
        >>> query = client.query.get('IMU', 'description')\\
        ...     .with_near_thermal(content, encode=True) # <- encode MUST be set to True
        >>> my_thermal_file.close()

        With `encoded` False:

        >>> from weaviate.util import file_encoder_b64
        >>> encoded_thermal = file_encoder_b64("my_thermal_path.png")
        >>> content = {
        ...     'thermal': encoded_thermal,
        ...     'certainty': 0.7 # or 'distance' instead
        ... }
        >>> query = client.query.get('IMU', 'description')\\
        ...     .with_near_thermal(content, encode=False) # <- encode MUST be set to False

        OR

        >>> from weaviate.util import file_encoder_b64
        >>> with open("my_thermal_path.png", "br") as my_thermal_file:
        ...     encoded_thermal = file_encoder_b64(my_thermal_file)
        >>> content = {
        ...     'thermal': encoded_thermal,
        ...     'certainty': 0.7 # or 'distance' instead
        ... }
        >>> query = client.query.get('IMU', 'description')\\
        ...     .with_near_thermal(content, encode=False) # <- encode MUST be set to False

        Encode IMU yourself:

        >>> import base64
        >>> with open("my_thermal_path.png", "br") as my_thermal_file:
        ...     encoded_thermal = base64.b64encode(my_thermal_file.read()).decode("utf-8")
        >>> content = {
        ...     'thermal': encoded_thermal,
        ...     'certainty': 0.7 # or 'distance' instead
        ... }
        >>> query = client.query.get('IMU', 'description')\\
        ...     .with_near_thermal(content, encode=False) # <- encode MUST be set to False

        Returns
        -------
        weaviate.gql.get.GetBuilder
            The updated GetBuilder.

        Raises
        ------
        AttributeError
            If another 'near' filter was already set.
        """

        self._media_type = MediaType.IMU
        if self._near_clause is not None:
            raise AttributeError(
                "Cannot use multiple 'near' filters, or a 'near' filter along"
                " with a 'ask' filter!"
            )
        if encode:
            content[self._media_type.value] = file_encoder_b64(content[self._media_type.value])
        self._near_clause = NearIMU(content)
        self._contains_filter = True
        return self

    def with_limit(self, limit: int) -> "GetBuilder":
        """
        The limit of objects returned.

        Parameters
        ----------
        limit : int
            The max number of objects returned.

        Returns
        -------
        weaviate.gql.get.GetBuilder
            The updated GetBuilder.

        Raises
        ------
        ValueError
            If 'limit' is non-positive.
        """

        if limit < 1:
            raise ValueError("limit cannot be non-positive (limit >=1).")

        self._limit = limit
        self._contains_filter = True
        return self

    def with_offset(self, offset: int) -> "GetBuilder":
        """
        The offset of objects returned, i.e. the starting index of the returned objects should be
        used in conjunction with the `with_limit` method.

        Parameters
        ----------
        offset : int
            The offset used for the returned objects.

        Returns
        -------
        weaviate.gql.get.GetBuilder
            The updated GetBuilder.

        Raises
        ------
        ValueError
            If 'offset' is non-positive.
        """

        if offset < 0:
            raise ValueError("offset cannot be non-positive (offset >=0).")

        self._offset = f"offset: {offset} "
        self._contains_filter = True
        return self

    def with_ask(self, content: dict) -> "GetBuilder":
        """
        Ask a question for which weaviate will retrieve the answer from your data.
        This filter can be used only with QnA module: qna-transformers.
        NOTE: The 'autocorrect' field is enabled only with the `text-spellcheck` Weaviate module.

        Parameters
        ----------
        content : dict
            The content of the `ask` filter to set. See examples below.

        Examples
        --------
        Content full prototype:

        >>> content = {
        ...     'question' : <str>,
        ...     # certainty ONLY with `cosine` distance specified in the schema
        ...     'certainty': <float>, # Optional, either 'certainty' OR 'distance'
        ...     'distance': <float>, # Optional, either 'certainty' OR 'distance'
        ...     'properties': <list of str or str> # Optional
        ...     'autocorrect': <bool>, # Optional
        ... }

        Full content:

        >>> content = {
        ...     'question' : "What is the NLP?",
        ...     'certainty': 0.7, # or 'distance'
        ...     'properties': ['body'] # search the answer in these properties only.
        ...     'autocorrect': True
        ... }

        Minimal content:

        >>> content = {
        ...     'question' : "What is the NLP?"
        ... }

        Returns
        -------
        weaviate.gql.get.GetBuilder
            The updated GetBuilder.
        """

        if self._near_clause is not None:
            raise AttributeError(
                "Cannot use multiple 'near' filters, or a 'near' filter along"
                " with a 'ask' filter!"
            )
        self._near_clause = Ask(content)
        self._contains_filter = True
        return self

    def with_additional(
        self,
        properties: Union[
            List, str, Dict[str, Union[List[str], str]], Tuple[dict, dict], AdditionalProperties
        ],
    ) -> "GetBuilder":
        """
        Add additional properties (i.e. properties from `_additional` clause). See Examples below.
        If the the 'properties' is of data type `str` or `list` of `str` then the method is
        idempotent, if it is of type `dict` or `tuple` then the exiting property is going to be
        replaced. To set the setting of one of the additional property use the `tuple` data type
        where `properties` look like this (clause: dict, settings: dict) where the 'settings' are
        the properties inside the '(...)' of the clause. See Examples for more information.

        Parameters
        ----------
        properties : str, list of str, dict[str, str], dict[str, list of str] or tuple[dict, dict]
            The additional properties to include in the query. Can be property name as `str`,
            a list of property names, a dictionary (clause without settings) where the value is a
            `str` or list of `str`, or a `tuple` of 2 elements:
                (clause: Dict[str, str or list[str]], settings: Dict[str, Any])
            where the 'clause' is the property and all its sub-properties and the 'settings' is the
            setting of the property, i.e. everything that is inside the `(...)` right after the
            property name. See Examples below.

        Examples
        --------

        >>> # single additional property with this GraphQL query
        >>> '''
        ... {
        ...     Get {
        ...         Article {
        ...             title
        ...             author
        ...             _additional {
        ...                 id
        ...             }
        ...         }
        ...     }
        ... }
        ... '''
        >>> client.query\\
        ...     .get('Article', ['title', 'author'])\\
        ...     .with_additional('id']) # argument as `str`

        >>> # multiple additional property with this GraphQL query
        >>> '''
        ... {
        ...     Get {
        ...         Article {
        ...             title
        ...             author
        ...             _additional {
        ...                 id
        ...                 certainty
        ...             }
        ...         }
        ...     }
        ... }
        ... '''
        >>> client.query\\
        ...     .get('Article', ['title', 'author'])\\
        ...     .with_additional(['id', 'certainty']) # argument as `List[str]`

        >>> # additional properties as clause with this GraphQL query
        >>> '''
        ... {
        ...     Get {
        ...         Article {
        ...             title
        ...             author
        ...             _additional {
        ...                 classification {
        ...                     basedOn
        ...                     classifiedFields
        ...                     completed
        ...                     id
        ...                     scope
        ...                 }
        ...             }
        ...         }
        ...     }
        ... }
        ... '''
        >>> client.query\\
        ...     .get('Article', ['title', 'author'])\\
        ...     .with_additional(
        ...         {
        ...             'classification' : ['basedOn', 'classifiedFields', 'completed', 'id']
        ...         }
        ...     ) # argument as `dict[str, List[str]]`
        >>> # or with this GraphQL query
        >>> '''
        ... {
        ...     Get {
        ...         Article {
        ...             title
        ...             author
        ...             _additional {
        ...                 classification {
        ...                     completed
        ...                 }
        ...             }
        ...         }
        ...     }
        ... }
        ... '''
        >>> client.query\\
        ...     .get('Article', ['title', 'author'])\\
        ...     .with_additional(
        ...         {
        ...             'classification' : 'completed'
        ...         }
        ...     ) # argument as `Dict[str, str]`

        Consider the following GraphQL clause:

        >>> '''
        ... {
        ...     Get {
        ...         Article {
        ...             title
        ...             author
        ...             _additional {
        ...                 token (
        ...                     properties: ["content"]
        ...                     limit: 10
        ...                     certainty: 0.8
        ...                 ) {
        ...                     certainty
        ...                     endPosition
        ...                     entity
        ...                     property
        ...                     startPosition
        ...                     word
        ...                 }
        ...             }
        ...         }
        ...     }
        ... }
        ... '''

        Then the python translation of this is the following:

        >>> clause = {
        ...     'token': [ # if only one, can be passes as `str`
        ...         'certainty',
        ...         'endPosition',
        ...         'entity',
        ...         'property',
        ...         'startPosition',
        ...         'word',
        ...     ]
        ... }
        >>> settings = {
        ...     'properties': ["content"],  # is required
        ...     'limit': 10,                # optional, int
        ...     'certainty': 0.8            # optional, float
        ... }
        >>> client.query\\
        ...     .get('Article', ['title', 'author'])\\
        ...     .with_additional(
        ...         (clause, settings)
        ...     ) # argument as `Tuple[Dict[str, List[str]], Dict[str, Any]]`

        If the desired clause does not match any example above, then the clause can always be
        converted to string before passing it to the `.with_additional()` method.

        Returns
        -------
        weaviate.gql.get.GetBuilder
            The updated GetBuilder.

        Raises
        ------
        TypeError
            If one of the property is not of a correct data type.
        """
        if isinstance(properties, AdditionalProperties):
            if len(self._additional) > 1 or len(self._additional["__one_level"]) > 0:
                raise AdditionalPropertiesException(
                    str(self._additional), str(self._additional_dataclass)
                )
            self._additional_dataclass = properties
            return self
        elif self._additional_dataclass is not None:
            raise AdditionalPropertiesException(
                str(self._additional), str(self._additional_dataclass)
            )

        if isinstance(properties, str):
            self._additional["__one_level"].add(properties)
            return self

        if isinstance(properties, list):
            for prop in properties:
                if not isinstance(prop, str):
                    raise TypeError(
                        "If type of 'properties' is `list` then all items must be of type `str`!"
                    )
                self._additional["__one_level"].add(prop)
            return self

        if isinstance(properties, tuple):
            self._tuple_to_dict(properties)
            return self

        if not isinstance(properties, dict):
            raise TypeError(
                "The 'properties' argument must be either of type `str`, `list`, `dict` or "
                f"`tuple`! Given: {type(properties)}"
            )

        # only `dict` type here
        for key, values in properties.items():
            if not isinstance(key, str):
                raise TypeError(
                    "If type of 'properties' is `dict` then all keys must be of type `str`!"
                )
            self._additional[key] = set()
            if isinstance(values, str):
                self._additional[key].add(values)
                continue
            if not isinstance(values, list):
                raise TypeError(
                    "If type of 'properties' is `dict` then all the values must be either of type "
                    f"`str` or `list` of `str`! Given: {type(values)}!"
                )
            if len(values) == 0:
                raise ValueError(
                    "If type of 'properties' is `dict` and a value is of type `list` then at least"
                    " one element should be present!"
                )
            for value in values:
                if not isinstance(value, str):
                    raise TypeError(
                        "If type of 'properties' is `dict` and a value is of type `list` then all "
                        "items must be of type `str`!"
                    )
                self._additional[key].add(value)
        return self

    def with_sort(self, content: Union[list, dict]) -> "GetBuilder":
        """
        Sort objects based on specific field/s. Multiple sort fields can be used, the objects are
        going to be sorted according to order of the sort configs passed. This method can be called
        multiple times and it does not overwrite the last entry but appends it to the previous
        ones, see examples below.

        Parameters
        ----------
        content : Union[list, dict]
            The content of the Sort filter. Can be a single Sort configuration or a list of
            configurations.

        Examples
        --------
        The `content` should have this form:

        >>> content = {
        ...     'path': ['name']       # Path to the property that should be used
        ...     'order': 'asc'         # Sort order, possible values: asc, desc
        ... }
        >>> client.query.get('Author', ['name', 'address'])\\
        ...     .with_sort(content)

        Or a list of sort configurations:

        >>> content = [
        ...     {
        ...         'path': ['name']        # Path to the property that should be used
        ...         'order': 'asc'          # Sort order, possible values: asc, desc
        ...     },
        ...         'path': ['address']     # Path to the property that should be used
        ...         'order': 'desc'         # Sort order, possible values: asc, desc
        ...     }
        ... ]

        If we have a list we can add it in 2 ways.
        Pass the list:

        >>> client.query.get('Author', ['name', 'address'])\\
        ...     .with_sort(content)

        Or one configuration at a time:

        >>> client.query.get('Author', ['name', 'address'])\\
        ...     .with_sort(content[0])
        ...     .with_sort(content[1])

        It is possible to call this method multiple times with lists only too.


        Returns
        -------
        weaviate.gql.get.GetBuilder
            The updated GetBuilder.
        """

        if self._sort is None:
            self._sort = Sort(content=content)
            self._contains_filter = True
        else:
            self._sort.add(content=content)
        return self

    def with_bm25(self, query: str, properties: Optional[List[str]] = None) -> "GetBuilder":
        """Add BM25 query to search the inverted index for keywords.

        Parameters
        ----------
        query: str
            The query to search for.
        properties: Optional[List[str]]
            Which properties should be searched. If 'None' or empty all properties will be searched. By default, None
        """
        self._bm25 = BM25(query, properties)
        self._contains_filter = True

        return self

    def with_hybrid(
        self,
        query: str,
        alpha: Optional[float] = None,
        vector: Optional[List[float]] = None,
        properties: Optional[List[str]] = None,
        fusion_type: Optional[HybridFusion] = None,
    ) -> "GetBuilder":
        """Get objects using bm25 and vector, then combine the results using a reciprocal ranking algorithm.

        Parameters
        ----------
        query: str
            The query to search for.
        alpha: Optional[float]
            Factor determining how BM25 and vector search are weighted. If 'None' the weaviate default of 0.75 is used.
            By default, None
            alpha = 0 -> bm25, alpha=1 -> vector search
        vector: Optional[List[float]]
            Vector that is searched for. If 'None', weaviate will use the configured text-to-vector module to create a
            vector from the "query" field.
            By default, None
        properties: Optional[List[str]]:
            Which properties should be searched by BM25. Does not have any effect for vector search. If None or empty
            all properties are searched.
        fusion_type: Optional[HybridFusionType]:
            Which fusion type should be used to merge keyword and vector search.
        """
        self._hybrid = Hybrid(query, alpha, vector, properties, fusion_type)
        self._contains_filter = True
        return self

    def with_group_by(
        self, properties: List[str], groups: int, objects_per_group: int
    ) -> "GetBuilder":
        """Retrieve groups of objects from Weaviate.

        Note that the return values must be set using .with_additional() to see the output.

        Parameters
        ----------
        properties: List[str]
            Properties to group by
        groups: int
            Maximum number of groups
        objects_per_group: int
            Maximum number of objects per group

        """
        self._group_by = GroupBy(properties, groups, objects_per_group)
        self._contains_filter = True
        return self

    def with_generate(
        self,
        single_prompt: Optional[str] = None,
        grouped_task: Optional[str] = None,
        grouped_properties: Optional[List[str]] = None,
    ) -> "GetBuilder":
        """Generate responses using the OpenAI generative search.

        At least one of the two parameters must be set.

        Parameters
        ----------
        grouped_task: Optional[str]
            The task to generate a grouped response.
        grouped_properties: Optional[List[str]]:
            The properties whose contents are added to the prompts. If None or empty,
            all text properties contents are added.
        single_prompt: Optional[str]
            The prompt to generate a single response.
        """
        if single_prompt is None and grouped_task is None:
            raise TypeError(
                "Either parameter grouped_result_task or single_result_prompt must be not None."
            )
        if (single_prompt is not None and not isinstance(single_prompt, str)) or (
            grouped_task is not None and not isinstance(grouped_task, str)
        ):
            raise TypeError("prompts and tasks must be of type str.")

        if self._connection.server_version < "1.17.3":
            _Warnings.weaviate_too_old_for_openai(self._connection.server_version)

        results: List[str] = ["error"]
        task_and_prompt = ""
        if single_prompt is not None:
            results.append("singleResult")
            task_and_prompt += f"singleResult:{{prompt:{util._sanitize_str(single_prompt)}}}"
        if grouped_task is not None or (
            grouped_properties is not None and len(grouped_properties) > 0
        ):
            results.append("groupedResult")
            args = []
            if grouped_task is not None:
                args.append(f"task:{util._sanitize_str(grouped_task)}")
            if grouped_properties is not None and len(grouped_properties) > 0:
                props = '","'.join(grouped_properties)
                args.append(f'properties:["{props}"]')
            task_and_prompt += f'groupedResult:{{{",".join(args)}}}'

        self._additional["__one_level"].add(f'generate({task_and_prompt}){{{" ".join(results)}}}')

        return self

    def with_alias(
        self,
        alias: str,
    ) -> "GetBuilder":
        """Gives an alias for the query. Needs to be used if 'multi_get' requests the same 'class_name' twice.

        Parameters
        ----------
        alias: str
            The alias for the query.
        """

        self._alias = alias
        return self

    def with_consistency_level(self, consistency_level: ConsistencyLevel) -> "GetBuilder":
        """Set the consistency level for the request."""

        self._consistency_level = f"consistencyLevel: {consistency_level.value} "
        self._contains_filter = True
        return self

    def build(self, wrap_get: bool = True) -> str:
        """
        Build query filter as a string.

        Parameters
        ----------
        wrap_get: bool
            A boolean to decide wether {Get{...}} is placed around the query. Useful for multi_get.

        Returns
        -------
        str
            The GraphQL query as a string.
        """
        if wrap_get:
            query = "{Get{"
        else:
            query = ""

        if self._alias is not None:
            query += self._alias + ": "
        query += self._class_name
        if self._contains_filter:
            query += "("
            if self._where is not None:
                query += str(self._where)
            if self._limit is not None:
                query += f"limit: {self._limit} "
            if self._offset is not None:
                query += self._offset
            if self._near_clause is not None:
                query += str(self._near_clause)
            if self._sort is not None:
                query += str(self._sort)
            if self._bm25 is not None:
                query += str(self._bm25)
            if self._hybrid is not None:
                query += str(self._hybrid)
            if self._group_by is not None:
                query += str(self._group_by)
            if self._after is not None:
                query += self._after
            if self._consistency_level is not None:
                query += self._consistency_level
            if self._tenant is not None:
                query += f'tenant: "{self._tenant}"'
            if self._autocut is not None:
                query += f"autocut: {self._autocut}"

            query += ")"

        additional_props = self._additional_to_str()

        if not (additional_props or self._properties):
            raise AttributeError(
                "No 'properties' or 'additional properties' specified to be returned. "
                "At least one should be included."
            )

        properties = " ".join(str(x) for x in self._properties) + self._additional_to_str()
        query += "{" + properties + "}"
        if wrap_get:
            query += "}}"
        return query

    def do(self) -> dict:
        """
        Builds and runs the query.

        Returns
        -------
        dict
            The response of the query.

        Raises
        ------
        requests.ConnectionError
            If the network connection to weaviate fails.
        weaviate.UnexpectedStatusCodeException
            If weaviate reports a none OK status.
        """
        grpc_enabled = (  # only implemented for some scenarios
            self._connection.grpc_stub is not None
            and (
                self._near_clause is None
                or isinstance(self._near_clause, NearVector)
                or isinstance(self._near_clause, NearObject)
            )
            and len(self._additional) == 1
            and (
                len(self._additional["__one_level"]) == 0 or "id" in self._additional["__one_level"]
            )
            and self._offset is None
            and self._sort is None
            and self._where is None
            and self._after is None
            and all(
                "..." not in prop and "_additional" not in prop
                for prop in self._properties
                if isinstance(prop, str)
            )  # no ref props as strings
        )
        if grpc_enabled:
            metadata: Union[Tuple, Tuple[Tuple[Literal["authorization"], str]]] = ()
            access_token = self._connection.get_current_bearer_token()
            if len(access_token) > 0:
                metadata = (("authorization", access_token),)

            try:
                res, _ = self._connection.grpc_stub.SearchV1.with_call(  # type: ignore
                    search_get_v1_pb2.SearchRequestV1(
                        collection=self._class_name,
                        limit=self._limit,
                        near_vector=search_get_v1_pb2.NearVector(
                            vector=self._near_clause.content["vector"],
                            certainty=self._near_clause.content.get("certainty", None),
                            distance=self._near_clause.content.get("distance", None),
                        )
                        if self._near_clause is not None
                        and isinstance(self._near_clause, NearVector)
                        else None,
                        near_object=search_get_v1_pb2.NearObject(
                            id=self._near_clause.content["id"],
                            certainty=self._near_clause.content.get("certainty", None),
                            distance=self._near_clause.content.get("distance", None),
                        )
                        if self._near_clause is not None
                        and isinstance(self._near_clause, NearObject)
                        else None,
                        properties=self._convert_references_to_grpc(self._properties),
                        metadata=search_get_v1_pb2.MetadataRequest(
                            uuid=self._additional_dataclass.uuid,
                            vector=self._additional_dataclass.vector,
                            creation_time_unix=self._additional_dataclass.creationTimeUnix,
                            last_update_time_unix=self._additional_dataclass.lastUpdateTimeUnix,
                            distance=self._additional_dataclass.distance,
                            explain_score=self._additional_dataclass.explainScore,
                            score=self._additional_dataclass.score,
                        )
                        if self._additional_dataclass is not None
                        else None,
                        bm25_search=search_get_v1_pb2.BM25(
                            properties=self._bm25.properties, query=self._bm25.query
                        )
                        if self._bm25 is not None
                        else None,
                        hybrid_search=search_get_v1_pb2.Hybrid(
                            properties=self._hybrid.properties,
                            query=self._hybrid.query,
                            alpha=self._hybrid.alpha,
                            vector=self._hybrid.vector,
                        )
                        if self._hybrid is not None
                        else None,
                    ),
                    metadata=metadata,
                )

                objects = []
                for result in res.results:
                    obj = self._convert_references_to_grpc_result(result.properties)
                    additional = self._extract_additional_properties(result.metadata)
                    if len(additional) > 0:
                        obj["_additional"] = additional
                    objects.append(obj)

                results: Union[Dict[str, Dict[str, Dict[str, List]]], Dict[str, List]] = {
                    "data": {"Get": {self._class_name: objects}}
                }

            except grpc.RpcError as e:
                results = {"errors": [e.details()]}
            return results
        else:
            return super().do()

    def _extract_additional_properties(
        self, props: "search_get_v1_pb2.MetadataResult"
    ) -> Dict[str, str]:
        additional_props: Dict[str, Any] = {}
        if self._additional_dataclass is None:
            return additional_props

        if self._additional_dataclass.uuid:
            additional_props["id"] = props.id
        if self._additional_dataclass.vector:
            additional_props["vector"] = (
                [float(num) for num in props.vector] if len(props.vector) > 0 else None
            )
        if self._additional_dataclass.distance:
            additional_props["distance"] = props.distance if props.distance_present else None
        if self._additional_dataclass.certainty:
            additional_props["certainty"] = props.certainty if props.certainty_present else None
        if self._additional_dataclass.creationTimeUnix:
            additional_props["creationTimeUnix"] = (
                str(props.creation_time_unix) if props.creation_time_unix_present else None
            )
        if self._additional_dataclass.lastUpdateTimeUnix:
            additional_props["lastUpdateTimeUnix"] = (
                str(props.last_update_time_unix) if props.last_update_time_unix_present else None
            )
        if self._additional_dataclass.score:
            additional_props["score"] = props.score if props.score_present else None
        if self._additional_dataclass.explainScore:
            additional_props["explainScore"] = (
                props.explain_score if props.explain_score_present else None
            )
        return additional_props

    def _convert_references_to_grpc_result(
        self, properties: "search_get_v1_pb2.PropertiesResult"
    ) -> Dict:
        result: Dict[str, Any] = {}
        for name, non_ref_prop in properties.non_ref_properties.items():
            result[name] = non_ref_prop

        for ref_prop in properties.ref_props:
            result[ref_prop.prop_name] = [
                self._convert_references_to_grpc_result(prop) for prop in ref_prop.properties
            ]

        return result

    def _convert_references_to_grpc(
        self, properties: List[Union[LinkTo, str]]
    ) -> "search_get_v1_pb2.PropertiesRequest":
        return search_get_v1_pb2.PropertiesRequest(
            non_ref_properties=[prop for prop in properties if isinstance(prop, str)],
            ref_properties=[
<<<<<<< HEAD
                weaviate_pb2.RefProperties(
                    which_collection=prop.linked_class,
=======
                search_get_v1_pb2.RefPropertiesRequest(
                    target_collection=prop.linked_class,
>>>>>>> 5d96c70c
                    reference_property=prop.link_on,
                    properties=self._convert_references_to_grpc(prop.properties),
                )
                for prop in properties
                if isinstance(prop, LinkTo)
            ],
        )

    def _additional_to_str(self) -> str:
        """
        Convert `self._additional` attribute to a `str`.

        Returns
        -------
        str
            The converted self._additional.
        """
        if self._additional_dataclass is not None:
            return str(self._additional_dataclass)

        str_to_return = " _additional {"

        has_values = False
        for one_level in sorted(self._additional["__one_level"]):
            has_values = True
            str_to_return += one_level + " "

        for key, values in sorted(self._additional.items(), key=lambda key_value: key_value[0]):
            if key == "__one_level":
                continue
            has_values = True
            str_to_return += key + " {"
            for value in sorted(values):
                str_to_return += value + " "
            str_to_return += "} "

        if has_values is False:
            return ""
        return str_to_return + "}"

    def _tuple_to_dict(self, tuple_value: tuple) -> None:
        """
        Convert the tuple data type argument to a dictionary.

        Parameters
        ----------
        tuple_value : tuple
            The tuple value as (clause: <dict>, settings: <dict>).

        Raises
        ------
        ValueError
            If 'tuple_value' does not have exactly 2 elements.
        TypeError
            If the configuration of the 'tuple_value' is not correct.
        """

        if len(tuple_value) != 2:
            raise ValueError(
                "If type of 'properties' is `tuple` then it should have length 2: "
                "(clause: <dict>, settings: <dict>)"
            )

        clause, settings = tuple_value
        if not isinstance(clause, dict) or not isinstance(settings, dict):
            raise TypeError(
                "If type of 'properties' is `tuple` then it should have this data type: "
                "(<dict>, <dict>)"
            )
        if len(clause) != 1:
            raise ValueError(
                "If type of 'properties' is `tuple` then the 'clause' (first element) should "
                f"have only one key. Given: {len(clause)}"
            )
        if len(settings) == 0:
            raise ValueError(
                "If type of 'properties' is `tuple` then the 'settings' (second element) should "
                f"have at least one key. Given: {len(settings)}"
            )

        clause_key, values = list(clause.items())[0]

        if not isinstance(clause_key, str):
            raise TypeError(
                "If type of 'properties' is `tuple` then first element's key should be of type "
                "`str`!"
            )

        clause_with_settings = clause_key + "("
        try:
            for key, value in sorted(settings.items(), key=lambda key_value: key_value[0]):
                if not isinstance(key, str):
                    raise TypeError(
                        "If type of 'properties' is `tuple` then the second elements (<dict>) "
                        "should have all the keys of type `str`!"
                    )
                clause_with_settings += key + ": " + dumps(value) + " "
        except TypeError:
            raise TypeError(
                "If type of 'properties' is `tuple` then the second elements (<dict>) "
                "should have all the keys of type `str`!"
            ) from None
        clause_with_settings += ")"

        self._additional[clause_with_settings] = set()
        if isinstance(values, str):
            self._additional[clause_with_settings].add(values)
            return
        if not isinstance(values, list):
            raise TypeError(
                "If type of 'properties' is `tuple` then first element's dict values must be "
                f"either of type `str` or `list` of `str`! Given: {type(values)}!"
            )
        if len(values) == 0:
            raise ValueError(
                "If type of 'properties' is `tuple` and first element's dict value is of type "
                "`list` then at least one element should be present!"
            )
        for value in values:
            if not isinstance(value, str):
                raise TypeError(
                    "If type of 'properties' is `tuple` and first element's dict value is of type "
                    " `list` then all items must be of type `str`!"
                )
            self._additional[clause_with_settings].add(value)<|MERGE_RESOLUTION|>--- conflicted
+++ resolved
@@ -1957,13 +1957,8 @@
         return search_get_v1_pb2.PropertiesRequest(
             non_ref_properties=[prop for prop in properties if isinstance(prop, str)],
             ref_properties=[
-<<<<<<< HEAD
-                weaviate_pb2.RefProperties(
-                    which_collection=prop.linked_class,
-=======
                 search_get_v1_pb2.RefPropertiesRequest(
                     target_collection=prop.linked_class,
->>>>>>> 5d96c70c
                     reference_property=prop.link_on,
                     properties=self._convert_references_to_grpc(prop.properties),
                 )
