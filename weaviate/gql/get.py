--- conflicted
+++ resolved
@@ -122,13 +122,7 @@
     GetBuilder class used to create GraphQL queries.
     """
 
-<<<<<<< HEAD
-    def __init__(
-        self, class_name: str, properties: Union[List[str], str, None], connection: Connection, schema: Schema
-    ):
-=======
-    def __init__(self, class_name: str, properties: Optional[PROPERTIES], connection: Connection):
->>>>>>> 83366fd6
+    def __init__(self, class_name: str, properties: Optional[PROPERTIES], connection: Connection, schema: Schema):
         """
         Initialize a GetBuilder class instance.
 
@@ -169,11 +163,8 @@
             self._properties.append(prop)
 
         self._class_name: str = _capitalize_first_letter(class_name)
-<<<<<<< HEAD
         self._schema: Schema = schema
         self._properties: List[str] = properties
-=======
->>>>>>> 83366fd6
         self._additional: dict = {"__one_level": set()}
         # '__one_level' refers to the additional properties that are just a single word, not a dict
         # thus '__one_level', only one level of complexity
