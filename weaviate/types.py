import datetime
import uuid as uuid_package
from typing import Dict, Union, List, Tuple

DATE = datetime.datetime
UUID = Union[str, uuid_package.UUID]
UUIDS = Union[List[UUID], UUID]
NUMBER = Union[int, float]
GEO_COORDINATES = Tuple[float, float]

BEACON = "weaviate://localhost/"

PRIMITIVE = Union[str, int, float, bool, datetime.datetime, uuid_package.UUID]

DATATYPE_TO_PYTHON_TYPE = {
    "text": str,
    "int": int,
    "text[]": List[str],
    "int[]": List[int],
    "boolean": bool,
    "boolean[]": List[bool],
    "number": float,
    "number[]": List[float],
    "date": datetime.datetime,
    "date[]": List[datetime.datetime],
    "geoCoordinates": GEO_COORDINATES,
    "object": Dict[str, PRIMITIVE],
    "object[]": List[Dict[str, PRIMITIVE]],
}
PYTHON_TYPE_TO_DATATYPE = {val: key for key, val in DATATYPE_TO_PYTHON_TYPE.items()}
<<<<<<< HEAD
TIME = datetime.datetime

WeaviateField = Union[
    str,
    bool,
    int,
    float,
    DATE,
    UUID,
    GEO_COORDINATES,
    List[str],
    List[bool],
    List[int],
    List[float],
    List[DATE],
    List[UUID],
]
=======
TIME = datetime.datetime
>>>>>>> 0586c3b9
<|MERGE_RESOLUTION|>--- conflicted
+++ resolved
@@ -28,24 +28,4 @@
     "object[]": List[Dict[str, PRIMITIVE]],
 }
 PYTHON_TYPE_TO_DATATYPE = {val: key for key, val in DATATYPE_TO_PYTHON_TYPE.items()}
-<<<<<<< HEAD
-TIME = datetime.datetime
-
-WeaviateField = Union[
-    str,
-    bool,
-    int,
-    float,
-    DATE,
-    UUID,
-    GEO_COORDINATES,
-    List[str],
-    List[bool],
-    List[int],
-    List[float],
-    List[DATE],
-    List[UUID],
-]
-=======
-TIME = datetime.datetime
->>>>>>> 0586c3b9
+TIME = datetime.datetime