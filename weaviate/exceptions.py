--- conflicted
+++ resolved
@@ -2,14 +2,8 @@
 Weaviate Exceptions.
 """
 from typing import Union
-<<<<<<< HEAD
 import httpx
 import requests
-=======
-
-import httpx
-from requests import Response, exceptions
->>>>>>> 539b056c
 
 ERROR_CODE_EXPLANATION = {
     413: """Payload Too Large. Try to decrease the batch size or increase the maximum request size on your weaviate
@@ -42,11 +36,7 @@
     not handled in the client implementation and suggests an error.
     """
 
-<<<<<<< HEAD
     def __init__(self, message: str, response: Union[httpx.Response, requests.Response]):
-=======
-    def __init__(self, message: str, response: Union[Response, httpx._models.Response]):
->>>>>>> 539b056c
         """
         Is raised in case the status code returned from Weaviate is
         not handled in the client implementation and suggests an error.
