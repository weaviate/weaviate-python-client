"""
Weaviate Exceptions.
"""
from typing import Union
import httpx
import requests

ERROR_CODE_EXPLANATION = {
    413: """Payload Too Large. Try to decrease the batch size or increase the maximum request size on your weaviate
         server."""
}


class WeaviateBaseError(Exception):
    """
    Weaviate base exception that all Weaviate exceptions should inherit from.

    This error can be used to catch any Weaviate exceptions.
    """

    def __init__(self, message: str = ""):
        """
        Weaviate base exception initializer.

        Arguments:
            `message`:
                An error message specific to the context in which the error occurred.
        """

        self.message = message
        super().__init__(message)


class UnexpectedStatusCodeError(WeaviateBaseError):
    """
    Is raised in case the status code returned from Weaviate is
    not handled in the client implementation and suggests an error.
    """

    def __init__(self, message: str, response: Union[httpx.Response, requests.Response]):
        """
        Is raised in case the status code returned from Weaviate is
        not handled in the client implementation and suggests an error.

        Custom code can act on the attributes:
        - status_code
        - json

        Arguments:
            `message`:
                An error message specific to the context, in which the error occurred.
            `response`:
                The request response of which the status code was unexpected.
        """
        self._status_code: int = response.status_code
        # Set error message

        try:
            body = response.json()
        except (requests.exceptions.JSONDecodeError, httpx.DecodingError):
            body = None

        msg = (
            message
            + f"! Unexpected status code: {response.status_code}, with response body: {body}."
        )
        if response.status_code in ERROR_CODE_EXPLANATION:
            msg += " " + ERROR_CODE_EXPLANATION[response.status_code]

        super().__init__(msg)

    @property
    def status_code(self) -> int:
        return self._status_code


<<<<<<< HEAD
UnexpectedStatusCodeException = UnexpectedStatusCodeError


class ResponseCannotBeDecodedError(WeaviateBaseError):
    def __init__(self, location: str, response: Response):
=======
class ResponseCannotBeDecodedException(WeaviateBaseError):
    def __init__(self, location: str, response: Union[httpx.Response, requests.Response]):
>>>>>>> f88aee07
        """Raised when a weaviate response cannot be decoded to json

        Arguments:
            `location`:
                From which code path the exception was raised.
            `response`:
                The request response of which the status code was unexpected.
        """
        msg = f"Cannot decode response from weaviate {response} with content {response.text} for request from {location}"
        super().__init__(msg)
        self._status_code: int = response.status_code

    @property
    def status_code(self) -> int:
        return self._status_code


ResponseCannotBeDecodedException = ResponseCannotBeDecodedError


class ObjectAlreadyExists(WeaviateBaseError):
    """
    Object Already Exists Exception.
    """


ObjectAlreadyExistsException = ObjectAlreadyExists


class AuthenticationFailed(WeaviateBaseError):
    """
    Authentication Failed Exception.
    """


AuthenticationFailedException = AuthenticationFailed


class SchemaValidationError(WeaviateBaseError):
    """
    Schema Validation Exception.
    """


SchemaValidationException = SchemaValidationError


class BackupFailed(WeaviateBaseError):
    """
    Backup Failed Exception.
    """


BackupFailedException = BackupFailed


class EmptyResponse(WeaviateBaseError):
    """
    Occurs when an HTTP request unexpectedly returns an empty response
    """


EmptyResponseException = EmptyResponse


class MissingScope(WeaviateBaseError):
    """Scope was not provided with client credential flow."""


MissingScopeException = MissingScope


class AdditionalPropertiesError(WeaviateBaseError):
    """Additional properties were provided multiple times."""

    def __init__(self, additional_dict: str, additional_dataclass: str):
        msg = f"""
        Cannot add AdditionalProperties class together with string-additional properties. Did you call
            .with_additional() multiple times?.
             Current additional properties already present:
                - strings: {additional_dict}
                - AdditionalProperties class: {additional_dataclass}
        """
        super().__init__(msg)


AdditionalPropertiesException = AdditionalPropertiesError


class InvalidDataModelError(WeaviateBaseError):
    """Is raised when the user provides a generic that is not supported"""

    def __init__(self, type_: str) -> None:
        msg = f"""{type_} can only be a dict type, e.g. Dict[str, Any], or a class that inherits from TypedDict"""
        super().__init__(msg)


InvalidDataModelException = InvalidDataModelError


class WeaviateStartUpError(WeaviateBaseError):
    """Is raised if weaviate is not availabe on the given url+port."""


class WeaviateEmbeddedInvalidVersion(WeaviateBaseError):
    """Invalid version provided to Weaviate embedded."""

    def __init__(self, url: str):
        msg = f"""Invalid version provided to Weaviate embedded. It must be either:
        - a url to a tar.gz file that contains a Weaviate binary
        - a version number, eg "1.18.2"
        - the string "latest" to download the latest non-beta version

        Url provided was: {url}.
        """
        super().__init__(msg)


WeaviateEmbeddedInvalidVersionException = WeaviateEmbeddedInvalidVersion


class WeaviateInvalidInputError(WeaviateBaseError):
    """Is raised if the input to a function is invalid."""

    def __init__(self, message: str):
        msg = f"""Invalid input provided: {message}."""
        super().__init__(msg)
        self.message = message


WeaviateInvalidInputException = WeaviateInvalidInputError


class WeaviateQueryError(WeaviateBaseError):
    """Is raised if a query (either gRPC or GraphQL) to Weaviate fails in any way."""

    def __init__(self, message: str):
        msg = f"""Query call failed with message {message}."""
        super().__init__(msg)
        self.message = message


WeaviateQueryException = WeaviateQueryError


class WeaviateGQLQueryError(WeaviateQueryError):
    """Is raised if a GraphQL query to Weaviate fails in any way."""

    def __init__(self, message: str):
        msg = f"""GQL: {message}."""
        super().__init__(msg)
        self.message = message


class WeaviateGRPCQueryError(WeaviateQueryError):
    """Is raised if a gRPC query to Weaviate fails in any way."""

    def __init__(self, message: str):
        msg = f"""GRPC: {message}."""
        super().__init__(msg)
        self.message = message


class WeaviateGRPCBatchError(WeaviateQueryError):
    """Is raised if a gRPC batch query to Weaviate fails in any way."""

    def __init__(self, message: str):
        msg = f"""GRPC batch: {message}."""
        super().__init__(msg)
        self.message = message


class WeaviateAddInvalidPropertyError(WeaviateBaseError):
    """Is raised when adding an invalid new property."""

    def __init__(self, message: str):
        msg = f"""Could not add the property {message}. Only optional properties or properties with default
        value are valid"""
        super().__init__(msg)
        self.message = message


class WeaviateBatchValidationError(WeaviateBaseError):
    """Is raised when a batch validation error occurs."""

    def __init__(self, message: str):
        msg = f"""Batch validation error: {message}"""
        super().__init__(msg)
        self.message = message


class WeaviateInsertInvalidPropertyError(WeaviateBaseError):
    """Is raised when inserting an invalid property."""

    def __init__(self, data: dict):
        msg = f"""It is forbidden to insert `id` or `vector` inside properties: {data}. Only properties defined in your collection's config can be insterted as properties of the object, `id` is totally forbidden as it is reserved and `vector` is forbidden at this level. You should use the `DataObject` class if you wish to insert an object with a custom `vector` whilst inserting its properties."""
        super().__init__(msg)


class WeaviateGRPCUnavailable(WeaviateBaseError):
    """Is raised when a gRPC-backed query is made with no gRPC connection present."""

    def __init__(self, message: str = "") -> None:
        msg = f"""gRPC is not available. Please make sure that gRPC is configured correctly in the client and on the server: {message}"""
        super().__init__(msg)


WeaviateGrpcUnavailable = WeaviateGRPCUnavailable


class WeaviateInsertManyAllFailed(WeaviateBaseError):
    """Is raised when all objects fail to be inserted."""

    def __init__(self, message: str = "") -> None:
        msg = f"""Every object failed during insertion. {message}"""
        super().__init__(msg)


WeaviateInsertManyAllFailedError = WeaviateInsertManyAllFailed<|MERGE_RESOLUTION|>--- conflicted
+++ resolved
@@ -74,16 +74,11 @@
         return self._status_code
 
 
-<<<<<<< HEAD
 UnexpectedStatusCodeException = UnexpectedStatusCodeError
 
 
 class ResponseCannotBeDecodedError(WeaviateBaseError):
-    def __init__(self, location: str, response: Response):
-=======
-class ResponseCannotBeDecodedException(WeaviateBaseError):
     def __init__(self, location: str, response: Union[httpx.Response, requests.Response]):
->>>>>>> f88aee07
         """Raised when a weaviate response cannot be decoded to json
 
         Arguments:
