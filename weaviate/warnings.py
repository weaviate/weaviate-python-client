--- conflicted
+++ resolved
@@ -169,7 +169,6 @@
     def deprecated_tenant_type(old: str, new: str) -> None:
         warnings.warn(
             message=f"""Dep021: The tenant status {old} is deprecated and will be removed by Q1 2025. Please use {new} instead.""",
-<<<<<<< HEAD
             category=DeprecationWarning,
             stacklevel=1,
         )
@@ -210,16 +209,12 @@
             message="""Dep024: You are using the `encoding` argument in the `Configure.VectorIndex.MultiVector.multi_vector()`, which is deprecated.
             Use the `encoding` argument inside `Configure.MultiVector.module()` instead.
             """,
-=======
->>>>>>> 4d017cb4
-            category=DeprecationWarning,
-            stacklevel=1,
         )
 
     @staticmethod
     def oidc_with_wcd_deprecated() -> None:
         warnings.warn(
-            message="""Dep022: connecting to Weaviate Cloud (WCD) using OIDC is deprecated and will be removed in August 2025. Please use API keys instead.""",
+            message="""Dep025: connecting to Weaviate Cloud (WCD) using OIDC is deprecated and will be removed in August 2025. Please use API keys instead.""",
             category=DeprecationWarning,
             stacklevel=1,
         )
