--- conflicted
+++ resolved
@@ -211,20 +211,20 @@
         )
 
     @staticmethod
-<<<<<<< HEAD
+    def direct_batch_deprecated() -> None:
+        warnings.warn(
+            message="""Dep015: You are creating a batch using client.batch or collection.batch, which is deprecated. Use X.batch._batch_mode_().""",
+            category=DeprecationWarning,
+            stacklevel=1,
+        )
+
+    @staticmethod
     def weaviate_v3_client_is_deprecated() -> None:
         warnings.warn(
-            message="""Dep015: You are using the Weaviate v3 client, which is deprecated.
+            message="""Dep016: You are using the Weaviate v3 client, which is deprecated.
             Consider upgrading to the new and improved v4 client instead!
-            See here: https://weaviate.io/developers/weaviate/client-libraries/python
-            """,
-=======
-    def direct_batch_deprecated() -> None:
-        warnings.warn(
-            message="""Dep015: You are creating a batch using client.batch or collection.batch, which is deprecated. Use X.batch._batch_mode_().""",
->>>>>>> 4050f368
-            category=DeprecationWarning,
-            stacklevel=1,
+            See here for usage: https://weaviate.io/developers/weaviate/client-libraries/python
+            """,
         )
 
     @staticmethod
