--- conflicted
+++ resolved
@@ -175,16 +175,18 @@
         )
 
     @staticmethod
-<<<<<<< HEAD
     def sharding_actual_count_is_deprecated(argument: str) -> None:
         warnings.warn(
             message=f"""Dep018: You are using the {argument} argument in the `Configure.sharding` method, which is deprecated.
             This field is read-only so has no effect and as such is deprecated. It will be removed in a future release.""",
-=======
+            category=DeprecationWarning,
+            stacklevel=1,
+        )
+
+    @staticmethod
     def bit_compression_in_pq_config() -> None:
         warnings.warn(
             message="""Dep018: The `bit_compression` argument in `PQConfig` is deprecated and will be removed by Q4 2024.""",
->>>>>>> 5ebfbef7
             category=DeprecationWarning,
             stacklevel=1,
         )
