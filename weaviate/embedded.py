import hashlib
import os
import platform
import re
import socket
import stat
import subprocess
import tarfile
import time
import urllib.request
import warnings
import zipfile
from dataclasses import dataclass
from pathlib import Path
from typing import Dict, Optional

import requests
import validators  # type: ignore

from weaviate import exceptions
from weaviate.exceptions import WeaviateStartUpError
from weaviate.util import _decode_json_response_dict

DEFAULT_BINARY_PATH = str(Path.home() / ".cache/weaviate-embedded/")
DEFAULT_PERSISTENCE_DATA_PATH = str(Path.home() / ".local/share/weaviate")
GITHUB_RELEASE_DOWNLOAD_URL = "https://github.com/weaviate/weaviate/releases/download/"

DEFAULT_PORT = 8079
DEFAULT_GRPC_PORT = 50060


@dataclass
class EmbeddedOptions:
    persistence_data_path: str = os.environ.get("XDG_DATA_HOME", DEFAULT_PERSISTENCE_DATA_PATH)
    binary_path: str = os.environ.get("XDG_CACHE_HOME", DEFAULT_BINARY_PATH)
<<<<<<< HEAD
    version: str = "1.21.1"
    port: int = 8079
=======
    version: str = "1.21.4"
    port: int = DEFAULT_PORT
>>>>>>> cab037c9
    hostname: str = "127.0.0.1"
    additional_env_vars: Optional[Dict[str, str]] = None
    grpc_port: int = DEFAULT_GRPC_PORT


def get_random_port() -> int:
    sock = socket.socket()
    sock.bind(("", 0))
    port_num = int(sock.getsockname()[1])
    sock.close()
    return port_num


class EmbeddedDB:
    def __init__(self, options: EmbeddedOptions) -> None:
        self.data_bind_port = get_random_port()
        self.options = options
        self.grpc_port: int = options.grpc_port
        self.process: Optional[subprocess.Popen[bytes]] = None
        self.ensure_paths_exist()
        self.check_supported_platform()
        self._parsed_weaviate_version = ""
        # regular expression to detect a version number: v[one digit].[1-2 digits].[1-2 digits]
        # optionally there can be a "-rc/alpha/beta.[1-2 digits]"
        # nothing in front or back
        version_pattern = re.compile(
            r"^\d\.\d{1,2}\.\d{1,2}?(-rc\.\d{1,2}|-beta\.\d{1,2}|-alpha\.\d{1,2}|$)$"
        )

        valid_url = validators.url(self.options.version)
        if isinstance(valid_url, validators.ValidationError):
            valid_url = validators.url(self.options.version, simple_host=True)  # for localhost
        if valid_url:
            if not self.options.version.endswith(".tar.gz") and not self.options.version.endswith(
                ".zip"
            ):
                raise exceptions.WeaviateEmbeddedInvalidVersion(self.options.version)

            # for GitHub urls we can parse the version from the url
            if self.options.version.startswith(GITHUB_RELEASE_DOWNLOAD_URL):
                # replace with str.removeprefix() after 3.8 has been deprecated
                self._parsed_weaviate_version = self.options.version[
                    len(GITHUB_RELEASE_DOWNLOAD_URL) :
                ].split("/")[0]
            self._download_url = self.options.version
        elif version_pattern.match(self.options.version):
            version_tag = "v" + self.options.version
            self._parsed_weaviate_version = version_tag
            self._set_download_url_from_version_tag(version_tag)
        elif self.options.version == "latest":
            response = requests.get(
                "https://api.github.com/repos/weaviate/weaviate/releases/latest"
            )
            latest = _decode_json_response_dict(response, "get tag of latest weaviate release")
            assert latest is not None
            self._set_download_url_from_version_tag(latest["tag_name"])
        else:
            raise exceptions.WeaviateEmbeddedInvalidVersion(self.options.version)

    def _set_download_url_from_version_tag(self, version: str) -> None:
        if platform.system() == "Darwin":
            machine_type = "all"
            package_format = "zip"
        else:
            machine_type = platform.machine()
            if machine_type == "x86_64":
                machine_type = "amd64"
            elif machine_type == "aarch64":
                machine_type = "arm64"
            package_format = "tar.gz"

        self._download_url = (
            GITHUB_RELEASE_DOWNLOAD_URL
            + version
            + "/weaviate-"
            + version
            + "-"
            + platform.system()
            + "-"
            + machine_type
            + "."
            + package_format
        )

    def __del__(self) -> None:
        self.stop()

    def ensure_paths_exist(self) -> None:
        Path(self.options.binary_path).mkdir(parents=True, exist_ok=True)
        Path(self.options.persistence_data_path).mkdir(parents=True, exist_ok=True)

    def ensure_weaviate_binary_exists(self) -> None:
        self._weaviate_binary_path = Path(
            self.options.binary_path,
            "weaviate-"
            + self._parsed_weaviate_version
            + "-"
            + str(hashlib.sha256(self.options.version.encode("utf-8")).hexdigest()),
        )
        if not self._weaviate_binary_path.exists():
            print(
                f"Binary {self.options.binary_path} did not exist. Downloading binary from {self._download_url}"
            )
            if self._download_url.endswith(".tar.gz"):
                tar_filename = Path(self.options.binary_path, "tmp_weaviate.tgz")
                urllib.request.urlretrieve(self._download_url, tar_filename)
                binary_tar = tarfile.open(tar_filename)
                binary_tar.extract("weaviate", path=Path(self.options.binary_path))
                tar_filename.unlink()
            else:
                assert self._download_url.endswith(".zip")
                zip_filename = Path(self.options.binary_path, "tmp_weaviate.zip")
                urllib.request.urlretrieve(self._download_url, zip_filename)
                with zipfile.ZipFile(zip_filename, "r") as zip_ref:
                    zip_ref.extract("weaviate", path=Path(self.options.binary_path))

            (Path(self.options.binary_path) / "weaviate").rename(self._weaviate_binary_path)

            # Ensuring weaviate binary is executable
            self._weaviate_binary_path.chmod(
                self._weaviate_binary_path.stat().st_mode | stat.S_IEXEC
            )

    def is_listening(self) -> bool:
        s = socket.socket(socket.AF_INET, socket.SOCK_STREAM)
        try:
            s.connect((self.options.hostname, self.options.port))
            s.close()
            return True
        except (socket.error, ConnectionRefusedError):
            s.close()
            return False

    def wait_till_listening(self) -> None:
        seconds = 30
        sleep_interval = 0.1
        retries = int(seconds / sleep_interval)
        while self.is_listening() is False and retries > 0:
            time.sleep(sleep_interval)
            retries -= 1
        if retries == 0:
            raise WeaviateStartUpError(
                f"Embedded DB did not start listening on port {self.options.port} within {seconds} seconds"
            )

    @staticmethod
    def check_supported_platform() -> None:
        if platform.system() in ["Windows"]:
            raise WeaviateStartUpError(
                f"{platform.system()} is not supported with EmbeddedDB. Please upvote this feature request if "
                f"you want this: https://github.com/weaviate/weaviate/issues/3315"
            )

    def start(self) -> None:
        if self.is_listening():
            print(f"embedded weaviate is already listening on port {self.options.port}")
            return

        self.ensure_weaviate_binary_exists()
        my_env = os.environ.copy()

        my_env.setdefault("AUTHENTICATION_ANONYMOUS_ACCESS_ENABLED", "true")
        my_env.setdefault("QUERY_DEFAULTS_LIMIT", "20")
        my_env.setdefault("PERSISTENCE_DATA_PATH", self.options.persistence_data_path)
        # Bug with weaviate requires setting gossip and data bind port
        my_env.setdefault("CLUSTER_GOSSIP_BIND_PORT", str(get_random_port()))
        my_env.setdefault("GRPC_PORT", str(self.grpc_port))

        my_env.setdefault(
            "ENABLE_MODULES",
            "text2vec-openai,text2vec-cohere,text2vec-huggingface,ref2vec-centroid,generative-openai,qna-openai,"
            "reranker-cohere",
        )

        # have a deterministic hostname in case of changes in the network name. This allows to run multiple parallel
        # instances
        my_env.setdefault("CLUSTER_HOSTNAME", f"Embedded_at_{self.options.port}")

        if self.options.additional_env_vars is not None:
            my_env.update(self.options.additional_env_vars)

        # filter warning about running processes.
        with warnings.catch_warnings():
            warnings.simplefilter("ignore", ResourceWarning)
            process = subprocess.Popen(
                [
                    f"{self._weaviate_binary_path}",
                    "--host",
                    self.options.hostname,
                    "--port",
                    str(self.options.port),
                    "--scheme",
                    "http",
                ],
                env=my_env,
            )
            self.process = process
        print(f"Started {self.options.binary_path}: process ID {self.process.pid}")
        self.wait_till_listening()

    def stop(self) -> None:
        if self.process is not None:
            try:
                self.process.terminate()
                self.process.wait()
            except ProcessLookupError:
                print(
                    f"""Tried to stop embedded weaviate process {self.process.pid}. Process was not found. So not doing
                    anything"""
                )

    def ensure_running(self) -> None:
        if not self.is_listening():
            print(
                f"Embedded weaviate wasn't listening on port {self.options.port}, so starting embedded weaviate again"
            )
            self.start()<|MERGE_RESOLUTION|>--- conflicted
+++ resolved
@@ -33,13 +33,8 @@
 class EmbeddedOptions:
     persistence_data_path: str = os.environ.get("XDG_DATA_HOME", DEFAULT_PERSISTENCE_DATA_PATH)
     binary_path: str = os.environ.get("XDG_CACHE_HOME", DEFAULT_BINARY_PATH)
-<<<<<<< HEAD
-    version: str = "1.21.1"
-    port: int = 8079
-=======
     version: str = "1.21.4"
     port: int = DEFAULT_PORT
->>>>>>> cab037c9
     hostname: str = "127.0.0.1"
     additional_env_vars: Optional[Dict[str, str]] = None
     grpc_port: int = DEFAULT_GRPC_PORT
