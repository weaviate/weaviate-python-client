--- conflicted
+++ resolved
@@ -20,20 +20,12 @@
 env:
   WEAVIATE_125: 1.25.34
   WEAVIATE_126: 1.26.17
-<<<<<<< HEAD
   WEAVIATE_127: 1.27.27
   WEAVIATE_128: 1.28.16
   WEAVIATE_129: 1.29.8
   WEAVIATE_130: 1.30.9
-  WEAVIATE_131: 1.31.2
-=======
-  WEAVIATE_127: 1.27.14
-  WEAVIATE_128: 1.28.8
-  WEAVIATE_129: 1.29.1
-  WEAVIATE_130: 1.30.1
   WEAVIATE_131: stable-v1.31-81f8efb
   WEAVIATE_132: main-5b153a9
->>>>>>> 38077ba7
 
 jobs:
   lint-and-format:
