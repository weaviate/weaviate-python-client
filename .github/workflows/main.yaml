name: Main

on:
  push:
    branches:
      - main
    tags:
      - '**'
    paths-ignore:
      - docs/**
      - README.rst
      - LICENSE.md
      - publishing.md
  pull_request:

concurrency:
  group: ${{ github.workflow }}-${{ github.event.pull_request.number || github.ref }}
  cancel-in-progress: true

env:
  WEAVIATE_125: 1.25.34
  WEAVIATE_126: 1.26.17
  WEAVIATE_127: 1.27.14
  WEAVIATE_128: 1.28.8
<<<<<<< HEAD
  WEAVIATE_129: 1.29.8
  WEAVIATE_130: 1.30.9
  WEAVIATE_131: 1.31.3
  WEAVIATE_132: 1.32.0-dev-7def57b
=======
  WEAVIATE_129: 1.29.1
  WEAVIATE_130: 1.30.1
  WEAVIATE_131: stable-v1.31-81f8efb
  WEAVIATE_132: 1.32.0-rc.0-6eb89d6.amd64
>>>>>>> 17ff3d2d

jobs:
  lint-and-format:
    name: Run Linter and Formatter
    runs-on: ubuntu-latest
    steps:
      - uses: actions/checkout@v4
      - uses: actions/setup-python@v5
        with:
          python-version: "3.11"
          cache: 'pip' # caching pip dependencies
      - run: pip install -r requirements-devel.txt
      - name: "Ruff lint"
        run: ruff check weaviate test mock_tests integration
      - name: "Ruff format"
        run: ruff format --diff weaviate test mock_tests integration
      - name: "Flake 8"
        run: flake8 weaviate test mock_tests integration
      - name: "Check release for pypi"
        run: |
          python -m build
          python -m twine check dist/*
      - name: Build the docs (results don't matter)
        run: |
          cd docs
          python -m sphinx -T -b html -d _build/doctrees -D language=en . html

  type-checking:
    name: Run Type Checking
    runs-on: ubuntu-latest
    strategy:
      fail-fast: false
      matrix:
        version: ["3.9", "3.10", "3.11", "3.12", "3.13"]
        folder: ["weaviate", "integration", "integration_embedded"]
    steps:
      - uses: actions/checkout@v4
      - uses: actions/setup-python@v5
        with:
          python-version: ${{ matrix.version }}
          cache: 'pip' # caching pip dependencies
      - run: pip install -r requirements-devel.txt
      - uses: jakebailey/pyright-action@v2
        with:
          version: 1.1.399
          working-directory: ${{ matrix.folder }}

  unit-tests:
    name: Run Unit Tests
    runs-on: ubuntu-latest
    strategy:
      fail-fast: false
      matrix:
        version: ["3.9", "3.10", "3.11", "3.12", "3.13"]
        folder: ["test", "mock_tests"]
    steps:
      - uses: actions/checkout@v4
      - uses: actions/setup-python@v5
        with:
          python-version: ${{ matrix.version }}
          cache: 'pip' # caching pip dependencies
      - run: pip install -r requirements-test.txt -r requirements-devel.txt
      - name: Run unittests
        run: pytest --cov -v --cov-report=term-missing --cov=weaviate --cov-report xml:coverage-${{ matrix.folder }}.xml ${{ matrix.folder }}
      - name: Archive code coverage results
        if: matrix.version == '3.10' && (github.ref_name != 'main')
        uses: actions/upload-artifact@v4
        with:
          name: coverage-report-${{ matrix.folder }}
          path: coverage-${{ matrix.folder }}.xml

  integration-tests-embedded:
    name: Run Integration Tests Embedded
    runs-on: ubuntu-latest
    strategy:
      matrix:
        version: ["3.9", "3.10", "3.11", "3.12", "3.13"]
        optional_dependencies: [false]
    steps:
      - uses: actions/checkout@v4
        with:
          fetch-depth: 0
          fetch-tags: true
      - uses: actions/setup-python@v5
        with:
          python-version: ${{ matrix.version }}
          cache: 'pip' # caching pip dependencies
      - run: |
          pip install -r requirements-test.txt
          pip install .
      - name: Run integration tests
        if: ${{ !github.event.pull_request.head.repo.fork }}
        run: pytest -v --cov --cov-report=term-missing --cov=weaviate --cov-report xml:coverage-integration-embedded.xml integration_embedded
      - name: Archive code coverage results
        if: matrix.version == '3.10' && (github.ref_name != 'main')
        uses: actions/upload-artifact@v4
        with:
          name: coverage-report-integration-embedded
          path: coverage-integration-embedded.xml

  integration-tests:
    name: Run Integration Tests
    runs-on: ubuntu-latest
    strategy:
      fail-fast: false
      matrix:
        versions: [
          { py: "3.9", weaviate: $WEAVIATE_131},
          { py: "3.10", weaviate: $WEAVIATE_131},
          { py: "3.11", weaviate: $WEAVIATE_131},
          { py: "3.12", weaviate: $WEAVIATE_131},
          { py: "3.13", weaviate: $WEAVIATE_131}
        ]
        optional_dependencies: [false]
    steps:
      - uses: actions/checkout@v4
        with:
          fetch-depth: 0
          fetch-tags: true
      - uses: actions/setup-python@v5
        with:
          python-version: ${{ matrix.versions.py }}
          cache: 'pip' # caching pip dependencies
      - name: Login to Docker Hub
        uses: docker/login-action@v3
        if: ${{ !github.event.pull_request.head.repo.fork && github.triggering_actor != 'dependabot[bot]' }}
        with:
          username: ${{secrets.DOCKER_USERNAME}}
          password: ${{secrets.DOCKER_PASSWORD}}
      - run: |
          pip install -r requirements-test.txt
          pip install .
      - name: start weaviate
        run: /bin/bash ci/start_weaviate.sh ${{ matrix.versions.weaviate }}
      - name: Run integration tests with auth secrets
        if: ${{ !github.event.pull_request.head.repo.fork && github.triggering_actor != 'dependabot[bot]' }}
        env:
          AZURE_CLIENT_SECRET: ${{ secrets.AZURE_CLIENT_SECRET }}
          OKTA_CLIENT_SECRET: ${{ secrets.OKTA_CLIENT_SECRET }}
          WCS_DUMMY_CI_PW: ${{ secrets.WCS_DUMMY_CI_PW }}
          OKTA_DUMMY_CI_PW: ${{ secrets.OKTA_DUMMY_CI_PW }}
#          OPENAI_APIKEY: ${{ secrets.OPENAI_APIKEY }}  disabled until we have a working key
        run: pytest -n auto --dist loadgroup -v --cov --cov-report=term-missing --cov=weaviate --cov-report xml:coverage-integration.xml integration
      - name: Run integration tests without auth secrets (for forks)
        if: ${{ github.event.pull_request.head.repo.fork || github.triggering_actor == 'dependabot[bot]' }}
        run: pytest -n auto --dist loadgroup -v --cov --cov-report=term-missing --cov=weaviate --cov-report xml:coverage-integration.xml integration
      - name: Archive code coverage results
        if: matrix.versions.py == '3.10' && (github.ref_name != 'main')
        uses: actions/upload-artifact@v4
        with:
          name: coverage-report-integration
          path: coverage-integration.xml
      - name: stop weaviate
        run: /bin/bash ci/stop_weaviate.sh ${{ matrix.versions.weaviate }}

  journey-tests:
    name: Run Journey Tests
    runs-on: ubuntu-latest
    strategy:
      fail-fast: false
      matrix:
        versions: [
          { py: "3.9", weaviate: $WEAVIATE_131},
          { py: "3.10", weaviate: $WEAVIATE_131},
          { py: "3.11", weaviate: $WEAVIATE_131},
          { py: "3.12", weaviate: $WEAVIATE_131},
          { py: "3.13", weaviate: $WEAVIATE_131}
        ]
        optional_dependencies: [false]
    steps:
      - uses: actions/checkout@v4
      - uses: actions/setup-python@v5
        with:
          python-version: "3.11"
          cache: 'pip' # caching pip dependencies
      - name: Login to Docker Hub
        uses: docker/login-action@v3
        if: ${{ !github.event.pull_request.head.repo.fork && github.triggering_actor != 'dependabot[bot]' }}
        with:
          username: ${{secrets.DOCKER_USERNAME}}
          password: ${{secrets.DOCKER_PASSWORD}}
      - run: pip install -r requirements-test.txt
      - run: pip install .
      - name: start weaviate
        run: /bin/bash ci/start_weaviate_jt.sh ${{ matrix.versions.weaviate }}
      - name: Run journey tests
        run: ./journey_tests/run.sh
      - name: stop weaviate
        run: /bin/bash ci/stop_weaviate.sh ${{ matrix.versions.weaviate }}

  Codecov:
    needs: [Unit-Tests, Integration-Tests]
    runs-on: ubuntu-latest
    if: github.ref_name != 'main'
    steps:
      - uses: actions/checkout@v4
      - name: Download coverage artifacts mock
        uses: actions/download-artifact@v4
        with:
          name: coverage-report-mock_tests
      - name: Download coverage artifacts unit
        uses: actions/download-artifact@v4
        with:
          name: coverage-report-test
      - name: Download coverage integration
        uses: actions/download-artifact@v4
        with:
          name: coverage-report-integration
      - name: Download coverage integration embedded
        uses: actions/download-artifact@v4
        with:
          name: coverage-report-integration-embedded
      - name: Codecov
        uses: codecov/codecov-action@v4
        with:
          fail_ci_if_error: true
          files: ./coverage-integration.xml, ./coverage-integration-embedded.xml, ./coverage-test.xml, ./coverage-mock_tests.xml
          verbose: true
          token: ${{ secrets.CODECOV_TOKEN }}

  build-package:
    name: Build package
    runs-on: ubuntu-latest
    steps:
      - name: Checkout
        uses: actions/checkout@v4
        with:
          fetch-depth: 0
      - name: Set up Python 3.11
        uses: actions/setup-python@v5
        with:
          python-version: "3.11"
          cache: 'pip' # caching pip dependencies
      - name: Install dependencies
        run: pip install -r requirements-test.txt -r requirements-devel.txt
      - name: Build a binary wheel
        run: python -m build
      - name: Create Wheel Artifacts
        uses: actions/upload-artifact@v4
        with:
          path: "dist/*.whl"
          name: weaviate-python-client-wheel
          retention-days: 30

  test-package:
    needs: [build-package]
    runs-on: ubuntu-latest
    strategy:
      fail-fast: false
      matrix:
        server: [
          $WEAVIATE_125,
          $WEAVIATE_126,
          $WEAVIATE_127,
          $WEAVIATE_128,
          $WEAVIATE_129,
          $WEAVIATE_130,
          $WEAVIATE_131,
          $WEAVIATE_132
        ]
    steps:
      - name: Checkout
        uses: actions/checkout@v4
        with:
          fetch-depth: 0
      - name: Login to Docker Hub
        uses: docker/login-action@v3
        if: ${{ !github.event.pull_request.head.repo.fork && github.triggering_actor != 'dependabot[bot]' }}
        with:
          username: ${{secrets.DOCKER_USERNAME}}
          password: ${{secrets.DOCKER_PASSWORD}}
      - name: Download build artifact to append to release
        uses: actions/download-artifact@v4
        with:
          name: weaviate-python-client-wheel
      - run: |
          pip install weaviate_client-*.whl
          pip install -r requirements-test.txt  # install test dependencies
      - run: rm -r weaviate
      - name: start weaviate
        run: /bin/bash ci/start_weaviate.sh ${{ matrix.server }}
      - name: Run integration tests without auth secrets (auth tests ran in previous job)
        run: pytest -v -n auto --dist loadgroup integration

  build-and-publish:
    name: Build and publish Python 🐍 distributions 📦 to PyPI and TestPyPI
    needs: [integration-tests, unit-tests, lint-and-format, type-checking, test-package]
    runs-on: ubuntu-latest
    steps:
      - name: Checkout
        uses: actions/checkout@v4
        with:
          fetch-depth: 0
      - name: Set up Python 3.11
        uses: actions/setup-python@v5
        with:
          python-version: "3.11"
          cache: 'pip' # caching pip dependencies
      - name: Install dependencies
        run: pip install -r requirements-devel.txt
      - name: Build a binary wheel
        run: python -m build
      - name: Publish distribution 📦 to PyPI on new tags
        if: startsWith(github.ref, 'refs/tags')
        uses: pypa/gh-action-pypi-publish@release/v1
        with:
          verbose: true
          password: ${{ secrets.PYPI_API_TOKEN }}

  gh-release:
    name: Create a GitHub Release on new tags
    if: startsWith(github.ref, 'refs/tags')
    runs-on: ubuntu-latest
    needs: [build-and-publish]
    steps:
      - name: Download build artifact to append to release
        uses: actions/download-artifact@v4
        with:
          name: weaviate-python-client-wheel
          path: dist
      - name: Release
        uses: softprops/action-gh-release@v1
        with:
          generate_release_notes: true
          draft: true
          files: dist/*.whl<|MERGE_RESOLUTION|>--- conflicted
+++ resolved
@@ -22,17 +22,10 @@
   WEAVIATE_126: 1.26.17
   WEAVIATE_127: 1.27.14
   WEAVIATE_128: 1.28.8
-<<<<<<< HEAD
   WEAVIATE_129: 1.29.8
   WEAVIATE_130: 1.30.9
-  WEAVIATE_131: 1.31.3
-  WEAVIATE_132: 1.32.0-dev-7def57b
-=======
-  WEAVIATE_129: 1.29.1
-  WEAVIATE_130: 1.30.1
-  WEAVIATE_131: stable-v1.31-81f8efb
+  WEAVIATE_131: 1.31.5
   WEAVIATE_132: 1.32.0-rc.0-6eb89d6.amd64
->>>>>>> 17ff3d2d
 
 jobs:
   lint-and-format:
