name: Main

on:
  push:
    branches:
      - main
    tags:
      - '**'
    paths-ignore:
      - docs/**
      - README.rst
      - LICENSE.md
      - publishing.md
  pull_request:

concurrency:
  group: ${{ github.workflow }}-${{ github.event.pull_request.number || github.ref }}
  cancel-in-progress: true

env:
  WEAVIATE_127: 1.27.27
  WEAVIATE_128: 1.28.16
  WEAVIATE_129: 1.29.11
<<<<<<< HEAD
  WEAVIATE_130: 1.30.18
  WEAVIATE_131: 1.31.16
  WEAVIATE_132: 1.32.5
  WEAVIATE_133: 1.33.0
  WEAVIATE_134: 1.34.0-rc.1
=======
  WEAVIATE_130: 1.30.21
  WEAVIATE_131: 1.31.19
  WEAVIATE_132: 1.32.16
  WEAVIATE_133: 1.33.4
  WEAVIATE_134: 1.34.0
>>>>>>> e51f0f38

jobs:
  lint-and-format:
    name: Run Linter and Formatter
    runs-on: ubuntu-latest
    steps:
      - uses: actions/checkout@v4
      - uses: actions/setup-python@v5
        with:
          python-version: "3.11"
          cache: 'pip' # caching pip dependencies
      - run: pip install -r requirements-devel.txt
      - name: "Ruff lint"
        run: ruff check weaviate test mock_tests integration
      - name: "Ruff format"
        run: ruff format --diff weaviate test mock_tests integration
      - name: "Flake 8"
        run: flake8 weaviate test mock_tests integration
      - name: "Check release for pypi"
        run: |
          python -m build
          python -m twine check dist/*
      - name: Build the docs (results don't matter)
        run: |
          cd docs
          python -m sphinx -T -b html -d _build/doctrees -D language=en . html

  type-checking:
    name: Run Type Checking
    runs-on: ubuntu-latest
    strategy:
      fail-fast: false
      matrix:
        version: ["3.9", "3.10", "3.11", "3.12", "3.13"]
        folder: ["weaviate", "integration", "integration_embedded"]
    steps:
      - uses: actions/checkout@v4
      - uses: actions/setup-python@v5
        with:
          python-version: ${{ matrix.version }}
          cache: 'pip' # caching pip dependencies
      - run: pip install -r requirements-devel.txt
      - uses: jakebailey/pyright-action@v2
        with:
          version: 1.1.399
          working-directory: ${{ matrix.folder }}

  unit-tests:
    name: Run Unit Tests
    runs-on: ubuntu-latest
    strategy:
      fail-fast: false
      matrix:
        version: ["3.9", "3.10", "3.11", "3.12", "3.13"]
        folder: ["test", "mock_tests"]
    steps:
      - uses: actions/checkout@v4
      - uses: actions/setup-python@v5
        with:
          python-version: ${{ matrix.version }}
          cache: 'pip' # caching pip dependencies
      - run: pip install -r requirements-test.txt -r requirements-devel.txt
      - name: Run unittests
        run: pytest --cov -v --cov-report=term-missing --cov=weaviate --cov-report xml:coverage-${{ matrix.folder }}.xml ${{ matrix.folder }}
      - name: Archive code coverage results
        if: matrix.version == '3.10' && (github.ref_name != 'main')
        uses: actions/upload-artifact@v4
        with:
          name: coverage-report-${{ matrix.folder }}
          path: coverage-${{ matrix.folder }}.xml

  proto-test:
    name: Run importing protos test
    runs-on: ubuntu-latest
    strategy:
      fail-fast: false
      matrix:
        grpc: ["1.59.5", "1.63.0", "1.65.0", "1.66.0", "1.68.0", "1.72.1", "1.73.0", "1.74.0"]
        protobuf: ["4.25.8", "5.26.0", "5.27.4", "5.28.3", "5.29.0", "6.30.0", "6.31.1", "6.32.0"]
    steps:
      - uses: actions/checkout@v4
      - uses: actions/setup-python@v5
        with:
          python-version: "3.11"
          cache: 'pip' # caching pip dependencies
      - run: |
          pip install -r requirements-test.txt  -r requirements-devel.txt
          pip install grpcio==${{ matrix.grpc }} protobuf==${{ matrix.protobuf }}
      - name: Run proto test
        run: pytest proto_test/test_proto.py

  integration-tests-embedded:
    name: Run Integration Tests Embedded
    runs-on: ubuntu-latest
    strategy:
      matrix:
        version: ["3.9", "3.10", "3.11", "3.12", "3.13"]
        optional_dependencies: [false]
    steps:
      - uses: actions/checkout@v4
        with:
          fetch-depth: 0
          fetch-tags: true
      - uses: actions/setup-python@v5
        with:
          python-version: ${{ matrix.version }}
          cache: 'pip' # caching pip dependencies
      - run: |
          pip install -r requirements-test.txt -r requirements-devel.txt
          pip install .
      - name: Run integration tests
        if: ${{ !github.event.pull_request.head.repo.fork }}
        run: pytest -v --cov --cov-report=term-missing --cov=weaviate --cov-report xml:coverage-integration-embedded.xml integration_embedded
      - name: Archive code coverage results
        if: matrix.version == '3.10' && (github.ref_name != 'main')
        uses: actions/upload-artifact@v4
        with:
          name: coverage-report-integration-embedded
          path: coverage-integration-embedded.xml

  integration-tests:
    name: Run Integration Tests
    runs-on: ubuntu-latest
    strategy:
      fail-fast: false
      matrix:
        versions: [
          { py: "3.9", weaviate: $WEAVIATE_132, grpc: "1.59.0"},
          { py: "3.10", weaviate: $WEAVIATE_132, grpc: "1.66.0"},
          { py: "3.11", weaviate: $WEAVIATE_132, grpc: "1.70.0"},
          { py: "3.12", weaviate: $WEAVIATE_132, grpc: "1.72.1"},
          { py: "3.13", weaviate: $WEAVIATE_132, grpc: "1.74.0"}
        ]
        optional_dependencies: [false]
    steps:
      - uses: actions/checkout@v4
        with:
          fetch-depth: 0
          fetch-tags: true
      - uses: actions/setup-python@v5
        with:
          python-version: ${{ matrix.versions.py }}
          cache: 'pip' # caching pip dependencies
      - name: Login to Docker Hub
        uses: docker/login-action@v3
        if: ${{ !github.event.pull_request.head.repo.fork && github.triggering_actor != 'dependabot[bot]' }}
        with:
          username: ${{secrets.DOCKER_USERNAME}}
          password: ${{secrets.DOCKER_PASSWORD}}
      - run: |
          pip install -r requirements-test.txt
          pip install grpcio==${{ matrix.versions.grpc }} grpcio-tools==${{ matrix.versions.grpc }} grpcio-health-checking==${{ matrix.versions.grpc }}
          pip install .
      - name: start weaviate
        run: /bin/bash ci/start_weaviate.sh ${{ matrix.versions.weaviate }}
      - name: Run integration tests with auth secrets
        if: ${{ !github.event.pull_request.head.repo.fork && github.triggering_actor != 'dependabot[bot]' }}
        env:
          OKTA_CLIENT_SECRET: ${{ secrets.OKTA_CLIENT_SECRET }}
          WCS_DUMMY_CI_PW: ${{ secrets.WCS_DUMMY_CI_PW }}
          OKTA_DUMMY_CI_PW: ${{ secrets.OKTA_DUMMY_CI_PW }}
#          OPENAI_APIKEY: ${{ secrets.OPENAI_APIKEY }}  disabled until we have a working key
        run: pytest -n auto --dist loadgroup -v --cov --cov-report=term-missing --cov=weaviate --cov-report xml:coverage-integration.xml integration
      - name: Run integration tests without auth secrets (for forks)
        if: ${{ github.event.pull_request.head.repo.fork || github.triggering_actor == 'dependabot[bot]' }}
        run: pytest -n auto --dist loadgroup -v --cov --cov-report=term-missing --cov=weaviate --cov-report xml:coverage-integration.xml integration
      - name: Archive code coverage results
        if: matrix.versions.py == '3.10' && (github.ref_name != 'main')
        uses: actions/upload-artifact@v4
        with:
          name: coverage-report-integration
          path: coverage-integration.xml
      - name: stop weaviate
        run: /bin/bash ci/stop_weaviate.sh ${{ matrix.versions.weaviate }}

  journey-tests:
    name: Run Journey Tests
    runs-on: ubuntu-latest
    strategy:
      fail-fast: false
      matrix:
        versions: [
          { py: "3.9", weaviate: $WEAVIATE_132},
          { py: "3.10", weaviate: $WEAVIATE_132},
          { py: "3.11", weaviate: $WEAVIATE_132},
          { py: "3.12", weaviate: $WEAVIATE_132},
          { py: "3.13", weaviate: $WEAVIATE_132}
        ]
        optional_dependencies: [false]
    steps:
      - uses: actions/checkout@v4
      - uses: actions/setup-python@v5
        with:
          python-version: "3.11"
          cache: 'pip' # caching pip dependencies
      - name: Login to Docker Hub
        uses: docker/login-action@v3
        if: ${{ !github.event.pull_request.head.repo.fork && github.triggering_actor != 'dependabot[bot]' }}
        with:
          username: ${{secrets.DOCKER_USERNAME}}
          password: ${{secrets.DOCKER_PASSWORD}}
      - run: pip install -r requirements-test.txt -r requirements-devel.txt
      - run: pip install .
      - name: start weaviate
        run: /bin/bash ci/start_weaviate_jt.sh ${{ matrix.versions.weaviate }}
      - name: Run journey tests
        run: ./journey_tests/run.sh
      - name: stop weaviate
        run: /bin/bash ci/stop_weaviate.sh ${{ matrix.versions.weaviate }}

  Codecov:
    needs: [Unit-Tests, Integration-Tests]
    runs-on: ubuntu-latest
    if: github.ref_name != 'main'
    steps:
      - uses: actions/checkout@v4
      - name: Download coverage artifacts mock
        uses: actions/download-artifact@v4
        with:
          name: coverage-report-mock_tests
      - name: Download coverage artifacts unit
        uses: actions/download-artifact@v4
        with:
          name: coverage-report-test
      - name: Download coverage integration
        uses: actions/download-artifact@v4
        with:
          name: coverage-report-integration
      - name: Download coverage integration embedded
        uses: actions/download-artifact@v4
        with:
          name: coverage-report-integration-embedded
      - name: Codecov
        uses: codecov/codecov-action@v4
        with:
          fail_ci_if_error: true
          files: ./coverage-integration.xml, ./coverage-integration-embedded.xml, ./coverage-test.xml, ./coverage-mock_tests.xml
          verbose: true
          token: ${{ secrets.CODECOV_TOKEN }}

  build-package:
    name: Build package
    runs-on: ubuntu-latest
    steps:
      - name: Checkout
        uses: actions/checkout@v4
        with:
          fetch-depth: 0
      - name: Set up Python 3.11
        uses: actions/setup-python@v5
        with:
          python-version: "3.11"
          cache: 'pip' # caching pip dependencies
      - name: Install dependencies
        run: pip install -r requirements-test.txt -r requirements-devel.txt
      - name: Build a binary wheel
        run: python -m build
      - name: Create Wheel Artifacts
        uses: actions/upload-artifact@v4
        with:
          path: "dist/*.whl"
          name: weaviate-python-client-wheel
          retention-days: 30

  test-package:
    needs: [build-package]
    runs-on: ubuntu-latest
    strategy:
      fail-fast: false
      matrix:
        version: [
          $WEAVIATE_127,
          $WEAVIATE_128,
          $WEAVIATE_129,
          $WEAVIATE_130,
          $WEAVIATE_131,
          $WEAVIATE_132,
          $WEAVIATE_133,
          $WEAVIATE_134
        ]
    steps:
      - name: Checkout
        uses: actions/checkout@v4
        with:
          fetch-depth: 0
      - name: Login to Docker Hub
        uses: docker/login-action@v3
        if: ${{ !github.event.pull_request.head.repo.fork && github.triggering_actor != 'dependabot[bot]' }}
        with:
          username: ${{secrets.DOCKER_USERNAME}}
          password: ${{secrets.DOCKER_PASSWORD}}
      - name: Download build artifact to append to release
        uses: actions/download-artifact@v4
        with:
          name: weaviate-python-client-wheel
      - run: |
          pip install -r requirements-test.txt  # install test dependencies
          pip install weaviate_client-*.whl
      - run: rm -r weaviate
      - name: start weaviate
        run: /bin/bash ci/start_weaviate.sh ${{ matrix.version }}
      - name: Run integration tests without auth secrets (auth tests ran in previous job)
        run: pytest -v -n auto --dist loadgroup integration

  build-and-publish:
    name: Build and publish Python 🐍 distributions 📦 to PyPI and TestPyPI
    needs: [integration-tests, unit-tests, lint-and-format, type-checking, test-package, proto-test]
    runs-on: ubuntu-latest
    steps:
      - name: Checkout
        uses: actions/checkout@v4
        with:
          fetch-depth: 0
      - name: Set up Python 3.11
        uses: actions/setup-python@v5
        with:
          python-version: "3.11"
          cache: 'pip' # caching pip dependencies
      - name: Install dependencies
        run: pip install -r requirements-devel.txt
      - name: Build a binary wheel
        run: python -m build
      - name: Publish distribution 📦 to PyPI on new tags
        if: startsWith(github.ref, 'refs/tags')
        uses: pypa/gh-action-pypi-publish@release/v1
        with:
          verbose: true
          password: ${{ secrets.PYPI_API_TOKEN }}

  gh-release:
    name: Create a GitHub Release on new tags
    if: startsWith(github.ref, 'refs/tags')
    runs-on: ubuntu-latest
    needs: [build-and-publish]
    steps:
      - name: Download build artifact to append to release
        uses: actions/download-artifact@v4
        with:
          name: weaviate-python-client-wheel
          path: dist
      - name: Release
        uses: softprops/action-gh-release@v1
        with:
          generate_release_notes: true
          draft: true
          files: dist/*.whl<|MERGE_RESOLUTION|>--- conflicted
+++ resolved
@@ -21,19 +21,11 @@
   WEAVIATE_127: 1.27.27
   WEAVIATE_128: 1.28.16
   WEAVIATE_129: 1.29.11
-<<<<<<< HEAD
-  WEAVIATE_130: 1.30.18
-  WEAVIATE_131: 1.31.16
-  WEAVIATE_132: 1.32.5
-  WEAVIATE_133: 1.33.0
-  WEAVIATE_134: 1.34.0-rc.1
-=======
   WEAVIATE_130: 1.30.21
   WEAVIATE_131: 1.31.19
   WEAVIATE_132: 1.32.16
   WEAVIATE_133: 1.33.4
   WEAVIATE_134: 1.34.0
->>>>>>> e51f0f38
 
 jobs:
   lint-and-format:
