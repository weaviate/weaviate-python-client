--- conflicted
+++ resolved
@@ -25,11 +25,7 @@
   WEAVIATE_129: 1.29.9
   WEAVIATE_130: 1.30.12
   WEAVIATE_131: 1.31.5
-<<<<<<< HEAD
   WEAVIATE_132: 1.32.5
-=======
-  WEAVIATE_132: 1.32.4-cdf9a3b
->>>>>>> b19e309a
 
 jobs:
   lint-and-format:
