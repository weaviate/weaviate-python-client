name: Main

on:
  push:
    branches:
      - main
    tags:
      - '**'
    paths-ignore:
      - docs/**
      - README.rst
      - LICENSE.md
      - publishing.md
  pull_request:

concurrency:
  group: ${{ github.workflow }}-${{ github.event.pull_request.number || github.ref }}
  cancel-in-progress: true

env:
  WEAVIATE_125: 1.25.34
  WEAVIATE_126: 1.26.17
<<<<<<< HEAD
  WEAVIATE_127: 1.27.20-c25f153
  WEAVIATE_128: 1.28.13-05231b9
  WEAVIATE_129: 1.29.4-b2fb2a5
  WEAVIATE_130: 1.30.1-08b31fa
=======
  WEAVIATE_127: 1.27.14
  WEAVIATE_128: 1.28.8
  WEAVIATE_129: 1.29.1
  WEAVIATE_130: 1.30.1
  WEAVIATE_131: stable-v1.31-81f8efb
>>>>>>> 6b1f9ac1

jobs:
  lint-and-format:
    name: Run Linter and Formatter
    runs-on: ubuntu-latest
    steps:
      - uses: actions/checkout@v4
      - uses: actions/setup-python@v5
        with:
          python-version: "3.11"
          cache: 'pip' # caching pip dependencies
      - run: pip install -r requirements-devel.txt
      - name: "Ruff lint"
        run: ruff check weaviate test mock_tests integration
      - name: "Ruff format"
        run: ruff format --diff weaviate test mock_tests integration
      - name: "Flake 8"
        run: flake8 weaviate test mock_tests integration
      - name: "Check release for pypi"
        run: |
          python -m build
          python -m twine check dist/*
      - name: Build the docs (results don't matter)
        run: |
          cd docs
          python -m sphinx -T -b html -d _build/doctrees -D language=en . html

  type-checking:
    name: Run Type Checking
    runs-on: ubuntu-latest
    strategy:
      fail-fast: false
      matrix:
        version: ["3.9", "3.10", "3.11", "3.12", "3.13"]
        folder: ["weaviate", "integration", "integration_embedded"]
    steps:
      - uses: actions/checkout@v4
      - uses: actions/setup-python@v5
        with:
          python-version: ${{ matrix.version }}
          cache: 'pip' # caching pip dependencies
      - run: pip install -r requirements-devel.txt
      - uses: jakebailey/pyright-action@v2
        with:
          version: 1.1.399
          working-directory: ${{ matrix.folder }}

  unit-tests:
    name: Run Unit Tests
    runs-on: ubuntu-latest
    strategy:
      fail-fast: false
      matrix:
        version: ["3.9", "3.10", "3.11", "3.12", "3.13"]
        folder: ["test", "mock_tests"]
    steps:
      - uses: actions/checkout@v4
      - uses: actions/setup-python@v5
        with:
          python-version: ${{ matrix.version }}
          cache: 'pip' # caching pip dependencies
      - run: pip install -r requirements-devel.txt
      - name: Run unittests
        run: pytest --cov -v --cov-report=term-missing --cov=weaviate --cov-report xml:coverage-${{ matrix.folder }}.xml ${{ matrix.folder }}
      - name: Archive code coverage results
        if: matrix.version == '3.10' && (github.ref_name != 'main')
        uses: actions/upload-artifact@v4
        with:
          name: coverage-report-${{ matrix.folder }}
          path: coverage-${{ matrix.folder }}.xml

  integration-tests-embedded:
    name: Run Integration Tests Embedded
    runs-on: ubuntu-latest
    strategy:
      matrix:
        version: ["3.9", "3.10", "3.11", "3.12", "3.13"]
        optional_dependencies: [false]
    steps:
      - uses: actions/checkout@v4
        with:
          fetch-depth: 0
          fetch-tags: true
      - uses: actions/setup-python@v5
        with:
          python-version: ${{ matrix.version }}
          cache: 'pip' # caching pip dependencies
      - run: |
          pip install -r requirements-devel.txt
          pip install .
      - name: Run integration tests
        if: ${{ !github.event.pull_request.head.repo.fork }}
        run: pytest -v --cov --cov-report=term-missing --cov=weaviate --cov-report xml:coverage-integration-embedded.xml integration_embedded
      - name: Archive code coverage results
        if: matrix.version == '3.10' && (github.ref_name != 'main')
        uses: actions/upload-artifact@v4
        with:
          name: coverage-report-integration-embedded
          path: coverage-integration-embedded.xml

  integration-tests:
    name: Run Integration Tests
    runs-on: ubuntu-latest
    strategy:
      fail-fast: false
      matrix:
        versions: [
          { py: "3.9", weaviate: $WEAVIATE_130},
          { py: "3.10", weaviate: $WEAVIATE_130},
          { py: "3.11", weaviate: $WEAVIATE_130},
          { py: "3.12", weaviate: $WEAVIATE_130},
          { py: "3.13", weaviate: $WEAVIATE_130}
        ]
        optional_dependencies: [false]
    steps:
      - uses: actions/checkout@v4
        with:
          fetch-depth: 0
          fetch-tags: true
      - uses: actions/setup-python@v5
        with:
          python-version: ${{ matrix.versions.py }}
          cache: 'pip' # caching pip dependencies
      - name: Login to Docker Hub
        uses: docker/login-action@v3
        if: ${{ !github.event.pull_request.head.repo.fork && github.triggering_actor != 'dependabot[bot]' }}
        with:
          username: ${{secrets.DOCKER_USERNAME}}
          password: ${{secrets.DOCKER_PASSWORD}}
      - run: |
          pip install -r requirements-devel.txt
          pip install .
      - name: start weaviate
        run: /bin/bash ci/start_weaviate.sh ${{ matrix.versions.weaviate }}
      - name: Run integration tests with auth secrets
        if: ${{ !github.event.pull_request.head.repo.fork }}
        env:
          AZURE_CLIENT_SECRET: ${{ secrets.AZURE_CLIENT_SECRET }}
          OKTA_CLIENT_SECRET: ${{ secrets.OKTA_CLIENT_SECRET }}
          WCS_DUMMY_CI_PW: ${{ secrets.WCS_DUMMY_CI_PW }}
          OKTA_DUMMY_CI_PW: ${{ secrets.OKTA_DUMMY_CI_PW }}
#          OPENAI_APIKEY: ${{ secrets.OPENAI_APIKEY }}  disabled until we have a working key
        run: pytest -n auto --dist loadgroup -v --cov --cov-report=term-missing --cov=weaviate --cov-report xml:coverage-integration.xml integration
      - name: Run integration tests without auth secrets (for forks)
        if: ${{ github.event.pull_request.head.repo.fork }}
        run: pytest -n auto --dist loadgroup -v --cov --cov-report=term-missing --cov=weaviate --cov-report xml:coverage-integration.xml integration
      - name: Archive code coverage results
        if: matrix.versions.py == '3.10' && (github.ref_name != 'main')
        uses: actions/upload-artifact@v4
        with:
          name: coverage-report-integration
          path: coverage-integration.xml
      - name: stop weaviate
        run: /bin/bash ci/stop_weaviate.sh ${{ matrix.versions.weaviate }}

  journey-tests:
    name: Run Journey Tests
    runs-on: ubuntu-latest
    strategy:
      fail-fast: false
      matrix:
        versions: [
          { py: "3.9", weaviate: $WEAVIATE_129},
          { py: "3.10", weaviate: $WEAVIATE_129},
          { py: "3.11", weaviate: $WEAVIATE_129},
          { py: "3.12", weaviate: $WEAVIATE_129},
          { py: "3.13", weaviate: $WEAVIATE_129}
        ]
        optional_dependencies: [false]
    steps:
      - uses: actions/checkout@v4
      - uses: actions/setup-python@v5
        with:
          python-version: "3.11"
          cache: 'pip' # caching pip dependencies
      - name: Login to Docker Hub
        uses: docker/login-action@v3
        if: ${{ !github.event.pull_request.head.repo.fork && github.triggering_actor != 'dependabot[bot]' }}
        with:
          username: ${{secrets.DOCKER_USERNAME}}
          password: ${{secrets.DOCKER_PASSWORD}}
      - run: pip install -r requirements-devel.txt
      - run: pip install .
      - name: start weaviate
        run: /bin/bash ci/start_weaviate_jt.sh ${{ matrix.versions.weaviate }}
      - name: Run journey tests
        run: ./journey_tests/run.sh
      - name: stop weaviate
        run: /bin/bash ci/stop_weaviate.sh ${{ matrix.versions.weaviate }}

  Codecov:
    needs: [Unit-Tests, Integration-Tests]
    runs-on: ubuntu-latest
    if: github.ref_name != 'main'
    steps:
      - uses: actions/checkout@v4
      - name: Download coverage artifacts mock
        uses: actions/download-artifact@v4
        with:
          name: coverage-report-mock_tests
      - name: Download coverage artifacts unit
        uses: actions/download-artifact@v4
        with:
          name: coverage-report-test
      - name: Download coverage integration
        uses: actions/download-artifact@v4
        with:
          name: coverage-report-integration
      - name: Download coverage integration embedded
        uses: actions/download-artifact@v4
        with:
          name: coverage-report-integration-embedded
      - name: Codecov
        uses: codecov/codecov-action@v4
        with:
          fail_ci_if_error: true
          files: ./coverage-integration.xml, ./coverage-integration-embedded.xml, ./coverage-test.xml, ./coverage-mock_tests.xml
          verbose: true
          token: ${{ secrets.CODECOV_TOKEN }}

  build-package:
    name: Build package
    runs-on: ubuntu-latest
    steps:
      - name: Checkout
        uses: actions/checkout@v4
        with:
          fetch-depth: 0
      - name: Set up Python 3.11
        uses: actions/setup-python@v5
        with:
          python-version: "3.11"
          cache: 'pip' # caching pip dependencies
      - name: Install dependencies
        run: pip install -r requirements-devel.txt
      - name: Build a binary wheel
        run: python -m build
      - name: Create Wheel Artifacts
        uses: actions/upload-artifact@v4
        with:
          path: "dist/*.whl"
          name: weaviate-python-client-wheel
          retention-days: 30

  test-package:
    needs: [build-package]
    runs-on: ubuntu-latest
    strategy:
      fail-fast: false
      matrix:
        server: [
          $WEAVIATE_125,
          $WEAVIATE_126,
          $WEAVIATE_127,
          $WEAVIATE_128,
          $WEAVIATE_129,
          $WEAVIATE_130,
          $WEAVIATE_131
        ]
    steps:
      - name: Checkout
        uses: actions/checkout@v4
        with:
          fetch-depth: 0
      - name: Login to Docker Hub
        uses: docker/login-action@v3
        if: ${{ !github.event.pull_request.head.repo.fork && github.triggering_actor != 'dependabot[bot]' }}
        with:
          username: ${{secrets.DOCKER_USERNAME}}
          password: ${{secrets.DOCKER_PASSWORD}}
      - name: Download build artifact to append to release
        uses: actions/download-artifact@v4
        with:
          name: weaviate-python-client-wheel
      - run: |
          pip install weaviate_client-*.whl
          pip install -r requirements-devel.txt  # install test dependencies
      - run: rm -r weaviate
      - name: start weaviate
        run: /bin/bash ci/start_weaviate.sh ${{ matrix.server }}
      - name: Run integration tests without auth secrets (auth tests ran in previous job)
        run: pytest -v -n auto --dist loadgroup integration

  build-and-publish:
    name: Build and publish Python 🐍 distributions 📦 to PyPI and TestPyPI
    needs: [integration-tests, unit-tests, lint-and-format, type-checking, test-package]
    runs-on: ubuntu-latest
    steps:
      - name: Checkout
        uses: actions/checkout@v4
        with:
          fetch-depth: 0
      - name: Set up Python 3.11
        uses: actions/setup-python@v5
        with:
          python-version: "3.11"
          cache: 'pip' # caching pip dependencies
      - name: Install dependencies
        run: pip install -r requirements-devel.txt
      - name: Build a binary wheel
        run: python -m build
      - name: Publish distribution 📦 to PyPI on new tags
        if: startsWith(github.ref, 'refs/tags')
        uses: pypa/gh-action-pypi-publish@release/v1
        with:
          verbose: true
          password: ${{ secrets.PYPI_API_TOKEN }}

  gh-release:
    name: Create a GitHub Release on new tags
    if: startsWith(github.ref, 'refs/tags')
    runs-on: ubuntu-latest
    needs: [build-and-publish]
    steps:
      - name: Download build artifact to append to release
        uses: actions/download-artifact@v4
        with:
          name: weaviate-python-client-wheel
          path: dist
      - name: Release
        uses: softprops/action-gh-release@v1
        with:
          generate_release_notes: true
          draft: true
          files: dist/*.whl<|MERGE_RESOLUTION|>--- conflicted
+++ resolved
@@ -20,18 +20,11 @@
 env:
   WEAVIATE_125: 1.25.34
   WEAVIATE_126: 1.26.17
-<<<<<<< HEAD
-  WEAVIATE_127: 1.27.20-c25f153
-  WEAVIATE_128: 1.28.13-05231b9
-  WEAVIATE_129: 1.29.4-b2fb2a5
-  WEAVIATE_130: 1.30.1-08b31fa
-=======
   WEAVIATE_127: 1.27.14
   WEAVIATE_128: 1.28.8
   WEAVIATE_129: 1.29.1
   WEAVIATE_130: 1.30.1
-  WEAVIATE_131: stable-v1.31-81f8efb
->>>>>>> 6b1f9ac1
+  WEAVIATE_131: 1.31.1
 
 jobs:
   lint-and-format:
