--- conflicted
+++ resolved
@@ -22,12 +22,8 @@
   WEAVIATE_125: 1.25.30
   WEAVIATE_126: 1.26.14
   WEAVIATE_127: 1.27.12
-<<<<<<< HEAD
-  WEAVIATE_128: stable-v1.28-9075f00
-  WEAVIATE_129: 1.29.0-rc.1
-=======
   WEAVIATE_128: stable-v1.28-f4a0eeb
->>>>>>> a7538c22
+  WEAVIATE_129: 1.29.0-rc.2
 
 jobs:
   lint-and-format:
