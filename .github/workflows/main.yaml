--- conflicted
+++ resolved
@@ -22,11 +22,7 @@
   WEAVIATE_125: 1.25.30
   WEAVIATE_126: 1.26.14
   WEAVIATE_127: 1.27.12
-<<<<<<< HEAD
-  WEAVIATE_128: 1.28.4
-=======
   WEAVIATE_128: 1.28.6
->>>>>>> 84571ebf
   WEAVIATE_129: 1.29.0
 
 jobs:
