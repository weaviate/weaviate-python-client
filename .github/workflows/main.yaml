name: Main

on:
  push:
    branches:
      - main
    tags:
      - '**'
    paths-ignore:
      - docs/**
      - README.rst
      - LICENSE.md
      - publishing.md
  pull_request:

concurrency:
  group: ${{ github.workflow }}-${{ github.event.pull_request.number || github.ref }}
  cancel-in-progress: true

env:
  WEAVIATE_127: 1.27.27
  WEAVIATE_128: 1.28.16
<<<<<<< HEAD
  WEAVIATE_129: 1.29.11
  WEAVIATE_130: 1.30.13
  WEAVIATE_131: 1.31.9
  WEAVIATE_132: 1.32.0
  WEAVIATE_133: 1.33.0-dev-3899282.amd64
=======
  WEAVIATE_129: 1.29.9
  WEAVIATE_130: 1.30.12
  WEAVIATE_131: 1.31.5
  WEAVIATE_132: 1.32.0-rc.1-098c594
  WEAVIATE_133: preview-remove-support-for-old-clients-a52a482.amd64
>>>>>>> 7c479c95

jobs:
  lint-and-format:
    name: Run Linter and Formatter
    runs-on: ubuntu-latest
    steps:
      - uses: actions/checkout@v4
      - uses: actions/setup-python@v5
        with:
          python-version: "3.11"
          cache: 'pip' # caching pip dependencies
      - run: pip install -r requirements-devel.txt
      - name: "Ruff lint"
        run: ruff check weaviate test mock_tests integration
      - name: "Ruff format"
        run: ruff format --diff weaviate test mock_tests integration
      - name: "Flake 8"
        run: flake8 weaviate test mock_tests integration
      - name: "Check release for pypi"
        run: |
          python -m build
          python -m twine check dist/*
      - name: Build the docs (results don't matter)
        run: |
          cd docs
          python -m sphinx -T -b html -d _build/doctrees -D language=en . html

  type-checking:
    name: Run Type Checking
    runs-on: ubuntu-latest
    strategy:
      fail-fast: false
      matrix:
        version: ["3.9", "3.10", "3.11", "3.12", "3.13"]
        folder: ["weaviate", "integration", "integration_embedded"]
    steps:
      - uses: actions/checkout@v4
      - uses: actions/setup-python@v5
        with:
          python-version: ${{ matrix.version }}
          cache: 'pip' # caching pip dependencies
      - run: pip install -r requirements-devel.txt
      - uses: jakebailey/pyright-action@v2
        with:
          version: 1.1.399
          working-directory: ${{ matrix.folder }}

  unit-tests:
    name: Run Unit Tests
    runs-on: ubuntu-latest
    strategy:
      fail-fast: false
      matrix:
        version: ["3.9", "3.10", "3.11", "3.12", "3.13"]
        folder: ["test", "mock_tests"]
    steps:
      - uses: actions/checkout@v4
      - uses: actions/setup-python@v5
        with:
          python-version: ${{ matrix.version }}
          cache: 'pip' # caching pip dependencies
      - run: pip install -r requirements-test.txt -r requirements-devel.txt
      - name: Run unittests
        run: pytest --cov -v --cov-report=term-missing --cov=weaviate --cov-report xml:coverage-${{ matrix.folder }}.xml ${{ matrix.folder }}
      - name: Archive code coverage results
        if: matrix.version == '3.10' && (github.ref_name != 'main')
        uses: actions/upload-artifact@v4
        with:
          name: coverage-report-${{ matrix.folder }}
          path: coverage-${{ matrix.folder }}.xml

  integration-tests-embedded:
    name: Run Integration Tests Embedded
    runs-on: ubuntu-latest
    strategy:
      matrix:
        version: ["3.9", "3.10", "3.11", "3.12", "3.13"]
        optional_dependencies: [false]
    steps:
      - uses: actions/checkout@v4
        with:
          fetch-depth: 0
          fetch-tags: true
      - uses: actions/setup-python@v5
        with:
          python-version: ${{ matrix.version }}
          cache: 'pip' # caching pip dependencies
      - run: |
          pip install -r requirements-test.txt -r requirements-devel.txt
          pip install .
      - name: Run integration tests
        if: ${{ !github.event.pull_request.head.repo.fork }}
        run: pytest -v --cov --cov-report=term-missing --cov=weaviate --cov-report xml:coverage-integration-embedded.xml integration_embedded
      - name: Archive code coverage results
        if: matrix.version == '3.10' && (github.ref_name != 'main')
        uses: actions/upload-artifact@v4
        with:
          name: coverage-report-integration-embedded
          path: coverage-integration-embedded.xml

  integration-tests:
    name: Run Integration Tests
    runs-on: ubuntu-latest
    strategy:
      fail-fast: false
      matrix:
        versions: [
          { py: "3.9", weaviate: $WEAVIATE_131, grpc-version: "1.59.0"},
          { py: "3.10", weaviate: $WEAVIATE_131, grpc-version: "1.66.0"},
          { py: "3.11", weaviate: $WEAVIATE_131, grpc-version: "1.70.0"},
          { py: "3.12", weaviate: $WEAVIATE_131, grpc-version: "1.70.0"},
          { py: "3.13", weaviate: $WEAVIATE_131, grpc-version: "1.70.0"}
        ]
        optional_dependencies: [false]
    steps:
      - uses: actions/checkout@v4
        with:
          fetch-depth: 0
          fetch-tags: true
      - uses: actions/setup-python@v5
        with:
          python-version: ${{ matrix.versions.py }}
          cache: 'pip' # caching pip dependencies
      - name: Login to Docker Hub
        uses: docker/login-action@v3
        if: ${{ !github.event.pull_request.head.repo.fork && github.triggering_actor != 'dependabot[bot]' }}
        with:
          username: ${{secrets.DOCKER_USERNAME}}
          password: ${{secrets.DOCKER_PASSWORD}}
      - run: |
          pip install -r requirements-test.txt
          pip install grpcio==${{ matrix.versions.grpc-version }} grpcio-tools==${{ matrix.versions.grpc-version }} grpcio-health-checking==${{ matrix.versions.grpc-version }}
          pip install .
      - name: start weaviate
        run: /bin/bash ci/start_weaviate.sh ${{ matrix.versions.weaviate }}
      - name: Run integration tests with auth secrets
        if: ${{ !github.event.pull_request.head.repo.fork && github.triggering_actor != 'dependabot[bot]' }}
        env:
          AZURE_CLIENT_SECRET: ${{ secrets.AZURE_CLIENT_SECRET }}
          OKTA_CLIENT_SECRET: ${{ secrets.OKTA_CLIENT_SECRET }}
          WCS_DUMMY_CI_PW: ${{ secrets.WCS_DUMMY_CI_PW }}
          OKTA_DUMMY_CI_PW: ${{ secrets.OKTA_DUMMY_CI_PW }}
#          OPENAI_APIKEY: ${{ secrets.OPENAI_APIKEY }}  disabled until we have a working key
        run: pytest -n auto --dist loadgroup -v --cov --cov-report=term-missing --cov=weaviate --cov-report xml:coverage-integration.xml integration
      - name: Run integration tests without auth secrets (for forks)
        if: ${{ github.event.pull_request.head.repo.fork || github.triggering_actor == 'dependabot[bot]' }}
        run: pytest -n auto --dist loadgroup -v --cov --cov-report=term-missing --cov=weaviate --cov-report xml:coverage-integration.xml integration
      - name: Archive code coverage results
        if: matrix.versions.py == '3.10' && (github.ref_name != 'main')
        uses: actions/upload-artifact@v4
        with:
          name: coverage-report-integration
          path: coverage-integration.xml
      - name: stop weaviate
        run: /bin/bash ci/stop_weaviate.sh ${{ matrix.versions.weaviate }}

  journey-tests:
    name: Run Journey Tests
    runs-on: ubuntu-latest
    strategy:
      fail-fast: false
      matrix:
        versions: [
          { py: "3.9", weaviate: $WEAVIATE_131},
          { py: "3.10", weaviate: $WEAVIATE_131},
          { py: "3.11", weaviate: $WEAVIATE_131},
          { py: "3.12", weaviate: $WEAVIATE_131},
          { py: "3.13", weaviate: $WEAVIATE_131}
        ]
        optional_dependencies: [false]
    steps:
      - uses: actions/checkout@v4
      - uses: actions/setup-python@v5
        with:
          python-version: "3.11"
          cache: 'pip' # caching pip dependencies
      - name: Login to Docker Hub
        uses: docker/login-action@v3
        if: ${{ !github.event.pull_request.head.repo.fork && github.triggering_actor != 'dependabot[bot]' }}
        with:
          username: ${{secrets.DOCKER_USERNAME}}
          password: ${{secrets.DOCKER_PASSWORD}}
      - run: pip install -r requirements-test.txt -r requirements-devel.txt
      - run: pip install .
      - name: start weaviate
        run: /bin/bash ci/start_weaviate_jt.sh ${{ matrix.versions.weaviate }}
      - name: Run journey tests
        run: ./journey_tests/run.sh
      - name: stop weaviate
        run: /bin/bash ci/stop_weaviate.sh ${{ matrix.versions.weaviate }}

  Codecov:
    needs: [Unit-Tests, Integration-Tests]
    runs-on: ubuntu-latest
    if: github.ref_name != 'main'
    steps:
      - uses: actions/checkout@v4
      - name: Download coverage artifacts mock
        uses: actions/download-artifact@v4
        with:
          name: coverage-report-mock_tests
      - name: Download coverage artifacts unit
        uses: actions/download-artifact@v4
        with:
          name: coverage-report-test
      - name: Download coverage integration
        uses: actions/download-artifact@v4
        with:
          name: coverage-report-integration
      - name: Download coverage integration embedded
        uses: actions/download-artifact@v4
        with:
          name: coverage-report-integration-embedded
      - name: Codecov
        uses: codecov/codecov-action@v4
        with:
          fail_ci_if_error: true
          files: ./coverage-integration.xml, ./coverage-integration-embedded.xml, ./coverage-test.xml, ./coverage-mock_tests.xml
          verbose: true
          token: ${{ secrets.CODECOV_TOKEN }}

  build-package:
    name: Build package
    runs-on: ubuntu-latest
    steps:
      - name: Checkout
        uses: actions/checkout@v4
        with:
          fetch-depth: 0
      - name: Set up Python 3.11
        uses: actions/setup-python@v5
        with:
          python-version: "3.11"
          cache: 'pip' # caching pip dependencies
      - name: Install dependencies
        run: pip install -r requirements-test.txt -r requirements-devel.txt
      - name: Build a binary wheel
        run: python -m build
      - name: Create Wheel Artifacts
        uses: actions/upload-artifact@v4
        with:
          path: "dist/*.whl"
          name: weaviate-python-client-wheel
          retention-days: 30

  test-package:
    needs: [build-package]
    runs-on: ubuntu-latest
    strategy:
      fail-fast: false
      matrix:
        version: [
          { extra: "1.70.0", server: $WEAVIATE_127},
          { extra: "1.59.5", server: $WEAVIATE_128},
          { extra: "1.62.0", server: $WEAVIATE_129},
          { extra: "1.69.0", server: $WEAVIATE_130},
          { extra: "1.70.0", server: $WEAVIATE_131},
          { extra: "1.71.0", server: $WEAVIATE_132},
          { extra: "1.72.2", server: $WEAVIATE_133}
        ]
    steps:
      - name: Checkout
        uses: actions/checkout@v4
        with:
          fetch-depth: 0
      - name: Login to Docker Hub
        uses: docker/login-action@v3
        if: ${{ !github.event.pull_request.head.repo.fork && github.triggering_actor != 'dependabot[bot]' }}
        with:
          username: ${{secrets.DOCKER_USERNAME}}
          password: ${{secrets.DOCKER_PASSWORD}}
      - name: Download build artifact to append to release
        uses: actions/download-artifact@v4
        with:
          name: weaviate-python-client-wheel
      - run: |
          pip install -r requirements-test.txt  # install test dependencies
          pip install weaviate_client-*.whl
          pip install grpcio==${{ matrix.version.extra }} grpcio-tools==${{ matrix.version.extra }} grpcio-health-checking==${{ matrix.version.extra }}
      - run: rm -r weaviate
      - name: start weaviate
        run: /bin/bash ci/start_weaviate.sh ${{ matrix.version.server }}
      - name: Run integration tests without auth secrets (auth tests ran in previous job)
        run: pytest -v -n auto --dist loadgroup integration

  build-and-publish:
    name: Build and publish Python 🐍 distributions 📦 to PyPI and TestPyPI
    needs: [integration-tests, unit-tests, lint-and-format, type-checking, test-package]
    runs-on: ubuntu-latest
    steps:
      - name: Checkout
        uses: actions/checkout@v4
        with:
          fetch-depth: 0
      - name: Set up Python 3.11
        uses: actions/setup-python@v5
        with:
          python-version: "3.11"
          cache: 'pip' # caching pip dependencies
      - name: Install dependencies
        run: pip install -r requirements-devel.txt
      - name: Build a binary wheel
        run: python -m build
      - name: Publish distribution 📦 to PyPI on new tags
        if: startsWith(github.ref, 'refs/tags')
        uses: pypa/gh-action-pypi-publish@release/v1
        with:
          verbose: true
          password: ${{ secrets.PYPI_API_TOKEN }}

  gh-release:
    name: Create a GitHub Release on new tags
    if: startsWith(github.ref, 'refs/tags')
    runs-on: ubuntu-latest
    needs: [build-and-publish]
    steps:
      - name: Download build artifact to append to release
        uses: actions/download-artifact@v4
        with:
          name: weaviate-python-client-wheel
          path: dist
      - name: Release
        uses: softprops/action-gh-release@v1
        with:
          generate_release_notes: true
          draft: true
          files: dist/*.whl<|MERGE_RESOLUTION|>--- conflicted
+++ resolved
@@ -20,19 +20,11 @@
 env:
   WEAVIATE_127: 1.27.27
   WEAVIATE_128: 1.28.16
-<<<<<<< HEAD
   WEAVIATE_129: 1.29.11
   WEAVIATE_130: 1.30.13
   WEAVIATE_131: 1.31.9
-  WEAVIATE_132: 1.32.0
+  WEAVIATE_132: 1.32.4
   WEAVIATE_133: 1.33.0-dev-3899282.amd64
-=======
-  WEAVIATE_129: 1.29.9
-  WEAVIATE_130: 1.30.12
-  WEAVIATE_131: 1.31.5
-  WEAVIATE_132: 1.32.0-rc.1-098c594
-  WEAVIATE_133: preview-remove-support-for-old-clients-a52a482.amd64
->>>>>>> 7c479c95
 
 jobs:
   lint-and-format:
