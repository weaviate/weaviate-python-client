name: Main

on:
  push:
    branches:
      - main
    tags:
      - '**'
    paths-ignore:
      - docs/**
      - README.rst
      - LICENSE.md
      - publishing.md
  pull_request:

concurrency:
  group: ${{ github.workflow }}-${{ github.event.pull_request.number || github.ref }}
  cancel-in-progress: true

env:
  WEAVIATE_125: 1.25.34
  WEAVIATE_126: 1.26.17
  WEAVIATE_127: 1.27.14
  WEAVIATE_128: 1.28.8
  WEAVIATE_129: 1.29.1
<<<<<<< HEAD
  WEAVIATE_130: 1.31.0-rc.0-210b4df.amd64
=======
  WEAVIATE_130: 1.30.1
  WEAVIATE_131: stable-v1.31-81f8efb
>>>>>>> 26dcfcd0

jobs:
  lint-and-format:
    name: Run Linter and Formatter
    runs-on: ubuntu-latest
    steps:
      - uses: actions/checkout@v4
      - uses: actions/setup-python@v5
        with:
          python-version: "3.11"
          cache: 'pip' # caching pip dependencies
      - run: pip install -r requirements-devel.txt
      - name: "Ruff lint"
        run: ruff check weaviate test mock_tests integration
      - name: "Ruff format"
        run: ruff format --diff weaviate test mock_tests integration
      - name: "Flake 8"
        run: flake8 weaviate test mock_tests integration
      - name: "Check release for pypi"
        run: |
          python -m build
          python -m twine check dist/*
      - name: Build the docs (results don't matter)
        run: |
          cd docs
          python -m sphinx -T -b html -d _build/doctrees -D language=en . html

  type-checking:
    name: Run Type Checking
    runs-on: ubuntu-latest
    strategy:
      fail-fast: false
      matrix:
        version: ["3.9", "3.10", "3.11", "3.12", "3.13"]
        folder: ["weaviate", "integration", "integration_embedded"]
    steps:
      - uses: actions/checkout@v4
      - uses: actions/setup-python@v5
        with:
          python-version: ${{ matrix.version }}
          cache: 'pip' # caching pip dependencies
      - run: pip install -r requirements-devel.txt
      - uses: jakebailey/pyright-action@v2
        with:
          version: 1.1.399
          working-directory: ${{ matrix.folder }}

  unit-tests:
    name: Run Unit Tests
    runs-on: ubuntu-latest
    strategy:
      fail-fast: false
      matrix:
        version: ["3.9", "3.10", "3.11", "3.12", "3.13"]
        folder: ["test", "mock_tests"]
    steps:
      - uses: actions/checkout@v4
      - uses: actions/setup-python@v5
        with:
          python-version: ${{ matrix.version }}
          cache: 'pip' # caching pip dependencies
      - run: pip install -r requirements-devel.txt
      - name: Run unittests
        run: pytest --cov -v --cov-report=term-missing --cov=weaviate --cov-report xml:coverage-${{ matrix.folder }}.xml ${{ matrix.folder }}
      - name: Archive code coverage results
        if: matrix.version == '3.10' && (github.ref_name != 'main')
        uses: actions/upload-artifact@v4
        with:
          name: coverage-report-${{ matrix.folder }}
          path: coverage-${{ matrix.folder }}.xml

  integration-tests-embedded:
    name: Run Integration Tests Embedded
    runs-on: ubuntu-latest
    strategy:
      matrix:
        version: ["3.9", "3.10", "3.11", "3.12", "3.13"]
        optional_dependencies: [false]
    steps:
      - uses: actions/checkout@v4
        with:
          fetch-depth: 0
          fetch-tags: true
      - uses: actions/setup-python@v5
        with:
          python-version: ${{ matrix.version }}
          cache: 'pip' # caching pip dependencies
      - run: |
          pip install -r requirements-devel.txt
          pip install .
      - name: Run integration tests
        if: ${{ !github.event.pull_request.head.repo.fork }}
        run: pytest -v --cov --cov-report=term-missing --cov=weaviate --cov-report xml:coverage-integration-embedded.xml integration_embedded
      - name: Archive code coverage results
        if: matrix.version == '3.10' && (github.ref_name != 'main')
        uses: actions/upload-artifact@v4
        with:
          name: coverage-report-integration-embedded
          path: coverage-integration-embedded.xml

  integration-tests:
    name: Run Integration Tests
    runs-on: ubuntu-latest
    strategy:
      fail-fast: false
      matrix:
        versions: [
          { py: "3.9", weaviate: $WEAVIATE_130},
          { py: "3.10", weaviate: $WEAVIATE_130},
          { py: "3.11", weaviate: $WEAVIATE_130},
          { py: "3.12", weaviate: $WEAVIATE_130},
          { py: "3.13", weaviate: $WEAVIATE_130}
        ]
        optional_dependencies: [false]
    steps:
      - uses: actions/checkout@v4
        with:
          fetch-depth: 0
          fetch-tags: true
      - uses: actions/setup-python@v5
        with:
          python-version: ${{ matrix.versions.py }}
          cache: 'pip' # caching pip dependencies
      - name: Login to Docker Hub
        uses: docker/login-action@v3
        if: ${{ !github.event.pull_request.head.repo.fork && github.triggering_actor != 'dependabot[bot]' }}
        with:
          username: ${{secrets.DOCKER_USERNAME}}
          password: ${{secrets.DOCKER_PASSWORD}}
      - run: |
          pip install -r requirements-devel.txt
          pip install .
      - name: start weaviate
        run: /bin/bash ci/start_weaviate.sh ${{ matrix.versions.weaviate }}
      - name: Run integration tests with auth secrets
        if: ${{ !github.event.pull_request.head.repo.fork }}
        env:
          AZURE_CLIENT_SECRET: ${{ secrets.AZURE_CLIENT_SECRET }}
          OKTA_CLIENT_SECRET: ${{ secrets.OKTA_CLIENT_SECRET }}
          WCS_DUMMY_CI_PW: ${{ secrets.WCS_DUMMY_CI_PW }}
          OKTA_DUMMY_CI_PW: ${{ secrets.OKTA_DUMMY_CI_PW }}
#          OPENAI_APIKEY: ${{ secrets.OPENAI_APIKEY }}  disabled until we have a working key
        run: pytest -n auto --dist loadgroup -v --cov --cov-report=term-missing --cov=weaviate --cov-report xml:coverage-integration.xml integration
      - name: Run integration tests without auth secrets (for forks)
        if: ${{ github.event.pull_request.head.repo.fork }}
        run: pytest -n auto --dist loadgroup -v --cov --cov-report=term-missing --cov=weaviate --cov-report xml:coverage-integration.xml integration
      - name: Archive code coverage results
        if: matrix.versions.py == '3.10' && (github.ref_name != 'main')
        uses: actions/upload-artifact@v4
        with:
          name: coverage-report-integration
          path: coverage-integration.xml
      - name: stop weaviate
        run: /bin/bash ci/stop_weaviate.sh ${{ matrix.versions.weaviate }}

  journey-tests:
    name: Run Journey Tests
    runs-on: ubuntu-latest
    strategy:
      fail-fast: false
      matrix:
        versions: [
          { py: "3.9", weaviate: $WEAVIATE_129},
          { py: "3.10", weaviate: $WEAVIATE_129},
          { py: "3.11", weaviate: $WEAVIATE_129},
          { py: "3.12", weaviate: $WEAVIATE_129},
          { py: "3.13", weaviate: $WEAVIATE_129}
        ]
        optional_dependencies: [false]
    steps:
      - uses: actions/checkout@v4
      - uses: actions/setup-python@v5
        with:
          python-version: "3.11"
          cache: 'pip' # caching pip dependencies
      - name: Login to Docker Hub
        uses: docker/login-action@v3
        if: ${{ !github.event.pull_request.head.repo.fork && github.triggering_actor != 'dependabot[bot]' }}
        with:
          username: ${{secrets.DOCKER_USERNAME}}
          password: ${{secrets.DOCKER_PASSWORD}}
      - run: pip install -r requirements-devel.txt
      - run: pip install .
      - name: start weaviate
        run: /bin/bash ci/start_weaviate_jt.sh ${{ matrix.versions.weaviate }}
      - name: Run journey tests
        run: ./journey_tests/run.sh
      - name: stop weaviate
        run: /bin/bash ci/stop_weaviate.sh ${{ matrix.versions.weaviate }}

  Codecov:
    needs: [Unit-Tests, Integration-Tests]
    runs-on: ubuntu-latest
    if: github.ref_name != 'main'
    steps:
      - uses: actions/checkout@v4
      - name: Download coverage artifacts mock
        uses: actions/download-artifact@v4
        with:
          name: coverage-report-mock_tests
      - name: Download coverage artifacts unit
        uses: actions/download-artifact@v4
        with:
          name: coverage-report-test
      - name: Download coverage integration
        uses: actions/download-artifact@v4
        with:
          name: coverage-report-integration
      - name: Download coverage integration embedded
        uses: actions/download-artifact@v4
        with:
          name: coverage-report-integration-embedded
      - name: Codecov
        uses: codecov/codecov-action@v4
        with:
          fail_ci_if_error: true
          files: ./coverage-integration.xml, ./coverage-integration-embedded.xml, ./coverage-test.xml, ./coverage-mock_tests.xml
          verbose: true
          token: ${{ secrets.CODECOV_TOKEN }}

  build-package:
    name: Build package
    runs-on: ubuntu-latest
    steps:
      - name: Checkout
        uses: actions/checkout@v4
        with:
          fetch-depth: 0
      - name: Set up Python 3.11
        uses: actions/setup-python@v5
        with:
          python-version: "3.11"
          cache: 'pip' # caching pip dependencies
      - name: Install dependencies
        run: pip install -r requirements-devel.txt
      - name: Build a binary wheel
        run: python -m build
      - name: Create Wheel Artifacts
        uses: actions/upload-artifact@v4
        with:
          path: "dist/*.whl"
          name: weaviate-python-client-wheel
          retention-days: 30

  test-package:
    needs: [build-package]
    runs-on: ubuntu-latest
    strategy:
      fail-fast: false
      matrix:
        server: [
          $WEAVIATE_125,
          $WEAVIATE_126,
          $WEAVIATE_127,
          $WEAVIATE_128,
          $WEAVIATE_129,
          $WEAVIATE_130,
          $WEAVIATE_131
        ]
    steps:
      - name: Checkout
        uses: actions/checkout@v4
        with:
          fetch-depth: 0
      - name: Login to Docker Hub
        uses: docker/login-action@v3
        if: ${{ !github.event.pull_request.head.repo.fork && github.triggering_actor != 'dependabot[bot]' }}
        with:
          username: ${{secrets.DOCKER_USERNAME}}
          password: ${{secrets.DOCKER_PASSWORD}}
      - name: Download build artifact to append to release
        uses: actions/download-artifact@v4
        with:
          name: weaviate-python-client-wheel
      - run: |
          pip install weaviate_client-*.whl
          pip install -r requirements-devel.txt  # install test dependencies
      - run: rm -r weaviate
      - name: start weaviate
        run: /bin/bash ci/start_weaviate.sh ${{ matrix.server }}
      - name: Run integration tests without auth secrets (auth tests ran in previous job)
        run: pytest -v -n auto --dist loadgroup integration

  build-and-publish:
    name: Build and publish Python 🐍 distributions 📦 to PyPI and TestPyPI
    needs: [integration-tests, unit-tests, lint-and-format, type-checking, test-package]
    runs-on: ubuntu-latest
    steps:
      - name: Checkout
        uses: actions/checkout@v4
        with:
          fetch-depth: 0
      - name: Set up Python 3.11
        uses: actions/setup-python@v5
        with:
          python-version: "3.11"
          cache: 'pip' # caching pip dependencies
      - name: Install dependencies
        run: pip install -r requirements-devel.txt
      - name: Build a binary wheel
        run: python -m build
      - name: Publish distribution 📦 to PyPI on new tags
        if: startsWith(github.ref, 'refs/tags')
        uses: pypa/gh-action-pypi-publish@release/v1
        with:
          verbose: true
          password: ${{ secrets.PYPI_API_TOKEN }}

  gh-release:
    name: Create a GitHub Release on new tags
    if: startsWith(github.ref, 'refs/tags')
    runs-on: ubuntu-latest
    needs: [build-and-publish]
    steps:
      - name: Download build artifact to append to release
        uses: actions/download-artifact@v4
        with:
          name: weaviate-python-client-wheel
          path: dist
      - name: Release
        uses: softprops/action-gh-release@v1
        with:
          generate_release_notes: true
          draft: true
          files: dist/*.whl<|MERGE_RESOLUTION|>--- conflicted
+++ resolved
@@ -23,12 +23,8 @@
   WEAVIATE_127: 1.27.14
   WEAVIATE_128: 1.28.8
   WEAVIATE_129: 1.29.1
-<<<<<<< HEAD
-  WEAVIATE_130: 1.31.0-rc.0-210b4df.amd64
-=======
-  WEAVIATE_130: 1.30.1
-  WEAVIATE_131: stable-v1.31-81f8efb
->>>>>>> 26dcfcd0
+  WEAVIATE_130: 1.30.3
+  WEAVIATE_131: 1.31.2
 
 jobs:
   lint-and-format:
