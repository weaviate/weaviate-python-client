--- conflicted
+++ resolved
@@ -4,11 +4,7 @@
 
 import weaviate
 
-<<<<<<< HEAD
-GIT_HASH = "e98008c"
-=======
 GIT_HASH = "4b98dfa"
->>>>>>> 5d96c70c
 SERVER_VERSION = "1.21.3"
 NODE_NAME = "node1"
 NUM_OBJECT = 10
