--- conflicted
+++ resolved
@@ -454,14 +454,7 @@
     client.collection.delete("TestNearObject")
 
 
-<<<<<<< HEAD
 def test_mono_references_grcp(client: weaviate.Client):
-    client.collection.delete("A")
-    client.collection.delete("B")
-    client.collection.delete("C")
-=======
-def test_references_grcp(client: weaviate.Client):
->>>>>>> eabd3954
     A = client.collection.create(
         CollectionConfig(
             name="A",
@@ -531,9 +524,6 @@
 
 @pytest.mark.skip(reason="gRPC multi references is not yet implemented")
 def test_multi_references_grcp(client: weaviate.Client):
-    client.collection.delete("A")
-    client.collection.delete("B")
-    client.collection.delete("C")
     A = client.collection.create(
         CollectionConfig(
             name="A",
@@ -608,6 +598,10 @@
     assert objects[0].data["name"] == "no! find me"
     assert len(objects[0].data["ref"]) == 1
     assert objects[0].data["ref"][0].data["name"] == "B"
+
+    client.collection.delete("A")
+    client.collection.delete("B")
+    client.collection.delete("C")
 
 
 def test_tenants(client: weaviate.Client):
