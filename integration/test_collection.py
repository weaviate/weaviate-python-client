import pytest as pytest
import datetime
import uuid

import weaviate
from weaviate import Config
from weaviate.collection.classes import (
    BM25ConfigUpdate,
    CollectionConfig,
    CollectionConfigUpdate,
    DataObject,
    Property,
    DataType,
    GetObjectByIdIncludes,
    InvertedIndexConfigUpdate,
    PQConfigUpdate,
    PQEncoderConfigUpdate,
    PQEncoderType,
    PQEncoderDistribution,
    ReferenceProperty,
    ReferencePropertyMultiTarget,
    ReferenceTo,
    ReferenceToMultiTarget,
    StopwordsUpdate,
    MultiTenancyConfig,
    StopwordsPreset,
    Tenant,
    VectorIndexConfigUpdate,
    Vectorizer,
    Error,
    TenantActivityStatus,
)
from weaviate.collection.grpc import HybridFusion, LinkTo, LinkToMultiTarget, MetadataQuery

BEACON_START = "weaviate://localhost"


@pytest.fixture(scope="module")
def client():
    client = weaviate.Client(
        "http://localhost:8080", additional_config=Config(grpc_port_experimental=50051)
    )
    client.schema.delete_all()
    yield client
    client.schema.delete_all()


def test_create_and_delete(client: weaviate.Client):
    name = "TestCreateAndDelete"
    collection_config = CollectionConfig(
        name=name,
        properties=[Property(name="Name", data_type=DataType.TEXT)],
        vectorizer=Vectorizer.NONE,
    )
    client.collection.create(collection_config)

    assert client.collection.exists(name)
    client.collection.delete(name)
    assert not client.collection.exists(name)


def test_insert(client: weaviate.Client):
    name = "TestInsert"
    collection_config = CollectionConfig(
        name=name,
        properties=[Property(name="Name", data_type=DataType.TEXT)],
        vectorizer=Vectorizer.NONE,
    )
    collection = client.collection.create(collection_config)
    uuid = collection.data.insert(data={"name": "some name"})
    assert collection.data.get_by_id(uuid).data["name"] == "some name"

    client.collection.delete(name)


def test_insert_many(client: weaviate.Client):
    name = "TestInsertMany"
    collection_config = CollectionConfig(
        name=name,
        properties=[Property(name="Name", data_type=DataType.TEXT)],
        vectorizer=Vectorizer.NONE,
    )
    collection = client.collection.create(collection_config)
    ret = collection.data.insert_many(
        [
            DataObject(data={"name": "some name"}, vector=[1, 2, 3]),
            DataObject(data={"name": "some other name"}, uuid=uuid.uuid4()),
        ]
    )
    obj1 = collection.data.get_by_id(ret.uuids[0])
    obj2 = collection.data.get_by_id(ret.uuids[1])
    assert obj1.data["name"] == "some name"
    assert obj2.data["name"] == "some other name"

    client.collection.delete(name)


def test_insert_many_with_refs(client: weaviate.Client):
    name_target = "RefClassBatchTarget"
    client.collection.delete(name_target)

    ref_collection = client.collection.create(
        CollectionConfig(name=name_target, vectorizer=Vectorizer.NONE)
    )
    uuid_to1 = ref_collection.data.insert(data={})
    uuid_to2 = ref_collection.data.insert(data={})

    name = "TestInsertManyRefs"
    client.collection.delete(name)

    collection_config = CollectionConfig(
        name=name,
        properties=[
            Property(name="Name", data_type=DataType.TEXT),
            ReferenceProperty(name="ref_single", target_collection=name_target),
            ReferencePropertyMultiTarget(name="ref_many", target_collections=[name_target, name]),
        ],
        vectorizer=Vectorizer.NONE,
    )
    collection = client.collection.create(collection_config)
    uuid_from = collection.data.insert(data={"name": "first"})

    ret = collection.data.insert_many(
        [
            DataObject(
                data={
                    "name": "some name",
                    "ref_single": ReferenceTo(uuids=[uuid_to1, uuid_to2]),
                    "ref_many": ReferenceToMultiTarget(uuids=uuid_from, target_collection=name),
                },
                vector=[1, 2, 3],
            ),
            DataObject(
                data={
                    "name": "some other name",
                    "ref_single": ReferenceTo(uuids=uuid_to2),
                    "ref_many": ReferenceToMultiTarget(
                        uuids=uuid_to1, target_collection=name_target
                    ),
                },
                uuid=uuid.uuid4(),
            ),
        ]
    )
    obj1 = collection.data.get_by_id(ret.uuids[0])
    assert obj1.data["name"] == "some name"
    assert obj1.data["ref_single"][0]["beacon"] == BEACON_START + f"/{name_target}/{uuid_to1}"
    assert obj1.data["ref_single"][1]["beacon"] == BEACON_START + f"/{name_target}/{uuid_to2}"
    assert obj1.data["ref_many"][0]["beacon"] == BEACON_START + f"/{name}/{uuid_from}"

    obj1 = collection.data.get_by_id(ret.uuids[1])
    assert obj1.data["name"] == "some other name"
    assert obj1.data["ref_single"][0]["beacon"] == BEACON_START + f"/{name_target}/{uuid_to2}"
    assert obj1.data["ref_many"][0]["beacon"] == BEACON_START + f"/{name_target}/{uuid_to1}"


def test_insert_many_error(client: weaviate.Client):
    name = "TestInsertManyWitHError"
    collection_config = CollectionConfig(
        name=name,
        properties=[Property(name="Name", data_type=DataType.TEXT)],
        vectorizer=Vectorizer.NONE,
    )
    collection = client.collection.create(collection_config)
    ret = collection.data.insert_many(
        [
            DataObject(data={"wrong_name": "some name"}, vector=[1, 2, 3]),
            DataObject(data={"name": "some other name"}, uuid=uuid.uuid4()),
            DataObject(data={"other_thing": "is_wrong"}, vector=[1, 2, 3]),
        ]
    )
    assert ret.has_errors

    obj = collection.data.get_by_id(ret.uuids[1])
    assert obj.data["name"] == "some other name"

    assert len(ret.errors) == 2
    assert 0 in ret.errors and 2 in ret.errors

    assert isinstance(ret.all_responses[0], Error) and isinstance(ret.all_responses[2], Error)
    assert isinstance(ret.all_responses[1], uuid.UUID)

    client.collection.delete(name)


def test_insert_many_with_tenant(client: weaviate.Client):
    name = "TestInsertManyWithTenant"
    collection_config = CollectionConfig(
        name=name,
        properties=[Property(name="Name", data_type=DataType.TEXT)],
        vectorizer=Vectorizer.NONE,
        multi_tenancy_config=MultiTenancyConfig(enabled=True),
    )
    collection = client.collection.create(collection_config)

    collection.tenants.add([Tenant(name="tenant1"), Tenant(name="tenant2")])
    tenant1 = collection.with_tenant("tenant1")
    tenant2 = collection.with_tenant("tenant2")

    ret = tenant1.data.insert_many(
        [
            DataObject(data={"name": "some name"}, vector=[1, 2, 3]),
            DataObject(data={"name": "some other name"}, uuid=uuid.uuid4()),
        ]
    )
    assert not ret.has_errors
    obj1 = tenant1.data.get_by_id(ret.uuids[0])
    obj2 = tenant1.data.get_by_id(ret.uuids[1])
    assert obj1.data["name"] == "some name"
    assert obj2.data["name"] == "some other name"
    assert tenant2.data.get_by_id(ret.uuids[0]) is None
    assert tenant2.data.get_by_id(ret.uuids[1]) is None

    client.collection.delete(name)


def test_replace(client: weaviate.Client):
    name = "TestReplace"
    collection_config = CollectionConfig(
        name=name,
        properties=[Property(name="Name", data_type=DataType.TEXT)],
        vectorizer=Vectorizer.NONE,
    )
    collection = client.collection.create(collection_config)
    uuid = collection.data.insert(data={"name": "some name"})
    collection.data.replace(data={"name": "other name"}, uuid=uuid)
    assert collection.data.get_by_id(uuid).data["name"] == "other name"

    client.collection.delete(name)


def test_replace_overwrites_vector(client: weaviate.Client):
    name = "TestReplaceOverwritesVector"
    collection_config = CollectionConfig(
        name=name,
        properties=[Property(name="Name", data_type=DataType.TEXT)],
        vectorizer=Vectorizer.NONE,
    )
    collection = client.collection.create(collection_config)
    uuid = collection.data.insert(data={"name": "some name"}, vector=[1, 2, 3])
    obj = collection.data.get_by_id(uuid, includes=GetObjectByIdIncludes(vector=True))
    assert obj.data["name"] == "some name"
    assert obj.metadata.vector == [1, 2, 3]

    collection.data.replace(data={"name": "other name"}, uuid=uuid)
    obj = collection.data.get_by_id(uuid, includes=GetObjectByIdIncludes(vector=True))
    assert obj.data["name"] == "other name"
    assert obj.metadata.vector is None

    client.collection.delete(name)


def test_replace_with_tenant(client: weaviate.Client):
    name = "TestReplaceWithTenant"
    collection_config = CollectionConfig(
        name=name,
        properties=[Property(name="Name", data_type=DataType.TEXT)],
        vectorizer=Vectorizer.NONE,
        multi_tenancy_config=MultiTenancyConfig(enabled=True),
    )
    collection = client.collection.create(collection_config)

    collection.tenants.add([Tenant(name="tenant1"), Tenant(name="tenant2")])
    tenant1 = collection.with_tenant("tenant1")
    tenant2 = collection.with_tenant("tenant2")

    uuid = tenant1.data.insert(data={"name": "some name"})
    tenant1.data.replace(data={"name": "other name"}, uuid=uuid)
    assert tenant1.data.get_by_id(uuid).data["name"] == "other name"
    assert tenant2.data.get_by_id(uuid) is None

    client.collection.delete(name)


def test_update(client: weaviate.Client):
    name = "TestUpdate"
    collection_config = CollectionConfig(
        name=name,
        properties=[Property(name="Name", data_type=DataType.TEXT)],
        vectorizer=Vectorizer.NONE,
    )
    collection = client.collection.create(collection_config)
    uuid = collection.data.insert(data={"name": "some name"})
    collection.data.update(data={"name": "other name"}, uuid=uuid)
    assert collection.data.get_by_id(uuid).data["name"] == "other name"

    client.collection.delete(name)


def test_update_with_tenant(client: weaviate.Client):
    name = "TestUpdateWithTenant"
    collection_config = CollectionConfig(
        name=name,
        properties=[Property(name="Name", data_type=DataType.TEXT)],
        vectorizer=Vectorizer.NONE,
        multi_tenancy_config=MultiTenancyConfig(enabled=True),
    )
    collection = client.collection.create(collection_config)

    collection.tenants.add([Tenant(name="tenant1"), Tenant(name="tenant2")])
    tenant1 = collection.with_tenant("tenant1")
    tenant2 = collection.with_tenant("tenant2")

    uuid = tenant1.data.insert(data={"name": "some name"})
    tenant1.data.update(data={"name": "other name"}, uuid=uuid)
    assert tenant1.data.get_by_id(uuid).data["name"] == "other name"
    assert tenant2.data.get_by_id(uuid) is None

    client.collection.delete(name)


@pytest.mark.parametrize(
    "data_type,value",
    [
        (DataType.TEXT, "1"),
        (DataType.INT, 1),
        (DataType.NUMBER, 0.5),
        (DataType.TEXT_ARRAY, ["1", "2"]),
        (DataType.INT_ARRAY, [1, 2]),
        (DataType.NUMBER_ARRAY, [1.0, 2.1]),
    ],
)
def test_types(client: weaviate.Client, data_type, value):
    name = "name"
    collection_config = CollectionConfig(
        name="Something",
        properties=[Property(name=name, data_type=data_type)],
        vectorizer=Vectorizer.NONE,
    )
    collection = client.collection.create(collection_config)
    uuid_object = collection.data.insert(data={name: value})

    object_get = collection.data.get_by_id(uuid_object)
    assert object_get.data[name] == value

    client.collection.delete("Something")


def test_reference_add_delete_replace(client: weaviate.Client):
    ref_collection = client.collection.create(
        CollectionConfig(name="RefClass2", vectorizer=Vectorizer.NONE)
    )
    uuid_to = ref_collection.data.insert(data={})
    collection_config = CollectionConfig(
        name="SomethingElse",
        properties=[ReferenceProperty(name="ref", target_collection="RefClass2")],
        vectorizer=Vectorizer.NONE,
    )
    collection = client.collection.create(collection_config)

    uuid_from1 = collection.data.insert({}, uuid.uuid4())
    uuid_from2 = collection.data.insert({"ref": ReferenceTo(uuids=uuid_to)}, uuid.uuid4())
    collection.data.reference_add(
        from_uuid=uuid_from1, from_property="ref", ref=ReferenceTo(uuids=uuid_to)
    )
    objects = collection.data.get()
    for obj in objects:
        assert str(uuid_to) in "".join([ref["beacon"] for ref in obj.data["ref"]])

    collection.data.reference_delete(
        from_uuid=uuid_from1, from_property="ref", ref=ReferenceTo(uuids=uuid_to)
    )
    assert len(collection.data.get_by_id(uuid_from1).data["ref"]) == 0

    collection.data.reference_add(
        from_uuid=uuid_from2, from_property="ref", ref=ReferenceTo(uuids=uuid_to)
    )
    obj = collection.data.get_by_id(uuid_from2)
    assert len(obj.data["ref"]) == 2
    assert str(uuid_to) in "".join([ref["beacon"] for ref in obj.data["ref"]])

    collection.data.reference_replace(
        from_uuid=uuid_from2, from_property="ref", ref=ReferenceTo(uuids=[])
    )
    assert len(collection.data.get_by_id(uuid_from2).data["ref"]) == 0

    client.collection.delete("SomethingElse")
    client.collection.delete("RefClass2")


@pytest.mark.parametrize("fusion_type", [HybridFusion.RANKED, HybridFusion.RELATIVE_SCORE])
def test_search_hybrid(client: weaviate.Client, fusion_type):
    collection = client.collection.create(
        CollectionConfig(
            name="Testing",
            properties=[Property(name="Name", data_type=DataType.TEXT)],
            vectorizer=Vectorizer.TEXT2VEC_CONTEXTIONARY,
        )
    )
    collection.data.insert({"Name": "some name"}, uuid.uuid4())
    collection.data.insert({"Name": "other word"}, uuid.uuid4())
    res = collection.query.hybrid_flat(alpha=0, query="name", fusion_type=fusion_type)
    assert len(res) == 1
    client.collection.delete("Testing")


@pytest.mark.parametrize("limit", [1, 5])
def test_search_limit(client: weaviate.Client, limit):
    collection = client.collection.create(
        CollectionConfig(
            name="TestLimit",
            properties=[Property(name="Name", data_type=DataType.TEXT)],
            vectorizer=Vectorizer.NONE,
        )
    )
    for i in range(5):
        collection.data.insert({"Name": str(i)})

    assert len(collection.query.get_flat(limit=limit)) == limit

    client.collection.delete("TestLimit")


@pytest.mark.parametrize("offset", [0, 1, 5])
def test_search_offset(client: weaviate.Client, offset):
    collection = client.collection.create(
        CollectionConfig(
            name="TestOffset",
            properties=[Property(name="Name", data_type=DataType.TEXT)],
            vectorizer=Vectorizer.NONE,
        )
    )

    nr_objects = 5
    for i in range(nr_objects):
        collection.data.insert({"Name": str(i)})

    objects = collection.query.get_flat(offset=offset)
    assert len(objects) == nr_objects - offset

    client.collection.delete("TestOffset")


def test_search_after(client: weaviate.Client):
    collection = client.collection.create(
        CollectionConfig(
            name="TestOffset",
            properties=[Property(name="Name", data_type=DataType.TEXT)],
            vectorizer=Vectorizer.NONE,
        )
    )

    nr_objects = 10
    for i in range(nr_objects):
        collection.data.insert({"Name": str(i)})

    objects = collection.query.get_flat(return_metadata=MetadataQuery(uuid=True))
    for i, obj in enumerate(objects):
        objects_after = collection.query.get_flat(after=obj.metadata.uuid)
        assert len(objects_after) == nr_objects - 1 - i

    client.collection.delete("TestOffset")


def test_autocut(client: weaviate.Client):
    collection = client.collection.create(
        CollectionConfig(
            name="TestAutocut",
            properties=[Property(name="Name", data_type=DataType.TEXT)],
            vectorizer=Vectorizer.NONE,
        )
    )
    for _ in range(4):
        collection.data.insert({"Name": "rain rain"})
    for _ in range(4):
        collection.data.insert({"Name": "rain"})
    for _ in range(4):
        collection.data.insert({"Name": ""})

    # match all objects with rain
    objects = collection.query.bm25_flat(query="rain", autocut=0)
    assert len(objects) == 2 * 4
    objects = collection.query.hybrid_flat(
        query="rain", autocut=0, alpha=0, fusion_type=HybridFusion.RELATIVE_SCORE
    )
    assert len(objects) == 2 * 4

    # match only objects with two rains
    objects = collection.query.bm25_flat(query="rain", autocut=1)
    assert len(objects) == 1 * 4
    objects = collection.query.hybrid_flat(
        query="rain", autocut=1, alpha=0, fusion_type=HybridFusion.RELATIVE_SCORE
    )
    assert len(objects) == 1 * 4

    client.collection.delete("TestAutocut")


def test_near_vector(client: weaviate.Client):
    collection = client.collection.create(
        CollectionConfig(
            name="TestNearVector",
            properties=[Property(name="Name", data_type=DataType.TEXT)],
            vectorizer=Vectorizer.TEXT2VEC_CONTEXTIONARY,
        )
    )
    uuid_banana = collection.data.insert({"Name": "Banana"})
    collection.data.insert({"Name": "Fruit"})
    collection.data.insert({"Name": "car"})
    collection.data.insert({"Name": "Mountain"})

    banana = collection.data.get_by_id(uuid_banana, includes=GetObjectByIdIncludes(vector=True))

    full_objects = collection.query.near_vector_flat(
        banana.metadata.vector, return_metadata=MetadataQuery(distance=True, certainty=True)
    )
    assert len(full_objects) == 4

    objects_distance = collection.query.near_vector_flat(
        banana.metadata.vector, distance=full_objects[2].metadata.distance
    )
    assert len(objects_distance) == 3

    objects_distance = collection.query.near_vector_flat(
        banana.metadata.vector, certainty=full_objects[2].metadata.certainty
    )
    assert len(objects_distance) == 3

    client.collection.delete("TestNearVector")


def test_near_object(client: weaviate.Client):
    collection = client.collection.create(
        CollectionConfig(
            name="TestNearObject",
            properties=[Property(name="Name", data_type=DataType.TEXT)],
            vectorizer=Vectorizer.TEXT2VEC_CONTEXTIONARY,
        )
    )
    uuid_banana = collection.data.insert({"Name": "Banana"})
    collection.data.insert({"Name": "Fruit"})
    collection.data.insert({"Name": "car"})
    collection.data.insert({"Name": "Mountain"})

    full_objects = collection.query.near_object_flat(
        uuid_banana, return_metadata=MetadataQuery(distance=True, certainty=True)
    )
    assert len(full_objects) == 4

    objects_distance = collection.query.near_object_flat(
        uuid_banana, distance=full_objects[2].metadata.distance
    )
    assert len(objects_distance) == 3

    objects_distance = collection.query.near_object_flat(
        uuid_banana, certainty=full_objects[2].metadata.certainty
    )
    assert len(objects_distance) == 3

    client.collection.delete("TestNearObject")


def test_mono_references_grcp(client: weaviate.Client):
    A = client.collection.create(
        CollectionConfig(
            name="A",
            vectorizer=Vectorizer.NONE,
            properties=[
                Property(name="Name", data_type=DataType.TEXT),
            ],
        )
    )
    uuid_A1 = A.data.insert(data={"Name": "A1"})
    uuid_A2 = A.data.insert(data={"Name": "A2"})

    B = client.collection.create(
        CollectionConfig(
            name="B",
            properties=[
                Property(name="Name", data_type=DataType.TEXT),
                ReferenceProperty(name="ref", target_collection="A"),
            ],
            vectorizer=Vectorizer.NONE,
        )
    )
    uuid_B = B.data.insert({"Name": "B", "ref": ReferenceTo(uuids=uuid_A1)})
    B.data.reference_add(from_uuid=uuid_B, from_property="ref", ref=ReferenceTo(uuids=uuid_A2))

    C = client.collection.create(
        CollectionConfig(
            name="C",
            properties=[
                Property(name="Name", data_type=DataType.TEXT),
                ReferenceProperty(name="ref", target_collection="B"),
            ],
            vectorizer=Vectorizer.NONE,
        )
    )
    C.data.insert({"Name": "find me", "ref": ReferenceTo(uuids=uuid_B)})

    objects = C.query.bm25_flat(
        query="find",
        return_properties=[
            "name",
            LinkTo(
                link_on="ref",
                properties=[
                    "name",
                    LinkTo(
                        link_on="ref",
                        properties=["name"],
                        metadata=MetadataQuery(uuid=True),
                    ),
                ],
                metadata=MetadataQuery(uuid=True, last_update_time_unix=True),
            ),
        ],
    )
    assert objects[0].data["name"] == "find me"
    assert objects[0].data["ref"][0].data["name"] == "B"
    assert objects[0].data["ref"][0].data["ref"][0].data["name"] == "A1"
    assert objects[0].data["ref"][0].data["ref"][1].data["name"] == "A2"


def test_multi_references_grcp(client: weaviate.Client):
    client.collection.delete("A")
    client.collection.delete("B")
    client.collection.delete("C")

    A = client.collection.create(
        CollectionConfig(
            name="A",
            vectorizer=Vectorizer.NONE,
            properties=[
                Property(name="Name", data_type=DataType.TEXT),
            ],
        )
    )
    uuid_A = A.data.insert(data={"Name": "A"})

    B = client.collection.create(
        CollectionConfig(
            name="B",
            properties=[
                Property(name="Name", data_type=DataType.TEXT),
            ],
            vectorizer=Vectorizer.NONE,
        )
    )
    uuid_B = B.data.insert({"Name": "B"})

    C = client.collection.create(
        CollectionConfig(
            name="C",
            properties=[
                Property(name="Name", data_type=DataType.TEXT),
                ReferencePropertyMultiTarget(name="ref", target_collections=["A", "B"]),
            ],
            vectorizer=Vectorizer.NONE,
        )
    )
    C.data.insert(
        {"Name": "first", "ref": ReferenceToMultiTarget(uuids=uuid_A, target_collection="A")}
    )
    C.data.insert(
        {"Name": "second", "ref": ReferenceToMultiTarget(uuids=uuid_B, target_collection="B")}
    )

    objects = C.query.bm25_flat(
        query="first",
        return_properties=[
            "name",
            LinkToMultiTarget(
                link_on="ref",
                target_collection="A",
                properties=["name"],
                metadata=MetadataQuery(uuid=True, last_update_time_unix=True),
            ),
        ],
    )
    assert objects[0].data["name"] == "first"
    assert len(objects[0].data["ref"]) == 1
    assert objects[0].data["ref"][0].data["name"] == "A"

    objects = C.query.bm25_flat(
        query="second",
        return_properties=[
            "name",
            LinkToMultiTarget(
                link_on="ref",
                target_collection="B",
                properties=[
                    "name",
                ],
                metadata=MetadataQuery(uuid=True, last_update_time_unix=True),
            ),
        ],
    )
    assert objects[0].data["name"] == "second"
    assert len(objects[0].data["ref"]) == 1
    assert objects[0].data["ref"][0].data["name"] == "B"

    client.collection.delete("A")
    client.collection.delete("B")
    client.collection.delete("C")


def test_tenants(client: weaviate.Client):
    collection = client.collection.create(
        CollectionConfig(
            name="Tenants",
            vectorizer=Vectorizer.NONE,
            multi_tenancy_config=MultiTenancyConfig(
                enabled=True,
            ),
        )
    )

    collection.tenants.add([Tenant(name="tenant1")])

    tenants = collection.tenants.get()
    assert len(tenants) == 1
    assert type(tenants["tenant1"]) is Tenant
    assert tenants["tenant1"].name == "tenant1"

    collection.tenants.remove(["tenant1"])

    tenants = collection.tenants.get()
    assert len(tenants) == 0

    client.collection.delete("Tenants")


def test_multi_searches(client: weaviate.Client):
    collection = client.collection.create(
        CollectionConfig(
            name="TestMultiSearches",
            properties=[Property(name="name", data_type=DataType.TEXT)],
            vectorizer=Vectorizer.NONE,
        )
    )

    collection.data.insert(data={"name": "word"})
    collection.data.insert(data={"name": "other"})

    objects = collection.query.bm25_flat(
        query="word",
        return_properties=["name"],
        return_metadata=MetadataQuery(last_update_time_unix=True),
    )
    assert "name" in objects[0].data
    assert objects[0].metadata.last_update_time_unix is not None

    objects = collection.query.bm25_flat(query="other", return_metadata=MetadataQuery(uuid=True))
    assert "name" not in objects[0].data
    assert objects[0].metadata.uuid is not None
    assert objects[0].metadata.last_update_time_unix is None

    client.collection.delete("TestMultiSearches")


def test_search_with_tenant(client: weaviate.Client):
    collection = client.collection.create(
        CollectionConfig(
            name="TestTenantSearch",
            vectorizer=Vectorizer.NONE,
            properties=[Property(name="name", data_type=DataType.TEXT)],
            multi_tenancy_config=MultiTenancyConfig(enabled=True),
        )
    )

    collection.tenants.add([Tenant(name="Tenant1"), Tenant(name="Tenant2")])
    tenant1 = collection.with_tenant("Tenant1")
    tenant2 = collection.with_tenant("Tenant2")
    uuid1 = tenant1.data.insert({"name": "some name"})
    objects1 = tenant1.query.bm25_flat(query="some", return_metadata=MetadataQuery(uuid=True))
    assert len(objects1) == 1
    assert objects1[0].metadata.uuid == uuid1

    objects2 = tenant2.query.bm25_flat(query="some", return_metadata=MetadataQuery(uuid=True))
    assert len(objects2) == 0

    client.collection.delete("TestTenantSearch")


def test_get_by_id_with_tenant(client: weaviate.Client):
    collection = client.collection.create(
        CollectionConfig(
            name="TestTenantGet",
            vectorizer=Vectorizer.NONE,
            properties=[Property(name="name", data_type=DataType.TEXT)],
            multi_tenancy_config=MultiTenancyConfig(enabled=True),
        )
    )

    collection.tenants.add([Tenant(name="Tenant1"), Tenant(name="Tenant2")])
    tenant1 = collection.with_tenant("Tenant1")
    tenant2 = collection.with_tenant("Tenant2")

    uuid1 = tenant1.data.insert({"name": "some name"})
    obj1 = tenant1.data.get_by_id(uuid1)
    assert obj1.data["name"] == "some name"

    obj2 = tenant2.data.get_by_id(uuid1)
    assert obj2 is None

    uuid2 = tenant2.data.insert({"name": "some other name"})
    obj3 = tenant2.data.get_by_id(uuid2)
    assert obj3.data["name"] == "some other name"

    obj4 = tenant1.data.get_by_id(uuid2)
    assert obj4 is None

    client.collection.delete("TestTenantGet")


def test_get_with_tenant(client: weaviate.Client):
    collection = client.collection.create(
        CollectionConfig(
            name="TestTenantGetWithTenant",
            vectorizer=Vectorizer.NONE,
            properties=[Property(name="name", data_type=DataType.TEXT)],
            multi_tenancy_config=MultiTenancyConfig(enabled=True),
        )
    )

    collection.tenants.add([Tenant(name="Tenant1"), Tenant(name="Tenant2")])
    tenant1 = collection.with_tenant("Tenant1")
    tenant2 = collection.with_tenant("Tenant2")

    tenant1.data.insert({"name": "some name"})
    objs = tenant1.data.get()
    assert len(objs) == 1
    assert objs[0].data["name"] == "some name"

    objs = tenant2.data.get()
    assert len(objs) == 0

    tenant2.data.insert({"name": "some other name"})
    objs = tenant2.data.get()
    assert len(objs) == 1
    assert objs[0].data["name"] == "some other name"

    client.collection.delete("TestTenantGetWithTenant")


def test_add_property(client: weaviate.Client):
    collection = client.collection.create(
        CollectionConfig(
            name="TestAddProperty",
            vectorizer=Vectorizer.NONE,
            properties=[Property(name="name", data_type=DataType.TEXT)],
        )
    )
    uuid1 = collection.data.insert({"name": "first"})
    collection.config.add_property(Property(name="number", data_type=DataType.INT))
    uuid2 = collection.data.insert({"name": "second", "number": 5})
    obj1 = collection.data.get_by_id(uuid1)
    obj2 = collection.data.get_by_id(uuid2)
    assert "name" in obj1.data
    assert "name" in obj2.data
    assert "number" in obj2.data

    client.collection.delete("TestAddProperty")


def test_collection_config_get(client: weaviate.Client):
    collection = client.collection.create(
        CollectionConfig(
            name="TestCollectionSchemaGet",
            vectorizer=Vectorizer.NONE,
            properties=[
                Property(name="name", data_type=DataType.TEXT),
                Property(name="age", data_type=DataType.INT),
            ],
        )
    )
    config = collection.config.get()
    assert config.name == "TestCollectionSchemaGet"
    assert len(config.properties) == 2
    assert config.properties[0].name == "name"
    assert config.properties[0].data_type == DataType.TEXT
    assert config.properties[1].name == "age"
    assert config.properties[1].data_type == DataType.INT
    assert config.vectorizer == Vectorizer.NONE

    client.collection.delete("TestCollectionSchemaGet")


def test_collection_config_update(client: weaviate.Client):
    collection = client.collection.create(
        CollectionConfig(
            name="TestCollectionSchemaUpdate",
            vectorizer=Vectorizer.NONE,
            properties=[
                Property(name="name", data_type=DataType.TEXT),
                Property(name="age", data_type=DataType.INT),
            ],
        )
    )

    config = collection.config.get()

    assert config.description is None

    assert config.inverted_index_config.bm25.b == 0.75
    assert config.inverted_index_config.bm25.k1 == 1.2
    assert config.inverted_index_config.cleanup_interval_seconds == 60
    assert config.inverted_index_config.stopwords.additions is None
    assert config.inverted_index_config.stopwords.removals is None

    assert config.vector_index_config.skip is False
    assert config.vector_index_config.pq.bit_compression is False
    assert config.vector_index_config.pq.centroids == 256
    assert config.vector_index_config.pq.enabled is False
    assert config.vector_index_config.pq.encoder.type_ == PQEncoderType.KMEANS
    assert config.vector_index_config.pq.encoder.distribution == PQEncoderDistribution.LOG_NORMAL

    collection.config.update(
        CollectionConfigUpdate(
            description="Test",
            inverted_index_config=InvertedIndexConfigUpdate(
                cleanup_interval_seconds=10,
                bm25=BM25ConfigUpdate(
                    k1=1.25,
                    b=0.8,
                ),
                stopwords=StopwordsUpdate(
                    additions=["a"], preset=StopwordsPreset.EN, removals=["the"]
                ),
            ),
            vector_index_config=VectorIndexConfigUpdate(
                skip=True,
                pq=PQConfigUpdate(
                    bit_compression=True,
                    centroids=128,
                    enabled=True,
                    encoder=PQEncoderConfigUpdate(
                        type_=PQEncoderType.TILE, distribution=PQEncoderDistribution.NORMAL
                    ),
                ),
            ),
        )
    )

    config = collection.config.get()

    assert config.description == "Test"

    assert config.inverted_index_config.bm25.b == 0.8
    assert config.inverted_index_config.bm25.k1 == 1.25
    assert config.inverted_index_config.cleanup_interval_seconds == 10
    # assert config.inverted_index_config.stopwords.additions is ["a"] # potential weaviate bug, this returns as None
    assert config.inverted_index_config.stopwords.removals == ["the"]

    assert config.vector_index_config.skip is True
    assert config.vector_index_config.pq.bit_compression is True
    assert config.vector_index_config.pq.centroids == 128
    assert config.vector_index_config.pq.enabled is True
    assert config.vector_index_config.pq.encoder.type_ == PQEncoderType.TILE
    assert config.vector_index_config.pq.encoder.distribution == PQEncoderDistribution.NORMAL

    client.collection.delete("TestCollectionSchemaUpdate")


def test_empty_search_returns_everything(client: weaviate.Client):
    collection = client.collection.create(
        CollectionConfig(
            name="TestReturnEverything",
            vectorizer=Vectorizer.NONE,
            properties=[Property(name="name", data_type=DataType.TEXT)],
        )
    )

    collection.data.insert(data={"name": "word"})

    objects = collection.query.bm25_flat(query="word")
    assert "name" in objects[0].data
    assert objects[0].data["name"] == "word"
    assert objects[0].metadata.uuid is not None
    assert objects[0].metadata.score is not None
    assert objects[0].metadata.last_update_time_unix is not None
    assert objects[0].metadata.creation_time_unix is not None

    client.collection.delete("TestReturnEverything")


<<<<<<< HEAD
@pytest.mark.parametrize("hours,minutes,sign", [(0, 0, 1), (1, 20, -1), (2, 0, 1), (3, 40, -1)])
def test_insert_date_property(client: weaviate.Client, hours: int, minutes: int, sign: int):
    client.collection.delete("TestInsertDateProperty")
    collection = client.collection.create(
        CollectionConfig(
            name="TestInsertDateProperty",
            vectorizer=Vectorizer.NONE,
            properties=[Property(name="date", data_type=DataType.DATE)],
        )
    )

    now = datetime.datetime.now(
        datetime.timezone(sign * datetime.timedelta(hours=hours, minutes=minutes))
    )
    print(now.isoformat())
    uuid = collection.data.insert(data={"date": now})

    obj = collection.data.get_by_id(uuid)

    assert (
        datetime.datetime.strptime(
            "".join(
                obj.data["date"].rsplit(":", 1) if obj.data["date"][-1] != "Z" else obj.data["date"]
            ),
            "%Y-%m-%dT%H:%M:%S.%f%z",
        )
        == now
    )
    # weaviate drops any trailing zeros from the microseconds part of the date
    # this means that the returned dates aren't in the ISO format and so cannot be parsed easily to datetime
    # moreover, UTC timezones specified as +-00:00 are converted to Z further complicating matters
    # as such the above line is a workaround to parse the date returned by weaviate, which may prove useful
    # when parsing the date property in generics and the ORM in the future

    client.collection.delete("TestInsertDateProperty")
=======
def test_collection_name_capitalization(client: weaviate.Client):
    name_small = "collectionCapitalizationTest"
    name_big = "CollectionCapitalizationTest"
    collection = client.collection.create(
        CollectionConfig(
            name=name_small,
            vectorizer=Vectorizer.NONE,
            properties=[Property(name="name", data_type=DataType.TEXT)],
        )
    )

    assert collection.name == name_big
    client.collection.delete(name_small)
    assert not client.collection.exists(name_small)
    assert not client.collection.exists(name_big)


def test_tenant_with_activity(client: weaviate.Client):
    name = "TestTenantActivity"
    collection = client.collection.create(
        CollectionConfig(
            name=name,
            vectorizer=Vectorizer.NONE,
            multi_tenancy_config=MultiTenancyConfig(enabled=True),
        )
    )
    collection.tenants.add(
        [
            Tenant(name="1", activity_status=TenantActivityStatus.HOT),
            Tenant(name="2", activity_status=TenantActivityStatus.COLD),
            Tenant(name="3"),
        ]
    )
    tenants = collection.tenants.get()
    assert tenants["1"].activity_status == TenantActivityStatus.HOT
    assert tenants["2"].activity_status == TenantActivityStatus.COLD
    assert tenants["3"].activity_status == TenantActivityStatus.HOT


def test_update_tenant(client: weaviate.Client):
    name = "TestUpdateTenant"
    collection = client.collection.create(
        CollectionConfig(
            name=name,
            vectorizer=Vectorizer.NONE,
            multi_tenancy_config=MultiTenancyConfig(enabled=True),
        )
    )
    collection.tenants.add([Tenant(name="1", activity_status=TenantActivityStatus.HOT)])
    tenants = collection.tenants.get()
    assert tenants["1"].activity_status == TenantActivityStatus.HOT

    collection.tenants.update([Tenant(name="1", activity_status=TenantActivityStatus.COLD)])
    tenants = collection.tenants.get()
    assert tenants["1"].activity_status == TenantActivityStatus.COLD
>>>>>>> c0c8df75
<|MERGE_RESOLUTION|>--- conflicted
+++ resolved
@@ -975,7 +975,6 @@
     client.collection.delete("TestReturnEverything")
 
 
-<<<<<<< HEAD
 @pytest.mark.parametrize("hours,minutes,sign", [(0, 0, 1), (1, 20, -1), (2, 0, 1), (3, 40, -1)])
 def test_insert_date_property(client: weaviate.Client, hours: int, minutes: int, sign: int):
     client.collection.delete("TestInsertDateProperty")
@@ -1011,7 +1010,8 @@
     # when parsing the date property in generics and the ORM in the future
 
     client.collection.delete("TestInsertDateProperty")
-=======
+
+
 def test_collection_name_capitalization(client: weaviate.Client):
     name_small = "collectionCapitalizationTest"
     name_big = "CollectionCapitalizationTest"
@@ -1066,5 +1066,4 @@
 
     collection.tenants.update([Tenant(name="1", activity_status=TenantActivityStatus.COLD)])
     tenants = collection.tenants.get()
-    assert tenants["1"].activity_status == TenantActivityStatus.COLD
->>>>>>> c0c8df75
+    assert tenants["1"].activity_status == TenantActivityStatus.COLD