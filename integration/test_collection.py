import datetime
<<<<<<< HEAD
import sys
=======
from dataclasses import dataclass
from typing import Dict, List, Optional, TypedDict, Union
>>>>>>> 08d7df2f

import pytest as pytest
import uuid

from dataclasses import dataclass
from typing import Dict, List, TypedDict, Union

if sys.version_info < (3, 9):
    from typing_extensions import Annotated
else:
    from typing import Annotated

from pydantic import BaseModel
from pydantic.dataclasses import dataclass as pydantic_dataclass

import weaviate
from integration.constants import WEAVIATE_LOGO_OLD_ENCODED, WEAVIATE_LOGO_NEW_ENCODED
from weaviate import Config
from weaviate.collection.classes.config import (
    BM25ConfigUpdate,
    CollectionConfig,
    CollectionConfigUpdate,
    Property,
    DataType,
    InvertedIndexConfigUpdate,
    PQConfigUpdate,
    PQEncoderConfigUpdate,
    PQEncoderType,
    PQEncoderDistribution,
    ReferenceProperty,
    ReferencePropertyMultiTarget,
    StopwordsUpdate,
    MultiTenancyConfig,
    StopwordsPreset,
    VectorIndexConfigUpdate,
    Vectorizer,
)
from weaviate.collection.classes.data import (
    DataObject,
    Error,
    GetObjectsMetadata,
)
from weaviate.collection.classes.grpc import NearImageOptions, NearTextOptions, ReturnValues
from weaviate.collection.classes.internal import Reference
from weaviate.collection.classes.tenants import Tenant, TenantActivityStatus
from weaviate.exceptions import WeaviateGRPCException
from weaviate.collection.grpc import HybridFusion, LinkTo, LinkToMultiTarget, MetadataQuery, Move
from weaviate.weaviate_types import UUID

BEACON_START = "weaviate://localhost"

UUID1 = uuid.uuid4()


@pytest.fixture(scope="module")
def client():
    client = weaviate.Client(
        "http://localhost:8080", additional_config=Config(grpc_port_experimental=50051)
    )
    client.schema.delete_all()
    yield client
    client.schema.delete_all()


def test_create_and_delete_with_no_generic(client: weaviate.Client):
    name = "TestCreateAndDeleteNoGeneric"
    collection_config = CollectionConfig(
        name=name,
        properties=[Property(name="Name", data_type=DataType.TEXT)],
        vectorizer=Vectorizer.NONE,
    )
    client.collection.create(collection_config)

    assert client.collection.exists(name)
    client.collection.delete(name)
    assert not client.collection.exists(name)


def test_create_and_delete_with_dict_generic(client: weaviate.Client):
    name = "TestCreateAndDeleteDictGeneric"
    collection_config = CollectionConfig(
        name=name,
        properties=[Property(name="Name", data_type=DataType.TEXT)],
        vectorizer=Vectorizer.NONE,
    )
    client.collection.create(collection_config, Dict[str, str])

    client.collection.get(name, Dict[str, str])
    assert client.collection.exists(name)
    client.collection.delete(name)
    assert not client.collection.exists(name)


def test_create_get_and_delete_with_typed_dict_generic(client: weaviate.Client):
    name = "TestCreateGetAndDeleteTypedDictGeneric"
    collection_config = CollectionConfig(
        name=name,
        properties=[Property(name="Name", data_type=DataType.TEXT)],
        vectorizer=Vectorizer.NONE,
    )

    class Right(TypedDict):
        name: str

    client.collection.create(collection_config, Right)
    client.collection.get(name, Right)
    assert client.collection.exists(name)
    client.collection.delete(name)
    assert not client.collection.exists(name)


WRONG_GENERIC_ERROR_MSG = "data_model can only be a dict type, e.g. Dict[str, str], or a class that inherits from TypedDict"


def test_get_with_empty_class_generic(client: weaviate.Client):
    class Wrong:
        name: str

    with pytest.raises(TypeError) as error:
        client.collection.get("NotImportant", Wrong)
    assert error.value.args[0] == WRONG_GENERIC_ERROR_MSG


def test_get_with_dataclass_generic(client: weaviate.Client):
    @dataclass
    class Wrong:
        name: str

    with pytest.raises(TypeError) as error:
        client.collection.get("NotImportant", Wrong)
    assert error.value.args[0] == WRONG_GENERIC_ERROR_MSG


def test_get_with_initialisable_class_generic(client: weaviate.Client):
    class Wrong:
        name: str

        def __init__(self, name: str):
            self.name = name

    with pytest.raises(TypeError) as error:
        client.collection.get("NotImportant", Wrong)
    assert error.value.args[0] == WRONG_GENERIC_ERROR_MSG


def test_get_with_pydantic_class_generic(client: weaviate.Client):
    class Wrong(BaseModel):
        name: str

    with pytest.raises(TypeError) as error:
        client.collection.get("NotImportant", Wrong)
    assert error.value.args[0] == WRONG_GENERIC_ERROR_MSG


def test_get_with_pydantic_dataclass_generic(client: weaviate.Client):
    @pydantic_dataclass
    class NotAnotherOne:
        name: str

    with pytest.raises(TypeError) as error:
        client.collection.get("NotImportant", NotAnotherOne)
    assert error.value.args[0] == WRONG_GENERIC_ERROR_MSG


@pytest.mark.parametrize(
    "which_generic",
    ["typed_dict", "dict", "none"],
)
def test_insert(client: weaviate.Client, which_generic: str):
    name = "TestInsert"
    client.collection.delete(name)
    collection_config = CollectionConfig(
        name=name,
        properties=[Property(name="Name", data_type=DataType.TEXT)],
        vectorizer=Vectorizer.NONE,
    )

    class TestInsert(TypedDict):
        name: str

    insert_data = {"name": "some name"}
    if which_generic == "typed_dict":
        collection = client.collection.create(collection_config, TestInsert)
        uuid = collection.data.insert(properties=TestInsert(**insert_data))
    elif which_generic == "dict":
        collection = client.collection.create(collection_config, Dict[str, str])
        uuid = collection.data.insert(properties=insert_data)
    else:
        collection = client.collection.create(collection_config)
        uuid = collection.data.insert(properties=insert_data)
    name = collection.data.get_by_id(uuid).properties["name"]
    assert name == insert_data["name"]


def test_insert_many(client: weaviate.Client):
    name = "TestInsertMany"
    collection_config = CollectionConfig(
        name=name,
        properties=[Property(name="Name", data_type=DataType.TEXT)],
        vectorizer=Vectorizer.NONE,
    )
    collection = client.collection.create(collection_config)
    ret = collection.data.insert_many(
        [
            DataObject(properties={"name": "some name"}, vector=[1, 2, 3]),
            DataObject(properties={"name": "some other name"}, uuid=uuid.uuid4()),
        ]
    )
    obj1 = collection.data.get_by_id(ret.uuids[0])
    obj2 = collection.data.get_by_id(ret.uuids[1])
    assert obj1.properties["name"] == "some name"
    assert obj2.properties["name"] == "some other name"

    client.collection.delete(name)


def test_insert_many_with_typed_dict(client: weaviate.Client):
    name = "TestInsertManyWithTypedDict"

    class TestInsertManyWithTypedDict(TypedDict):
        name: str

    collection_config = CollectionConfig(
        name=name,
        properties=[Property(name="Name", data_type=DataType.TEXT)],
        vectorizer=Vectorizer.NONE,
    )
    collection = client.collection.create(collection_config, TestInsertManyWithTypedDict)
    ret = collection.data.insert_many(
        [
            DataObject(properties=TestInsertManyWithTypedDict(name="some name"), vector=[1, 2, 3]),
            DataObject(
                properties=TestInsertManyWithTypedDict(name="some other name"), uuid=uuid.uuid4()
            ),
        ]
    )
    obj1 = collection.data.get_by_id(ret.uuids[0])
    obj2 = collection.data.get_by_id(ret.uuids[1])
    assert obj1.properties["name"] == "some name"
    assert obj2.properties["name"] == "some other name"

    client.collection.delete(name)


def test_insert_many_with_refs(client: weaviate.Client):
    name_target = "RefClassBatchTarget"
    client.collection.delete(name_target)

    ref_collection = client.collection.create(
        CollectionConfig(name=name_target, vectorizer=Vectorizer.NONE)
    )
    uuid_to1 = ref_collection.data.insert(properties={})
    uuid_to2 = ref_collection.data.insert(properties={})

    name = "TestInsertManyRefs"
    client.collection.delete(name)

    collection_config = CollectionConfig(
        name=name,
        properties=[
            Property(name="Name", data_type=DataType.TEXT),
            ReferenceProperty(name="ref_single", target_collection=name_target),
            ReferencePropertyMultiTarget(name="ref_many", target_collections=[name_target, name]),
        ],
        vectorizer=Vectorizer.NONE,
    )
    collection = client.collection.create(collection_config)
    uuid_from = collection.data.insert(properties={"name": "first"})

    ret = collection.data.insert_many(
        [
            DataObject(
                properties={
                    "name": "some name",
                    "ref_single": Reference.to(uuids=[uuid_to1, uuid_to2]),
                    "ref_many": Reference.to_multi_target(uuids=uuid_from, target_collection=name),
                },
                vector=[1, 2, 3],
            ),
            DataObject(
                properties={
                    "name": "some other name",
                    "ref_single": Reference.to(uuids=uuid_to2),
                    "ref_many": Reference.to_multi_target(
                        uuids=uuid_to1, target_collection=name_target
                    ),
                },
                uuid=uuid.uuid4(),
            ),
        ]
    )
    obj1 = collection.data.get_by_id(ret.uuids[0])
    assert obj1.properties["name"] == "some name"
    assert obj1.properties["ref_single"][0]["beacon"] == BEACON_START + f"/{name_target}/{uuid_to1}"
    assert obj1.properties["ref_single"][1]["beacon"] == BEACON_START + f"/{name_target}/{uuid_to2}"
    assert obj1.properties["ref_many"][0]["beacon"] == BEACON_START + f"/{name}/{uuid_from}"

    obj1 = collection.data.get_by_id(ret.uuids[1])
    assert obj1.properties["name"] == "some other name"
    assert obj1.properties["ref_single"][0]["beacon"] == BEACON_START + f"/{name_target}/{uuid_to2}"
    assert obj1.properties["ref_many"][0]["beacon"] == BEACON_START + f"/{name_target}/{uuid_to1}"


def test_insert_many_error(client: weaviate.Client):
    name = "TestInsertManyWitHError"
    collection_config = CollectionConfig(
        name=name,
        properties=[Property(name="Name", data_type=DataType.TEXT)],
        vectorizer=Vectorizer.NONE,
    )
    collection = client.collection.create(collection_config)
    ret = collection.data.insert_many(
        [
            DataObject(properties={"wrong_name": "some name"}, vector=[1, 2, 3]),
            DataObject(properties={"name": "some other name"}, uuid=uuid.uuid4()),
            DataObject(properties={"other_thing": "is_wrong"}, vector=[1, 2, 3]),
        ]
    )
    assert ret.has_errors

    obj = collection.data.get_by_id(ret.uuids[1])
    assert obj.properties["name"] == "some other name"

    assert len(ret.errors) == 2
    assert 0 in ret.errors and 2 in ret.errors

    assert isinstance(ret.all_responses[0], Error) and isinstance(ret.all_responses[2], Error)
    assert isinstance(ret.all_responses[1], uuid.UUID)

    client.collection.delete(name)


def test_insert_many_with_tenant(client: weaviate.Client):
    name = "TestInsertManyWithTenant"
    collection_config = CollectionConfig(
        name=name,
        properties=[Property(name="Name", data_type=DataType.TEXT)],
        vectorizer=Vectorizer.NONE,
        multi_tenancy_config=MultiTenancyConfig(enabled=True),
    )
    collection = client.collection.create(collection_config)

    collection.tenants.add([Tenant(name="tenant1"), Tenant(name="tenant2")])
    tenant1 = collection.with_tenant("tenant1")
    tenant2 = collection.with_tenant("tenant2")

    ret = tenant1.data.insert_many(
        [
            DataObject(properties={"name": "some name"}, vector=[1, 2, 3]),
            DataObject(properties={"name": "some other name"}, uuid=uuid.uuid4()),
        ]
    )
    assert not ret.has_errors
    obj1 = tenant1.data.get_by_id(ret.uuids[0])
    obj2 = tenant1.data.get_by_id(ret.uuids[1])
    assert obj1.properties["name"] == "some name"
    assert obj2.properties["name"] == "some other name"
    assert tenant2.data.get_by_id(ret.uuids[0]) is None
    assert tenant2.data.get_by_id(ret.uuids[1]) is None

    client.collection.delete(name)


def test_replace(client: weaviate.Client):
    name = "TestReplace"
    collection_config = CollectionConfig(
        name=name,
        properties=[Property(name="Name", data_type=DataType.TEXT)],
        vectorizer=Vectorizer.NONE,
    )
    collection = client.collection.create(collection_config)
    uuid = collection.data.insert(properties={"name": "some name"})
    collection.data.replace(properties={"name": "other name"}, uuid=uuid)
    assert collection.data.get_by_id(uuid).properties["name"] == "other name"

    client.collection.delete(name)


def test_replace_overwrites_vector(client: weaviate.Client):
    name = "TestReplaceOverwritesVector"
    collection_config = CollectionConfig(
        name=name,
        properties=[Property(name="Name", data_type=DataType.TEXT)],
        vectorizer=Vectorizer.NONE,
    )
    collection = client.collection.create(collection_config)
    uuid = collection.data.insert(properties={"name": "some name"}, vector=[1, 2, 3])
    obj = collection.data.get_by_id(uuid, metadata=GetObjectsMetadata(vector=True))
    assert obj.properties["name"] == "some name"
    assert obj.metadata.vector == [1, 2, 3]

    collection.data.replace(properties={"name": "other name"}, uuid=uuid)
    obj = collection.data.get_by_id(uuid, metadata=GetObjectsMetadata(vector=True))
    assert obj.properties["name"] == "other name"
    assert obj.metadata.vector is None

    client.collection.delete(name)


def test_replace_with_tenant(client: weaviate.Client):
    name = "TestReplaceWithTenant"
    collection_config = CollectionConfig(
        name=name,
        properties=[Property(name="Name", data_type=DataType.TEXT)],
        vectorizer=Vectorizer.NONE,
        multi_tenancy_config=MultiTenancyConfig(enabled=True),
    )
    collection = client.collection.create(collection_config)

    collection.tenants.add([Tenant(name="tenant1"), Tenant(name="tenant2")])
    tenant1 = collection.with_tenant("tenant1")
    tenant2 = collection.with_tenant("tenant2")

    uuid = tenant1.data.insert(properties={"name": "some name"})
    tenant1.data.replace(properties={"name": "other name"}, uuid=uuid)
    assert tenant1.data.get_by_id(uuid).properties["name"] == "other name"
    assert tenant2.data.get_by_id(uuid) is None

    client.collection.delete(name)


def test_update(client: weaviate.Client):
    name = "TestUpdate"
    collection_config = CollectionConfig(
        name=name,
        properties=[Property(name="Name", data_type=DataType.TEXT)],
        vectorizer=Vectorizer.NONE,
    )
    collection = client.collection.create(collection_config)
    uuid = collection.data.insert(properties={"name": "some name"})
    collection.data.update(properties={"name": "other name"}, uuid=uuid)
    assert collection.data.get_by_id(uuid).properties["name"] == "other name"

    client.collection.delete(name)


def test_update_with_tenant(client: weaviate.Client):
    name = "TestUpdateWithTenant"
    collection_config = CollectionConfig(
        name=name,
        properties=[Property(name="Name", data_type=DataType.TEXT)],
        vectorizer=Vectorizer.NONE,
        multi_tenancy_config=MultiTenancyConfig(enabled=True),
    )
    collection = client.collection.create(collection_config)

    collection.tenants.add([Tenant(name="tenant1"), Tenant(name="tenant2")])
    tenant1 = collection.with_tenant("tenant1")
    tenant2 = collection.with_tenant("tenant2")

    uuid = tenant1.data.insert(properties={"name": "some name"})
    tenant1.data.update(properties={"name": "other name"}, uuid=uuid)
    assert tenant1.data.get_by_id(uuid).properties["name"] == "other name"
    assert tenant2.data.get_by_id(uuid) is None

    client.collection.delete(name)


@pytest.mark.parametrize(
    "data_type,value",
    [
        (DataType.TEXT, "1"),
        (DataType.INT, 1),
        (DataType.NUMBER, 0.5),
        (DataType.TEXT_ARRAY, ["1", "2"]),
        (DataType.INT_ARRAY, [1, 2]),
        (DataType.NUMBER_ARRAY, [1.0, 2.1]),
    ],
)
def test_types(client: weaviate.Client, data_type, value):
    name = "name"
    collection_config = CollectionConfig(
        name="Something",
        properties=[Property(name=name, data_type=data_type)],
        vectorizer=Vectorizer.NONE,
    )
    collection = client.collection.create(collection_config)
    uuid_object = collection.data.insert(properties={name: value})

    object_get = collection.data.get_by_id(uuid_object)
    assert object_get.properties[name] == value

    client.collection.delete("Something")


def test_reference_add_delete_replace(client: weaviate.Client):
    ref_collection = client.collection.create(
        CollectionConfig(name="RefClass2", vectorizer=Vectorizer.NONE)
    )
    uuid_to = ref_collection.data.insert(properties={})
    collection_config = CollectionConfig(
        name="SomethingElse",
        properties=[ReferenceProperty(name="ref", target_collection="RefClass2")],
        vectorizer=Vectorizer.NONE,
    )
    collection = client.collection.create(collection_config)

    uuid_from1 = collection.data.insert({}, uuid.uuid4())
    uuid_from2 = collection.data.insert({"ref": Reference.to(uuids=uuid_to)}, uuid.uuid4())
    collection.data.reference_add(
        from_uuid=uuid_from1, from_property="ref", ref=Reference.to(uuids=uuid_to)
    )
    objects = collection.data.get()
    for obj in objects:
        assert str(uuid_to) in "".join([ref["beacon"] for ref in obj.properties["ref"]])

    collection.data.reference_delete(
        from_uuid=uuid_from1, from_property="ref", ref=Reference.to(uuids=uuid_to)
    )
    assert len(collection.data.get_by_id(uuid_from1).properties["ref"]) == 0

    collection.data.reference_add(
        from_uuid=uuid_from2, from_property="ref", ref=Reference.to(uuids=uuid_to)
    )
    obj = collection.data.get_by_id(uuid_from2)
    assert len(obj.properties["ref"]) == 2
    assert str(uuid_to) in "".join([ref["beacon"] for ref in obj.properties["ref"]])

    collection.data.reference_replace(
        from_uuid=uuid_from2, from_property="ref", ref=Reference.to(uuids=[])
    )
    assert len(collection.data.get_by_id(uuid_from2).properties["ref"]) == 0

    client.collection.delete("SomethingElse")
    client.collection.delete("RefClass2")


@pytest.mark.parametrize("fusion_type", [HybridFusion.RANKED, HybridFusion.RELATIVE_SCORE])
def test_search_hybrid(client: weaviate.Client, fusion_type):
    collection = client.collection.create(
        CollectionConfig(
            name="Testing",
            properties=[Property(name="Name", data_type=DataType.TEXT)],
            vectorizer=Vectorizer.TEXT2VEC_CONTEXTIONARY,
        )
    )
    collection.data.insert({"Name": "some name"}, uuid.uuid4())
    collection.data.insert({"Name": "other word"}, uuid.uuid4())
    res = collection.query.hybrid_flat(alpha=0, query="name", fusion_type=fusion_type)
    assert len(res) == 1
    client.collection.delete("Testing")


@pytest.mark.parametrize("limit", [1, 5])
def test_search_limit(client: weaviate.Client, limit):
    collection = client.collection.create(
        CollectionConfig(
            name="TestLimit",
            properties=[Property(name="Name", data_type=DataType.TEXT)],
            vectorizer=Vectorizer.NONE,
        )
    )
    for i in range(5):
        collection.data.insert({"Name": str(i)})

    assert len(collection.query.get_flat(limit=limit)) == limit

    client.collection.delete("TestLimit")


@pytest.mark.parametrize("offset", [0, 1, 5])
def test_search_offset(client: weaviate.Client, offset):
    collection = client.collection.create(
        CollectionConfig(
            name="TestOffset",
            properties=[Property(name="Name", data_type=DataType.TEXT)],
            vectorizer=Vectorizer.NONE,
        )
    )

    nr_objects = 5
    for i in range(nr_objects):
        collection.data.insert({"Name": str(i)})

    objects = collection.query.get_flat(offset=offset)
    assert len(objects) == nr_objects - offset

    client.collection.delete("TestOffset")


def test_search_after(client: weaviate.Client):
    collection = client.collection.create(
        CollectionConfig(
            name="TestOffset",
            properties=[Property(name="Name", data_type=DataType.TEXT)],
            vectorizer=Vectorizer.NONE,
        )
    )

    nr_objects = 10
    for i in range(nr_objects):
        collection.data.insert({"Name": str(i)})

    objects = collection.query.get_flat(return_metadata=MetadataQuery(uuid=True))
    for i, obj in enumerate(objects):
        objects_after = collection.query.get_flat(after=obj.metadata.uuid)
        assert len(objects_after) == nr_objects - 1 - i

    client.collection.delete("TestOffset")


def test_autocut(client: weaviate.Client):
    collection = client.collection.create(
        CollectionConfig(
            name="TestAutocut",
            properties=[Property(name="Name", data_type=DataType.TEXT)],
            vectorizer=Vectorizer.NONE,
        )
    )
    for _ in range(4):
        collection.data.insert({"Name": "rain rain"})
    for _ in range(4):
        collection.data.insert({"Name": "rain"})
    for _ in range(4):
        collection.data.insert({"Name": ""})

    # match all objects with rain
    objects = collection.query.bm25_flat(query="rain", autocut=0)
    assert len(objects) == 2 * 4
    objects = collection.query.hybrid_flat(
        query="rain", autocut=0, alpha=0, fusion_type=HybridFusion.RELATIVE_SCORE
    )
    assert len(objects) == 2 * 4

    # match only objects with two rains
    objects = collection.query.bm25_flat(query="rain", autocut=1)
    assert len(objects) == 1 * 4
    objects = collection.query.hybrid_flat(
        query="rain", autocut=1, alpha=0, fusion_type=HybridFusion.RELATIVE_SCORE
    )
    assert len(objects) == 1 * 4

    client.collection.delete("TestAutocut")


def test_near_vector(client: weaviate.Client):
    collection = client.collection.create(
        CollectionConfig(
            name="TestNearVector",
            properties=[Property(name="Name", data_type=DataType.TEXT)],
            vectorizer=Vectorizer.TEXT2VEC_CONTEXTIONARY,
        )
    )
    uuid_banana = collection.data.insert({"Name": "Banana"})
    collection.data.insert({"Name": "Fruit"})
    collection.data.insert({"Name": "car"})
    collection.data.insert({"Name": "Mountain"})

    banana = collection.data.get_by_id(uuid_banana, metadata=GetObjectsMetadata(vector=True))

    full_objects = collection.query.near_vector_flat(
        banana.metadata.vector, return_metadata=MetadataQuery(distance=True, certainty=True)
    )
    assert len(full_objects) == 4

    objects_distance = collection.query.near_vector_flat(
        banana.metadata.vector, distance=full_objects[2].metadata.distance
    )
    assert len(objects_distance) == 3

    objects_distance = collection.query.near_vector_flat(
        banana.metadata.vector, certainty=full_objects[2].metadata.certainty
    )
    assert len(objects_distance) == 3

    client.collection.delete("TestNearVector")


def test_near_object(client: weaviate.Client):
    collection = client.collection.create(
        CollectionConfig(
            name="TestNearObject",
            properties=[Property(name="Name", data_type=DataType.TEXT)],
            vectorizer=Vectorizer.TEXT2VEC_CONTEXTIONARY,
        )
    )
    uuid_banana = collection.data.insert({"Name": "Banana"})
    collection.data.insert({"Name": "Fruit"})
    collection.data.insert({"Name": "car"})
    collection.data.insert({"Name": "Mountain"})

    full_objects = collection.query.near_object_flat(
        uuid_banana, return_metadata=MetadataQuery(distance=True, certainty=True)
    )
    assert len(full_objects) == 4

    objects_distance = collection.query.near_object_flat(
        uuid_banana, distance=full_objects[2].metadata.distance
    )
    assert len(objects_distance) == 3

    objects_distance = collection.query.near_object_flat(
        uuid_banana, certainty=full_objects[2].metadata.certainty
    )
    assert len(objects_distance) == 3

    client.collection.delete("TestNearObject")


def test_mono_references_grcp(client: weaviate.Client):
    A = client.collection.create(
        CollectionConfig(
            name="A",
            vectorizer=Vectorizer.NONE,
            properties=[
                Property(name="Name", data_type=DataType.TEXT),
            ],
        )
    )
    uuid_A1 = A.data.insert(properties={"Name": "A1"})
    uuid_A2 = A.data.insert(properties={"Name": "A2"})

    B = client.collection.create(
        CollectionConfig(
            name="B",
            properties=[
                Property(name="Name", data_type=DataType.TEXT),
                ReferenceProperty(name="ref", target_collection="A"),
            ],
            vectorizer=Vectorizer.NONE,
        )
    )
    uuid_B = B.data.insert({"Name": "B", "ref": Reference.to(uuids=uuid_A1)})
    B.data.reference_add(from_uuid=uuid_B, from_property="ref", ref=Reference.to(uuids=uuid_A2))

    C = client.collection.create(
        CollectionConfig(
            name="C",
            properties=[
                Property(name="Name", data_type=DataType.TEXT),
                ReferenceProperty(name="ref", target_collection="B"),
            ],
            vectorizer=Vectorizer.NONE,
        )
    )
    C.data.insert({"Name": "find me", "ref": Reference.to(uuids=uuid_B)})

    objects = C.query.bm25_flat(
        query="find",
        return_properties=[
            "name",
            LinkTo(
                link_on="ref",
                properties=[
                    "name",
                    LinkTo(
                        link_on="ref",
                        properties=["name"],
                        metadata=MetadataQuery(uuid=True),
                    ),
                ],
                metadata=MetadataQuery(uuid=True, last_update_time_unix=True),
            ),
        ],
    )
    assert objects[0].properties["name"] == "find me"
    assert objects[0].properties["ref"].objects[0].properties["name"] == "B"
    assert (
        objects[0].properties["ref"].objects[0].properties["ref"].objects[0].properties["name"]
        == "A1"
    )
    assert (
        objects[0].properties["ref"].objects[0].properties["ref"].objects[1].properties["name"]
        == "A2"
    )


def test_mono_references_grcp_typed_dicts(client: weaviate.Client):
    client.collection.delete("ATypedDicts")
    client.collection.delete("BTypedDicts")
    client.collection.delete("CTypedDicts")

    class AProps(TypedDict):
        name: str

    class BProps(TypedDict):
        name: str
        ref: Annotated[Reference[AProps], MetadataQuery(uuid=True)]

    class CProps(TypedDict):
        name: str
        ref: Annotated[Reference[BProps], MetadataQuery(uuid=True)]

    A = client.collection.create(
        CollectionConfig(
            name="ATypedDicts",
            vectorizer=Vectorizer.NONE,
            properties=[
                Property(name="Name", data_type=DataType.TEXT),
            ],
        ),
        AProps,
    )
    uuid_A1 = A.data.insert(properties=AProps(name="A1"))
    uuid_A2 = A.data.insert(properties=AProps(name="A2"))

    B = client.collection.create(
        CollectionConfig(
            name="BTypedDicts",
            properties=[
                Property(name="Name", data_type=DataType.TEXT),
                ReferenceProperty(name="ref", target_collection="ATypedDicts"),
            ],
            vectorizer=Vectorizer.NONE,
        ),
        BProps,
    )
    uuid_B = B.data.insert(properties=BProps(name="B", ref=Reference[AProps].to(uuids=uuid_A1)))
    B.data.reference_add(
        from_uuid=uuid_B, from_property="ref", ref=Reference[AProps].to(uuids=uuid_A2)
    )

    C = client.collection.create(
        CollectionConfig(
            name="CTypedDicts",
            properties=[
                Property(name="Name", data_type=DataType.TEXT),
                Property(name="Age", data_type=DataType.INT),
                ReferenceProperty(name="ref", target_collection="BTypedDicts"),
            ],
            vectorizer=Vectorizer.NONE,
        ),
        CProps,
    )
    C.data.insert(properties=CProps(name="find me", age=10, ref=Reference[BProps].to(uuids=uuid_B)))

    objects = C.query.bm25_flat(
        query="find",
        return_properties=CProps,
    )
    assert (
        objects[0].properties["name"] == "find me"
    )  # happy path (in type and in return_properties)
    assert objects[0].metadata.uuid is None
    assert (
        objects[0].properties.get("not_specified") is None
    )  # type is str but instance is None (in type but not in return_properties)
    assert objects[0].properties["ref"].objects[0].properties["name"] == "B"
    assert objects[0].properties["ref"].objects[0].metadata.uuid == uuid_B
    assert (
        objects[0].properties["ref"].objects[0].properties["ref"].objects[0].properties["name"]
        == "A1"
    )
    assert (
        objects[0].properties["ref"].objects[0].properties["ref"].objects[0].metadata.uuid
        == uuid_A1
    )
    assert (
        objects[0].properties["ref"].objects[0].properties["ref"].objects[1].properties["name"]
        == "A2"
    )
    assert (
        objects[0].properties["ref"].objects[0].properties["ref"].objects[1].metadata.uuid
        == uuid_A2
    )


def test_multi_references_grcp(client: weaviate.Client):
    client.collection.delete("A")
    client.collection.delete("B")
    client.collection.delete("C")

    A = client.collection.create(
        CollectionConfig(
            name="A",
            vectorizer=Vectorizer.NONE,
            properties=[
                Property(name="Name", data_type=DataType.TEXT),
            ],
        )
    )
    uuid_A = A.data.insert(properties={"Name": "A"})

    B = client.collection.create(
        CollectionConfig(
            name="B",
            properties=[
                Property(name="Name", data_type=DataType.TEXT),
            ],
            vectorizer=Vectorizer.NONE,
        )
    )
    uuid_B = B.data.insert({"Name": "B"})

    C = client.collection.create(
        CollectionConfig(
            name="C",
            properties=[
                Property(name="Name", data_type=DataType.TEXT),
                ReferencePropertyMultiTarget(name="ref", target_collections=["A", "B"]),
            ],
            vectorizer=Vectorizer.NONE,
        )
    )
    C.data.insert(
        {"Name": "first", "ref": Reference.to_multi_target(uuids=uuid_A, target_collection="A")}
    )
    C.data.insert(
        {"Name": "second", "ref": Reference.to_multi_target(uuids=uuid_B, target_collection="B")}
    )

    objects = C.query.bm25_flat(
        query="first",
        return_properties=[
            "name",
            LinkToMultiTarget(
                link_on="ref",
                target_collection="A",
                properties=["name"],
                metadata=MetadataQuery(uuid=True, last_update_time_unix=True),
            ),
        ],
    )
    assert objects[0].properties["name"] == "first"
    assert len(objects[0].properties["ref"].objects) == 1
    assert objects[0].properties["ref"].objects[0].properties["name"] == "A"

    objects = C.query.bm25_flat(
        query="second",
        return_properties=[
            "name",
            LinkToMultiTarget(
                link_on="ref",
                target_collection="B",
                properties=[
                    "name",
                ],
                metadata=MetadataQuery(uuid=True, last_update_time_unix=True),
            ),
        ],
    )
    assert objects[0].properties["name"] == "second"
    assert len(objects[0].properties["ref"].objects) == 1
    assert objects[0].properties["ref"].objects[0].properties["name"] == "B"

    client.collection.delete("A")
    client.collection.delete("B")
    client.collection.delete("C")


def test_tenants(client: weaviate.Client):
    collection = client.collection.create(
        CollectionConfig(
            name="Tenants",
            vectorizer=Vectorizer.NONE,
            multi_tenancy_config=MultiTenancyConfig(
                enabled=True,
            ),
        )
    )

    collection.tenants.add([Tenant(name="tenant1")])

    tenants = collection.tenants.get()
    assert len(tenants) == 1
    assert type(tenants["tenant1"]) is Tenant
    assert tenants["tenant1"].name == "tenant1"

    collection.tenants.remove(["tenant1"])

    tenants = collection.tenants.get()
    assert len(tenants) == 0

    client.collection.delete("Tenants")


def test_multi_searches(client: weaviate.Client):
    collection = client.collection.create(
        CollectionConfig(
            name="TestMultiSearches",
            properties=[Property(name="name", data_type=DataType.TEXT)],
            vectorizer=Vectorizer.NONE,
        )
    )

    collection.data.insert(properties={"name": "word"})
    collection.data.insert(properties={"name": "other"})

    objects = collection.query.bm25_flat(
        query="word",
        return_properties=["name"],
        return_metadata=MetadataQuery(last_update_time_unix=True),
    )
    assert "name" in objects[0].properties
    assert objects[0].metadata.last_update_time_unix is not None

    objects = collection.query.bm25_flat(query="other", return_metadata=MetadataQuery(uuid=True))
    assert "name" not in objects[0].properties
    assert objects[0].metadata.uuid is not None
    assert objects[0].metadata.last_update_time_unix is None

    client.collection.delete("TestMultiSearches")


def test_search_with_tenant(client: weaviate.Client):
    collection = client.collection.create(
        CollectionConfig(
            name="TestTenantSearch",
            vectorizer=Vectorizer.NONE,
            properties=[Property(name="name", data_type=DataType.TEXT)],
            multi_tenancy_config=MultiTenancyConfig(enabled=True),
        )
    )

    collection.tenants.add([Tenant(name="Tenant1"), Tenant(name="Tenant2")])
    tenant1 = collection.with_tenant("Tenant1")
    tenant2 = collection.with_tenant("Tenant2")
    uuid1 = tenant1.data.insert({"name": "some name"})
    objects1 = tenant1.query.bm25_flat(query="some", return_metadata=MetadataQuery(uuid=True))
    assert len(objects1) == 1
    assert objects1[0].metadata.uuid == uuid1

    objects2 = tenant2.query.bm25_flat(query="some", return_metadata=MetadataQuery(uuid=True))
    assert len(objects2) == 0

    client.collection.delete("TestTenantSearch")


def test_get_by_id_with_tenant(client: weaviate.Client):
    collection = client.collection.create(
        CollectionConfig(
            name="TestTenantGet",
            vectorizer=Vectorizer.NONE,
            properties=[Property(name="name", data_type=DataType.TEXT)],
            multi_tenancy_config=MultiTenancyConfig(enabled=True),
        )
    )

    collection.tenants.add([Tenant(name="Tenant1"), Tenant(name="Tenant2")])
    tenant1 = collection.with_tenant("Tenant1")
    tenant2 = collection.with_tenant("Tenant2")

    uuid1 = tenant1.data.insert({"name": "some name"})
    obj1 = tenant1.data.get_by_id(uuid1)
    assert obj1.properties["name"] == "some name"

    obj2 = tenant2.data.get_by_id(uuid1)
    assert obj2 is None

    uuid2 = tenant2.data.insert({"name": "some other name"})
    obj3 = tenant2.data.get_by_id(uuid2)
    assert obj3.properties["name"] == "some other name"

    obj4 = tenant1.data.get_by_id(uuid2)
    assert obj4 is None

    client.collection.delete("TestTenantGet")


def test_get_with_tenant(client: weaviate.Client):
    collection = client.collection.create(
        CollectionConfig(
            name="TestTenantGetWithTenant",
            vectorizer=Vectorizer.NONE,
            properties=[Property(name="name", data_type=DataType.TEXT)],
            multi_tenancy_config=MultiTenancyConfig(enabled=True),
        )
    )

    collection.tenants.add([Tenant(name="Tenant1"), Tenant(name="Tenant2")])
    tenant1 = collection.with_tenant("Tenant1")
    tenant2 = collection.with_tenant("Tenant2")

    tenant1.data.insert({"name": "some name"})
    objs = tenant1.data.get()
    assert len(objs) == 1
    assert objs[0].properties["name"] == "some name"

    objs = tenant2.data.get()
    assert len(objs) == 0

    tenant2.data.insert({"name": "some other name"})
    objs = tenant2.data.get()
    assert len(objs) == 1
    assert objs[0].properties["name"] == "some other name"

    client.collection.delete("TestTenantGetWithTenant")


def test_add_property(client: weaviate.Client):
    collection = client.collection.create(
        CollectionConfig(
            name="TestAddProperty",
            vectorizer=Vectorizer.NONE,
            properties=[Property(name="name", data_type=DataType.TEXT)],
        )
    )
    uuid1 = collection.data.insert({"name": "first"})
    collection.config.add_property(Property(name="number", data_type=DataType.INT))
    uuid2 = collection.data.insert({"name": "second", "number": 5})
    obj1 = collection.data.get_by_id(uuid1)
    obj2 = collection.data.get_by_id(uuid2)
    assert "name" in obj1.properties
    assert "name" in obj2.properties
    assert "number" in obj2.properties

    client.collection.delete("TestAddProperty")


def test_collection_config_get(client: weaviate.Client):
    collection = client.collection.create(
        CollectionConfig(
            name="TestCollectionSchemaGet",
            vectorizer=Vectorizer.NONE,
            properties=[
                Property(name="name", data_type=DataType.TEXT),
                Property(name="age", data_type=DataType.INT),
            ],
        )
    )
    config = collection.config.get()
    assert config.name == "TestCollectionSchemaGet"
    assert len(config.properties) == 2
    assert config.properties[0].name == "name"
    assert config.properties[0].data_type == DataType.TEXT
    assert config.properties[1].name == "age"
    assert config.properties[1].data_type == DataType.INT
    assert config.vectorizer == Vectorizer.NONE

    client.collection.delete("TestCollectionSchemaGet")


def test_collection_config_update(client: weaviate.Client):
    collection = client.collection.create(
        CollectionConfig(
            name="TestCollectionSchemaUpdate",
            vectorizer=Vectorizer.NONE,
            properties=[
                Property(name="name", data_type=DataType.TEXT),
                Property(name="age", data_type=DataType.INT),
            ],
        )
    )

    config = collection.config.get()

    assert config.description is None

    assert config.inverted_index_config.bm25.b == 0.75
    assert config.inverted_index_config.bm25.k1 == 1.2
    assert config.inverted_index_config.cleanup_interval_seconds == 60
    assert config.inverted_index_config.stopwords.additions is None
    assert config.inverted_index_config.stopwords.removals is None

    assert config.vector_index_config.skip is False
    assert config.vector_index_config.pq.bit_compression is False
    assert config.vector_index_config.pq.centroids == 256
    assert config.vector_index_config.pq.enabled is False
    assert config.vector_index_config.pq.encoder.type_ == PQEncoderType.KMEANS
    assert config.vector_index_config.pq.encoder.distribution == PQEncoderDistribution.LOG_NORMAL

    collection.config.update(
        CollectionConfigUpdate(
            description="Test",
            inverted_index_config=InvertedIndexConfigUpdate(
                cleanup_interval_seconds=10,
                bm25=BM25ConfigUpdate(
                    k1=1.25,
                    b=0.8,
                ),
                stopwords=StopwordsUpdate(
                    additions=["a"], preset=StopwordsPreset.EN, removals=["the"]
                ),
            ),
            vector_index_config=VectorIndexConfigUpdate(
                skip=True,
                pq=PQConfigUpdate(
                    bit_compression=True,
                    centroids=128,
                    enabled=True,
                    encoder=PQEncoderConfigUpdate(
                        type_=PQEncoderType.TILE, distribution=PQEncoderDistribution.NORMAL
                    ),
                ),
            ),
        )
    )

    config = collection.config.get()

    assert config.description == "Test"

    assert config.inverted_index_config.bm25.b == 0.8
    assert config.inverted_index_config.bm25.k1 == 1.25
    assert config.inverted_index_config.cleanup_interval_seconds == 10
    # assert config.inverted_index_config.stopwords.additions is ["a"] # potential weaviate bug, this returns as None
    assert config.inverted_index_config.stopwords.removals == ["the"]

    assert config.vector_index_config.skip is True
    assert config.vector_index_config.pq.bit_compression is True
    assert config.vector_index_config.pq.centroids == 128
    assert config.vector_index_config.pq.enabled is True
    assert config.vector_index_config.pq.encoder.type_ == PQEncoderType.TILE
    assert config.vector_index_config.pq.encoder.distribution == PQEncoderDistribution.NORMAL

    client.collection.delete("TestCollectionSchemaUpdate")


def test_empty_search_returns_everything(client: weaviate.Client):
    collection = client.collection.create(
        CollectionConfig(
            name="TestReturnEverything",
            vectorizer=Vectorizer.NONE,
            properties=[Property(name="name", data_type=DataType.TEXT)],
        )
    )

    collection.data.insert(properties={"name": "word"})

    objects = collection.query.bm25_flat(query="word")
    assert "name" in objects[0].properties
    assert objects[0].properties["name"] == "word"
    assert objects[0].metadata.uuid is not None
    assert objects[0].metadata.score is not None
    assert objects[0].metadata.last_update_time_unix is not None
    assert objects[0].metadata.creation_time_unix is not None

    client.collection.delete("TestReturnEverything")


@pytest.mark.parametrize("hours,minutes,sign", [(0, 0, 1), (1, 20, -1), (2, 0, 1), (3, 40, -1)])
def test_insert_date_property(client: weaviate.Client, hours: int, minutes: int, sign: int):
    client.collection.delete("TestInsertDateProperty")
    collection = client.collection.create(
        CollectionConfig(
            name="TestInsertDateProperty",
            vectorizer=Vectorizer.NONE,
            properties=[Property(name="date", data_type=DataType.DATE)],
        )
    )

    now = datetime.datetime.now(
        datetime.timezone(sign * datetime.timedelta(hours=hours, minutes=minutes))
    )
    uuid = collection.data.insert(properties={"date": now})

    obj = collection.data.get_by_id(uuid)

    assert (
        datetime.datetime.strptime(
            "".join(
                obj.properties["date"].rsplit(":", 1)
                if obj.properties["date"][-1] != "Z"
                else obj.properties["date"]
            ),
            "%Y-%m-%dT%H:%M:%S.%f%z",
        )
        == now
    )
    # weaviate drops any trailing zeros from the microseconds part of the date
    # this means that the returned dates aren't in the ISO format and so cannot be parsed easily to datetime
    # moreover, UTC timezones specified as +-00:00 are converted to Z further complicating matters
    # as such the above line is a workaround to parse the date returned by weaviate, which may prove useful
    # when parsing the date property in generics and the ORM in the future

    client.collection.delete("TestInsertDateProperty")


def test_collection_name_capitalization(client: weaviate.Client):
    name_small = "collectionCapitalizationTest"
    name_big = "CollectionCapitalizationTest"
    collection = client.collection.create(
        CollectionConfig(
            name=name_small,
            vectorizer=Vectorizer.NONE,
            properties=[Property(name="name", data_type=DataType.TEXT)],
        )
    )

    assert collection.name == name_big
    client.collection.delete(name_small)
    assert not client.collection.exists(name_small)
    assert not client.collection.exists(name_big)


def test_tenant_with_activity(client: weaviate.Client):
    name = "TestTenantActivity"
    collection = client.collection.create(
        CollectionConfig(
            name=name,
            vectorizer=Vectorizer.NONE,
            multi_tenancy_config=MultiTenancyConfig(enabled=True),
        )
    )
    collection.tenants.add(
        [
            Tenant(name="1", activity_status=TenantActivityStatus.HOT),
            Tenant(name="2", activity_status=TenantActivityStatus.COLD),
            Tenant(name="3"),
        ]
    )
    tenants = collection.tenants.get()
    assert tenants["1"].activity_status == TenantActivityStatus.HOT
    assert tenants["2"].activity_status == TenantActivityStatus.COLD
    assert tenants["3"].activity_status == TenantActivityStatus.HOT


def test_update_tenant(client: weaviate.Client):
    name = "TestUpdateTenant"
    collection = client.collection.create(
        CollectionConfig(
            name=name,
            vectorizer=Vectorizer.NONE,
            multi_tenancy_config=MultiTenancyConfig(enabled=True),
        )
    )
    collection.tenants.add([Tenant(name="1", activity_status=TenantActivityStatus.HOT)])
    tenants = collection.tenants.get()
    assert tenants["1"].activity_status == TenantActivityStatus.HOT

    collection.tenants.update([Tenant(name="1", activity_status=TenantActivityStatus.COLD)])
    tenants = collection.tenants.get()
    assert tenants["1"].activity_status == TenantActivityStatus.COLD


def test_return_list_properties(client: weaviate.Client):
    name_small = "TestReturnList"
    collection = client.collection.create(
        CollectionConfig(
            name=name_small,
            vectorizer=Vectorizer.NONE,
            properties=[
                Property(name="ints", data_type=DataType.INT_ARRAY),
                Property(name="floats", data_type=DataType.NUMBER_ARRAY),
                Property(name="strings", data_type=DataType.TEXT_ARRAY),
                Property(name="bools", data_type=DataType.BOOL_ARRAY),
                Property(name="dates", data_type=DataType.DATE_ARRAY),
                Property(name="uuids", data_type=DataType.UUID_ARRAY),
            ],
        )
    )
    data = {
        "ints": [1, 2, 3],
        "floats": [0.1, 0.4, 10.5],
        "strings": ["a", "list", "of", "strings"],
        "bools": [True, False, True],
        "dates": [
            datetime.datetime.strptime("2012-02-09", "%Y-%m-%d").replace(
                tzinfo=datetime.timezone.utc
            )
        ],
        "uuids": [uuid.uuid4(), uuid.uuid4()],
    }
    collection.data.insert(properties=data)
    objects = collection.query.get_flat()
    assert len(objects) == 1

    # remove dates because of problems comparing dates
    dates_from_weaviate = objects[0].properties.pop("dates")
    dates2 = [datetime.datetime.fromisoformat(date) for date in dates_from_weaviate]
    dates = data.pop("dates")
    assert dates2 == dates

    assert objects[0].properties == data


@pytest.mark.parametrize("query", ["cake", ["cake"]])
@pytest.mark.parametrize("objects", [UUID1, str(UUID1), [UUID1], [str(UUID1)]])
@pytest.mark.parametrize("concepts", ["hiking", ["hiking"]])
def test_near_text(
    client: weaviate.Client,
    query: Union[str, List[str]],
    objects: Union[UUID, List[UUID]],
    concepts: Union[str, List[str]],
):
    name = "TestNearText"
    client.collection.delete(name)
    collection = client.collection.create(
        CollectionConfig(
            name=name,
            vectorizer=Vectorizer.TEXT2VEC_CONTEXTIONARY,
            properties=[Property(name="value", data_type=DataType.TEXT)],
        )
    )

    batch_return = collection.data.insert_many(
        [
            DataObject(properties={"value": "Apple"}, uuid=UUID1),
            DataObject(properties={"value": "Mountain climbing"}),
            DataObject(properties={"value": "apple cake"}),
            DataObject(properties={"value": "cake"}),
        ]
    )

    objs1 = collection.query.near_text_flat(
        query=query,
        move_to=Move(force=1.0, objects=objects),
        move_away=Move(force=0.5, concepts=concepts),
        return_metadata=MetadataQuery(uuid=True),
        return_properties=["value"],
    )
    objs2 = collection.query.near_text_options(
        query=query,
        options=NearTextOptions(
            move_to=Move(force=1.0, objects=objects), move_away=Move(force=0.5, concepts=concepts)
        ),
        returns=ReturnValues(metadata=MetadataQuery(uuid=True), properties=["value"]),
    )

    assert objs1 == objs2
    assert objs1[0].metadata.uuid == batch_return.uuids[2]
    assert objs1[0].properties["value"] == "apple cake"


def test_near_text_error(client: weaviate.Client):
    name = "TestNearTextError"
    client.collection.delete(name)
    collection = client.collection.create(CollectionConfig(name=name))

    with pytest.raises(ValueError):
        collection.query.near_text_flat(query="test", move_to=Move(force=1.0))


<<<<<<< HEAD
@pytest.mark.parametrize("which_case", [0, 1, 2, 3])
def test_return_properties_with_typed_dict(client: weaviate.Client, which_case: int):
    name = "TestReturnListWithModel"
=======
@pytest.mark.parametrize("distance,certainty", [(None, None), (10, None), (None, 0.1)])
def test_near_image_flat(
    client: weaviate.Client, distance: Optional[float], certainty: Optional[float]
):
    name = "TestNearImage"
>>>>>>> 08d7df2f
    client.collection.delete(name)
    collection = client.collection.create(
        CollectionConfig(
            name=name,
<<<<<<< HEAD
            vectorizer=Vectorizer.NONE,
            properties=[
                Property(name="int_", data_type=DataType.INT),
                Property(name="ints", data_type=DataType.INT_ARRAY),
            ],
        )
    )
    data = {
        "int_": 1,
        "ints": [1, 2, 3],
    }
    collection.data.insert(properties=data)
    if which_case == 0:

        class DataModel(TypedDict):
            int_: int

        objects = collection.query.get_flat(return_properties=DataModel)
        assert len(objects) == 1
        assert objects[0].properties == {"int_": 1}
    elif which_case == 1:

        class DataModel(TypedDict):
            ints: List[int]

        objects = collection.query.get_flat(return_properties=DataModel)
        assert len(objects) == 1
        assert objects[0].properties == {"ints": [1, 2, 3]}
    elif which_case == 2:

        class DataModel(TypedDict):
            int_: int
            ints: List[int]

        objects = collection.query.get_flat(return_properties=DataModel)
        assert len(objects) == 1
        assert objects[0].properties == data
    elif which_case == 3:

        class DataModel(TypedDict):
            non_existant: str

        with pytest.raises(WeaviateGRPCException):
            objects = collection.query.get_flat(return_properties=DataModel)
=======
            vectorizer=Vectorizer.IMG2VEC_NEURAL,
            properties=[
                Property(name="imageProp", data_type=DataType.BLOB),
            ],
            module_config={
                "img2vec-neural": {
                    "imageFields": ["imageProp"],
                }
            },
        )
    )

    uuid1 = collection.data.insert(properties={"imageProp": WEAVIATE_LOGO_OLD_ENCODED})
    collection.data.insert(properties={"imageProp": WEAVIATE_LOGO_NEW_ENCODED})

    objects = collection.query.near_image_flat(
        WEAVIATE_LOGO_OLD_ENCODED, distance=distance, certainty=certainty
    )
    assert len(objects) == 2
    assert objects[0].metadata.uuid == uuid1


@pytest.mark.parametrize("distance,certainty", [(None, None), (10, None), (None, 0.1)])
def test_near_image_options(
    client: weaviate.Client, distance: Optional[float], certainty: Optional[float]
):
    name = "TestNearImage"
    client.collection.delete(name)
    collection = client.collection.create(
        CollectionConfig(
            name=name,
            vectorizer=Vectorizer.IMG2VEC_NEURAL,
            properties=[
                Property(name="imageProp", data_type=DataType.BLOB),
            ],
            module_config={
                "img2vec-neural": {
                    "imageFields": ["imageProp"],
                }
            },
        )
    )

    uuid1 = collection.data.insert(properties={"imageProp": WEAVIATE_LOGO_OLD_ENCODED})
    collection.data.insert(properties={"imageProp": WEAVIATE_LOGO_NEW_ENCODED})

    objects = collection.query.near_image_options(
        WEAVIATE_LOGO_OLD_ENCODED,
        returns=ReturnValues(),
        options=NearImageOptions(distance=distance, certainty=certainty),
    )
    assert len(objects) == 2
    assert objects[0].metadata.uuid == uuid1
>>>>>>> 08d7df2f
<|MERGE_RESOLUTION|>--- conflicted
+++ resolved
@@ -1,16 +1,11 @@
 import datetime
-<<<<<<< HEAD
 import sys
-=======
+
+import pytest as pytest
+import uuid
+
 from dataclasses import dataclass
 from typing import Dict, List, Optional, TypedDict, Union
->>>>>>> 08d7df2f
-
-import pytest as pytest
-import uuid
-
-from dataclasses import dataclass
-from typing import Dict, List, TypedDict, Union
 
 if sys.version_info < (3, 9):
     from typing_extensions import Annotated
@@ -1418,91 +1413,8 @@
         collection.query.near_text_flat(query="test", move_to=Move(force=1.0))
 
 
-<<<<<<< HEAD
-@pytest.mark.parametrize("which_case", [0, 1, 2, 3])
-def test_return_properties_with_typed_dict(client: weaviate.Client, which_case: int):
-    name = "TestReturnListWithModel"
-=======
 @pytest.mark.parametrize("distance,certainty", [(None, None), (10, None), (None, 0.1)])
 def test_near_image_flat(
-    client: weaviate.Client, distance: Optional[float], certainty: Optional[float]
-):
-    name = "TestNearImage"
->>>>>>> 08d7df2f
-    client.collection.delete(name)
-    collection = client.collection.create(
-        CollectionConfig(
-            name=name,
-<<<<<<< HEAD
-            vectorizer=Vectorizer.NONE,
-            properties=[
-                Property(name="int_", data_type=DataType.INT),
-                Property(name="ints", data_type=DataType.INT_ARRAY),
-            ],
-        )
-    )
-    data = {
-        "int_": 1,
-        "ints": [1, 2, 3],
-    }
-    collection.data.insert(properties=data)
-    if which_case == 0:
-
-        class DataModel(TypedDict):
-            int_: int
-
-        objects = collection.query.get_flat(return_properties=DataModel)
-        assert len(objects) == 1
-        assert objects[0].properties == {"int_": 1}
-    elif which_case == 1:
-
-        class DataModel(TypedDict):
-            ints: List[int]
-
-        objects = collection.query.get_flat(return_properties=DataModel)
-        assert len(objects) == 1
-        assert objects[0].properties == {"ints": [1, 2, 3]}
-    elif which_case == 2:
-
-        class DataModel(TypedDict):
-            int_: int
-            ints: List[int]
-
-        objects = collection.query.get_flat(return_properties=DataModel)
-        assert len(objects) == 1
-        assert objects[0].properties == data
-    elif which_case == 3:
-
-        class DataModel(TypedDict):
-            non_existant: str
-
-        with pytest.raises(WeaviateGRPCException):
-            objects = collection.query.get_flat(return_properties=DataModel)
-=======
-            vectorizer=Vectorizer.IMG2VEC_NEURAL,
-            properties=[
-                Property(name="imageProp", data_type=DataType.BLOB),
-            ],
-            module_config={
-                "img2vec-neural": {
-                    "imageFields": ["imageProp"],
-                }
-            },
-        )
-    )
-
-    uuid1 = collection.data.insert(properties={"imageProp": WEAVIATE_LOGO_OLD_ENCODED})
-    collection.data.insert(properties={"imageProp": WEAVIATE_LOGO_NEW_ENCODED})
-
-    objects = collection.query.near_image_flat(
-        WEAVIATE_LOGO_OLD_ENCODED, distance=distance, certainty=certainty
-    )
-    assert len(objects) == 2
-    assert objects[0].metadata.uuid == uuid1
-
-
-@pytest.mark.parametrize("distance,certainty", [(None, None), (10, None), (None, 0.1)])
-def test_near_image_options(
     client: weaviate.Client, distance: Optional[float], certainty: Optional[float]
 ):
     name = "TestNearImage"
@@ -1525,6 +1437,37 @@
     uuid1 = collection.data.insert(properties={"imageProp": WEAVIATE_LOGO_OLD_ENCODED})
     collection.data.insert(properties={"imageProp": WEAVIATE_LOGO_NEW_ENCODED})
 
+    objects = collection.query.near_image_flat(
+        WEAVIATE_LOGO_OLD_ENCODED, distance=distance, certainty=certainty
+    )
+    assert len(objects) == 2
+    assert objects[0].metadata.uuid == uuid1
+
+
+@pytest.mark.parametrize("distance,certainty", [(None, None), (10, None), (None, 0.1)])
+def test_near_image_options(
+    client: weaviate.Client, distance: Optional[float], certainty: Optional[float]
+):
+    name = "TestNearImage"
+    client.collection.delete(name)
+    collection = client.collection.create(
+        CollectionConfig(
+            name=name,
+            vectorizer=Vectorizer.IMG2VEC_NEURAL,
+            properties=[
+                Property(name="imageProp", data_type=DataType.BLOB),
+            ],
+            module_config={
+                "img2vec-neural": {
+                    "imageFields": ["imageProp"],
+                }
+            },
+        )
+    )
+
+    uuid1 = collection.data.insert(properties={"imageProp": WEAVIATE_LOGO_OLD_ENCODED})
+    collection.data.insert(properties={"imageProp": WEAVIATE_LOGO_NEW_ENCODED})
+
     objects = collection.query.near_image_options(
         WEAVIATE_LOGO_OLD_ENCODED,
         returns=ReturnValues(),
@@ -1532,4 +1475,56 @@
     )
     assert len(objects) == 2
     assert objects[0].metadata.uuid == uuid1
->>>>>>> 08d7df2f
+
+
+@pytest.mark.parametrize("which_case", [0, 1, 2, 3])
+def test_return_properties_with_typed_dict(client: weaviate.Client, which_case: int):
+    name = "TestReturnListWithModel"
+    client.collection.delete(name)
+    collection = client.collection.create(
+        CollectionConfig(
+            name=name,
+            vectorizer=Vectorizer.NONE,
+            properties=[
+                Property(name="int_", data_type=DataType.INT),
+                Property(name="ints", data_type=DataType.INT_ARRAY),
+            ],
+        )
+    )
+    data = {
+        "int_": 1,
+        "ints": [1, 2, 3],
+    }
+    collection.data.insert(properties=data)
+    if which_case == 0:
+
+        class DataModel(TypedDict):
+            int_: int
+
+        objects = collection.query.get_flat(return_properties=DataModel)
+        assert len(objects) == 1
+        assert objects[0].properties == {"int_": 1}
+    elif which_case == 1:
+
+        class DataModel(TypedDict):
+            ints: List[int]
+
+        objects = collection.query.get_flat(return_properties=DataModel)
+        assert len(objects) == 1
+        assert objects[0].properties == {"ints": [1, 2, 3]}
+    elif which_case == 2:
+
+        class DataModel(TypedDict):
+            int_: int
+            ints: List[int]
+
+        objects = collection.query.get_flat(return_properties=DataModel)
+        assert len(objects) == 1
+        assert objects[0].properties == data
+    elif which_case == 3:
+
+        class DataModel(TypedDict):
+            non_existant: str
+
+        with pytest.raises(WeaviateGRPCException):
+            objects = collection.query.get_flat(return_properties=DataModel)