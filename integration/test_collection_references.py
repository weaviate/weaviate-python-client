from typing import Generator, TypedDict
from typing_extensions import Annotated

import pytest as pytest
import uuid

from weaviate.collections.classes.data import DataObject, DataReference
from weaviate.collections.classes.grpc import FromReference, FromReferenceMultiTarget, MetadataQuery

import weaviate
from weaviate.collections.classes.config import (
    Configure,
    Property,
    DataType,
    ReferenceProperty,
    ReferencePropertyMultiTarget,
)

from weaviate.collections.classes.internal import CrossReference, Reference, ReferenceAnnotation


@pytest.fixture(scope="module")
def client() -> Generator[weaviate.WeaviateClient, None, None]:
    client = weaviate.connect_to_local()
    client.collections.delete_all()
    yield client
    client.collections.delete_all()


def test_reference_add_delete_replace(client: weaviate.WeaviateClient) -> None:
    ref_collection = client.collections.create(
        name="RefClass2", vectorizer_config=Configure.Vectorizer.none()
    )
    uuid_to = ref_collection.data.insert(properties={})
    collection = client.collections.create(
        name="SomethingElse",
        references=[ReferenceProperty(name="ref", target_collection="RefClass2")],
        vectorizer_config=Configure.Vectorizer.none(),
    )

    uuid_from1 = collection.data.insert({}, uuid.uuid4())
    uuid_from2 = collection.data.insert(
        {}, references={"ref": Reference.to(uuids=uuid_to)}, uuid=uuid.uuid4()
    )
    collection.data.reference_add(
        from_uuid=uuid_from1, from_property="ref", ref=Reference.to(uuids=uuid_to)
    )

    collection.data.reference_delete(
        from_uuid=uuid_from1, from_property="ref", ref=Reference.to(uuids=uuid_to)
    )
    assert (
        len(
            collection.query.fetch_object_by_id(
                uuid_from1, return_references=FromReference(link_on="ref")
            )
            .references["ref"]
            .objects
        )
        == 0
    )

    collection.data.reference_add(
        from_uuid=uuid_from2, from_property="ref", ref=Reference.to(uuids=uuid_to)
    )
    obj = collection.query.fetch_object_by_id(
        uuid_from2, return_references=FromReference(link_on="ref")
    )
    assert obj is not None
    assert len(obj.references["ref"].objects) == 2
    assert uuid_to in [x.uuid for x in obj.references["ref"].objects]

    collection.data.reference_replace(
        from_uuid=uuid_from2, from_property="ref", ref=Reference.to(uuids=[])
    )
    assert (
        len(
            collection.query.fetch_object_by_id(
                uuid_from2, return_references=FromReference(link_on="ref")
            )
            .references["ref"]
            .objects
        )
        == 0
    )

    client.collections.delete("SomethingElse")
    client.collections.delete("RefClass2")


def test_mono_references_grpc(client: weaviate.WeaviateClient) -> None:
    A = client.collections.create(
        name="A",
        vectorizer_config=Configure.Vectorizer.none(),
        properties=[
            Property(name="Name", data_type=DataType.TEXT),
        ],
    )
    uuid_A1 = A.data.insert(properties={"Name": "A1"})
    uuid_A2 = A.data.insert(properties={"Name": "A2"})

    a_objs = A.query.bm25(query="A1", return_properties="name").objects
    assert a_objs[0].properties["name"] == "A1"

    B = client.collections.create(
        name="B",
        properties=[Property(name="Name", data_type=DataType.TEXT)],
        references=[
            ReferenceProperty(name="a", target_collection="A"),
        ],
        vectorizer_config=Configure.Vectorizer.none(),
    )
    uuid_B = B.data.insert({"Name": "B"}, references={"a": Reference.to(uuids=uuid_A1)})
    B.data.reference_add(from_uuid=uuid_B, from_property="a", ref=Reference.to(uuids=uuid_A2))

    b_objs = B.query.bm25(
        query="B",
        return_references=FromReference(
            link_on="a",
            return_properties=["name"],
        ),
    ).objects
    assert b_objs[0].references["a"].objects[0].properties["name"] == "A1"
    assert b_objs[0].references["a"].objects[0].uuid == uuid_A1
    assert b_objs[0].references["a"].objects[1].properties["name"] == "A2"
    assert b_objs[0].references["a"].objects[1].uuid == uuid_A2

    C = client.collections.create(
        name="C",
        properties=[Property(name="Name", data_type=DataType.TEXT)],
        references=[
            ReferenceProperty(name="b", target_collection="B"),
        ],
        vectorizer_config=Configure.Vectorizer.none(),
    )
    C.data.insert({"Name": "find me"}, references={"b": Reference.to(uuids=uuid_B)})

    c_objs = C.query.bm25(
        query="find",
        return_properties="name",
        return_references=FromReference(
            link_on="b",
            return_properties="name",
            return_metadata=MetadataQuery(last_update_time_unix=True),
            return_references=FromReference(
                link_on="a",
                return_properties="name",
            ),
        ),
    ).objects
    assert c_objs[0].properties["name"] == "find me"
    assert c_objs[0].references["b"].objects[0].properties["name"] == "B"
    assert c_objs[0].references["b"].objects[0].metadata.last_update_time_unix is not None
    assert (
        c_objs[0].references["b"].objects[0].references["a"].objects[0].properties["name"] == "A1"
    )
    assert (
        c_objs[0].references["b"].objects[0].references["a"].objects[1].properties["name"] == "A2"
    )


@pytest.mark.parametrize("level", ["col-col", "col-query", "query-col", "query-query"])
def test_mono_references_grpc_typed_dicts(client: weaviate.WeaviateClient, level: str) -> None:
    client.collections.delete("ATypedDicts")
    client.collections.delete("BTypedDicts")
    client.collections.delete("CTypedDicts")

    class AProps(TypedDict):
        name: str

    class BProps(TypedDict):
        name: str

    class BRefs(TypedDict):
        a: Annotated[
            CrossReference[AProps, None],
            ReferenceAnnotation(metadata=MetadataQuery(creation_time_unix=True)),
        ]

    class CProps(TypedDict):
        name: str

    class CRefs(TypedDict):
        b: Annotated[CrossReference[BProps, BRefs], ReferenceAnnotation(include_vector=True)]

    client.collections.create(
        name="ATypedDicts",
        vectorizer_config=Configure.Vectorizer.text2vec_contextionary(vectorize_class_name=False),
        properties=[
            Property(name="Name", data_type=DataType.TEXT),
        ],
    )
    A = client.collections.get("ATypedDicts", AProps)
    uuid_A1 = A.data.insert(AProps(name="A1"))
    uuid_A2 = A.data.insert(AProps(name="A2"))

    client.collections.create(
        name="BTypedDicts",
        properties=[Property(name="Name", data_type=DataType.TEXT)],
        references=[
            ReferenceProperty(name="a", target_collection="ATypedDicts"),
        ],
        vectorizer_config=Configure.Vectorizer.text2vec_contextionary(vectorize_class_name=False),
    )
    B = client.collections.get("BTypedDicts", BProps)
    uuid_B = B.data.insert(properties={"name": "B"}, references={"a": Reference.to(uuids=uuid_A1)})
    B.data.reference_add(
        from_uuid=uuid_B,
        from_property="a",
        ref=Reference.to(uuids=uuid_A2),
    )

    b_objs = B.query.bm25(query="B", return_references=BRefs).objects
    assert b_objs[0].references["a"].objects[0].properties["name"] == "A1"
    assert b_objs[0].references["a"].objects[0].uuid == uuid_A1
    assert b_objs[0].references["a"].objects[0].references is None
    assert b_objs[0].references["a"].objects[1].properties["name"] == "A2"
    assert b_objs[0].references["a"].objects[1].uuid == uuid_A2
    assert b_objs[0].references["a"].objects[1].references is None

    client.collections.create(
        name="CTypedDicts",
        properties=[
            Property(name="Name", data_type=DataType.TEXT),
            Property(name="Age", data_type=DataType.INT),
        ],
        references=[
            ReferenceProperty(name="b", target_collection="BTypedDicts"),
        ],
        vectorizer_config=Configure.Vectorizer.text2vec_contextionary(vectorize_class_name=False),
    )
    C = client.collections.get("CTypedDicts", CProps)
    C.data.insert(properties={"name": "find me"}, references={"b": Reference.to(uuids=uuid_B)})

    if level == "col-col":
        c_objs = (
            client.collections.get("CTypedDicts", CProps, CRefs)
            .query.bm25(query="find", include_vector=True)
            .objects
        )
    elif level == "col-query":
        c_objs = (
            client.collections.get("CTypedDicts", CProps)
            .query.bm25(
                query="find",
                include_vector=True,
                return_references=CRefs,
            )
            .objects
        )
    elif level == "query-col":
        c_objs = (
            client.collections.get("CTypedDicts", data_model_references=CRefs)
            .query.bm25(
                query="find",
                include_vector=True,
                return_properties=CProps,
            )
            .objects
        )
    else:
        c_objs = (
            client.collections.get("CTypedDicts")
            .query.bm25(
                query="find",
                include_vector=True,
                return_properties=CProps,
                return_references=CRefs,
            )
            .objects
        )
    assert (
        c_objs[0].properties["name"] == "find me"
    )  # happy path (in type and in return_properties)
    assert c_objs[0].uuid is not None
    assert c_objs[0].vector is not None
    assert (
        c_objs[0].properties.get("not_specified") is None
    )  # type is str but instance is None (in type but not in return_properties)
    assert c_objs[0].references["b"].objects[0].properties["name"] == "B"
    assert c_objs[0].references["b"].objects[0].uuid == uuid_B
    assert c_objs[0].references["b"].objects[0].vector is not None
    assert (
        c_objs[0].references["b"].objects[0].references["a"].objects[0].properties["name"] == "A1"
    )
    assert c_objs[0].references["b"].objects[0].references["a"].objects[0].uuid == uuid_A1
    assert (
        c_objs[0].references["b"].objects[0].references["a"].objects[0].metadata.creation_time_unix
        is not None
    )
    assert (
        c_objs[0].references["b"].objects[0].references["a"].objects[1].properties["name"] == "A2"
    )
    assert c_objs[0].references["b"].objects[0].references["a"].objects[1].uuid == uuid_A2
    assert (
        c_objs[0].references["b"].objects[0].references["a"].objects[1].metadata.creation_time_unix
        is not None
    )


def test_multi_references_grpc(client: weaviate.WeaviateClient) -> None:
    client.collections.delete("A")
    client.collections.delete("B")
    client.collections.delete("C")

    A = client.collections.create(
        name="A",
        vectorizer_config=Configure.Vectorizer.none(),
        properties=[
            Property(name="Name", data_type=DataType.TEXT),
        ],
    )
    uuid_A = A.data.insert(properties={"Name": "A"})

    B = client.collections.create(
        name="B",
        properties=[
            Property(name="Name", data_type=DataType.TEXT),
        ],
        vectorizer_config=Configure.Vectorizer.none(),
    )
    uuid_B = B.data.insert({"Name": "B"})

    C = client.collections.create(
        name="C",
        properties=[Property(name="Name", data_type=DataType.TEXT)],
        references=[
            ReferencePropertyMultiTarget(name="ref", target_collections=["A", "B"]),
        ],
        vectorizer_config=Configure.Vectorizer.none(),
    )
    C.data.insert(
        {
            "Name": "first",
        },
        references={
            "ref": Reference.to_multi_target(uuids=uuid_A, target_collection="A"),
        },
    )
    C.data.insert(
        {
            "Name": "second",
        },
        references={
            "ref": Reference.to_multi_target(uuids=uuid_B, target_collection="B"),
        },
    )

    objects = C.query.bm25(
        query="first",
        return_properties="name",
        return_references=FromReferenceMultiTarget(
            link_on="ref",
            target_collection="A",
            return_properties=["name"],
            return_metadata=MetadataQuery(last_update_time_unix=True),
        ),
    ).objects
    assert objects[0].properties["name"] == "first"
    assert len(objects[0].references["ref"].objects) == 1
    assert objects[0].references["ref"].objects[0].properties["name"] == "A"
    assert objects[0].references["ref"].objects[0].metadata.last_update_time_unix is not None

    objects = C.query.bm25(
        query="second",
        return_properties="name",
        return_references=FromReferenceMultiTarget(
            link_on="ref",
            target_collection="B",
            return_properties=[
                "name",
            ],
            return_metadata=MetadataQuery(last_update_time_unix=True),
        ),
    ).objects
    assert objects[0].properties["name"] == "second"
    assert len(objects[0].references["ref"].objects) == 1
    assert objects[0].references["ref"].objects[0].properties["name"] == "B"
    assert objects[0].references["ref"].objects[0].metadata.last_update_time_unix is not None

    client.collections.delete("A")
    client.collections.delete("B")
    client.collections.delete("C")


def test_references_batch(client: weaviate.WeaviateClient) -> None:
    name_ref_to = "TestBatchRefTo"
    name_ref_from = "TestBatchRefFrom"

    client.collections.delete(name_ref_to)
    client.collections.delete(name_ref_from)

    ref_collection = client.collections.create(
        name=name_ref_to,
        vectorizer_config=Configure.Vectorizer.none(),
        properties=[Property(name="num", data_type=DataType.INT)],
    )
    num_objects = 10

    uuids_to = ref_collection.data.insert_many(
        [DataObject(properties={"num": i}) for i in range(num_objects)]
    ).uuids.values()
    collection = client.collections.create(
        name=name_ref_from,
        properties=[
            Property(name="num", data_type=DataType.INT),
        ],
        references=[ReferenceProperty(name="ref", target_collection=name_ref_to)],
        vectorizer_config=Configure.Vectorizer.none(),
    )
    uuids_from = collection.data.insert_many(
        [DataObject(properties={"num": i}) for i in range(num_objects)]
    ).uuids.values()

    batch_return = collection.data.reference_add_many(
        [
            DataReference(
                from_property="ref", from_uuid=list(uuids_from)[i], to_uuid=list(uuids_to)[i]
            )
            for i in range(num_objects)
        ],
    )

    assert batch_return.has_errors is False

    objects = collection.query.fetch_objects(
        return_properties=[
            "num",
        ],
        return_references=[
            FromReference(link_on="ref"),
        ],
    ).objects

    for obj in objects:
        assert obj.properties["num"] == obj.references["ref"].objects[0].properties["num"]


<<<<<<< HEAD
def test_insert_many_with_refs(client: weaviate.WeaviateClient) -> None:
=======
def test_insert_many_with_refs(client: weaviate.WeaviateClient):
>>>>>>> 24e52988
    name = "TestInsertManyRefs"
    client.collections.delete(name)
    collection = client.collections.create(
        name=name,
        properties=[Property(name="Name", data_type=DataType.TEXT)],
        references=[
            ReferenceProperty(name="self", target_collection=name),
        ],
        vectorizer_config=Configure.Vectorizer.none(),
    )

    uuid1 = collection.data.insert({"name": "A"})
    uuid2 = collection.data.insert({"name": "B"})

    batch_return = collection.data.insert_many(
        [
            DataObject(
                properties={"name": "C"},
                references={"self": Reference.to(uuids=uuid1)},
            ),
            DataObject(
                properties={"name": "D"},
                references={"self": Reference.to(uuids=uuid2)},
            ),
        ]
    )
    assert batch_return.has_errors is False

    for obj in collection.query.fetch_objects(
        return_properties=["name"], return_references=FromReference(link_on="self")
    ).objects:
        if obj.properties["name"] in ["A", "B"]:
            assert obj.references is None
        else:
<<<<<<< HEAD
            print(obj)
            assert obj.references is not None


def test_references_batch_with_errors(client: weaviate.WeaviateClient) -> None:
=======
            assert obj.references is not None


def test_references_batch_with_errors(client: weaviate.WeaviateClient):
>>>>>>> 24e52988
    name_ref_to = "TestBatchRefErrorTo"
    name_ref_from = "TestBatchRefErrorFrom"

    client.collections.delete(name_ref_to)
    client.collections.delete(name_ref_from)

    _ = client.collections.create(
        name=name_ref_to,
        vectorizer_config=Configure.Vectorizer.none(),
    )

    collection = client.collections.create(
        name=name_ref_from,
        properties=[
            Property(name="num", data_type=DataType.INT),
        ],
        references=[ReferenceProperty(name="ref", target_collection=name_ref_to)],
        vectorizer_config=Configure.Vectorizer.none(),
    )

    batch_return = collection.data.reference_add_many(
        [DataReference(from_property="doesNotExist", from_uuid=uuid.uuid4(), to_uuid=uuid.uuid4())],
    )
    assert batch_return.has_errors is True
    assert 0 in batch_return.errors
    assert (
        batch_return.errors[0].message
        == "property doesNotExist does not exist for class TestBatchRefErrorFrom"
    )


# commented out due to mypy failures since it is stale code
# @pytest.mark.skip(reason="string syntax has been temporarily removed from the API")
# def test_references_with_string_syntax(client: weaviate.WeaviateClient):
#     name1 = "TestReferencesWithStringSyntaxA"
#     name2 = "TestReferencesWithStringSyntaxB"
#     client.collections.delete(name1)
#     client.collections.delete(name2)

#     client.collections.create(
#         name=name1,
#         vectorizer_config=Configure.Vectorizer.none(),
#         properties=[
#             Property(name="Name", data_type=DataType.TEXT),
#             Property(name="Age", data_type=DataType.INT),
#             Property(name="Weird__Name", data_type=DataType.INT),
#         ],
#     )

#     uuid_A = client.collections.get(name1).data.insert(
#         properties={"Name": "A", "Age": 1, "Weird__Name": 2}
#     )

#     client.collections.get(name1).query.fetch_object_by_id(uuid_A)

#     client.collections.create(
#         name=name2,
#         properties=[
#             Property(name="Name", data_type=DataType.TEXT),
#         ],
#         references=[ReferenceProperty(name="ref", target_collection=name1)],
#         vectorizer_config=Configure.Vectorizer.none(),
#     )

#     client.collections.get(name2).data.insert(
#         {"Name": "B"}, references={"ref": Reference.to(uuids=uuid_A)}
#     )

#     objects = (
#         client.collections.get(name2)
#         .query.bm25(
#             query="B",
#             return_properties=[
#                 "name",
#                 "__ref__properties__Name",
#                 "__ref__properties__Age",
#                 "__ref__properties__Weird__Name",
#                 "__ref__metadata__last_update_time_unix",
#             ],
#         )
#         .objects
#     )

#     assert objects[0].properties["name"] == "B"
#     assert objects[0].references["ref"].objects[0].properties["name"] == "A"
#     assert objects[0].references["ref"].objects[0].properties["age"] == 1
#     assert objects[0].references["ref"].objects[0].properties["weird__Name"] == 2
#     assert objects[0].references["ref"].objects[0].uuid == uuid_A
#     assert objects[0].references["ref"].objects[0].metadata.last_update_time_unix is not None


def test_warning_refs_as_props(
    client: weaviate.WeaviateClient, recwarn: pytest.WarningsRecorder
) -> None:
    name = "TestRefsAsProps"
    client.collections.delete(name)

    client.collections.create(
        name=name,
        vectorizer_config=Configure.Vectorizer.none(),
        properties=[
            Property(name="Name", data_type=DataType.TEXT),
            ReferenceProperty(name="ref", target_collection=name),
        ],
    )

    assert len(recwarn) == 1
    w = recwarn.pop()
    assert issubclass(w.category, DeprecationWarning)
    assert str(w.message).startswith("Dep007")<|MERGE_RESOLUTION|>--- conflicted
+++ resolved
@@ -436,11 +436,7 @@
         assert obj.properties["num"] == obj.references["ref"].objects[0].properties["num"]
 
 
-<<<<<<< HEAD
 def test_insert_many_with_refs(client: weaviate.WeaviateClient) -> None:
-=======
-def test_insert_many_with_refs(client: weaviate.WeaviateClient):
->>>>>>> 24e52988
     name = "TestInsertManyRefs"
     client.collections.delete(name)
     collection = client.collections.create(
@@ -475,18 +471,10 @@
         if obj.properties["name"] in ["A", "B"]:
             assert obj.references is None
         else:
-<<<<<<< HEAD
-            print(obj)
             assert obj.references is not None
 
 
 def test_references_batch_with_errors(client: weaviate.WeaviateClient) -> None:
-=======
-            assert obj.references is not None
-
-
-def test_references_batch_with_errors(client: weaviate.WeaviateClient):
->>>>>>> 24e52988
     name_ref_to = "TestBatchRefErrorTo"
     name_ref_from = "TestBatchRefErrorFrom"
 
