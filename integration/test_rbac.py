from typing import List, Optional

import pytest
from _pytest.fixtures import SubRequest

from integration.conftest import ClientFactory, _sanitize_collection_name
from weaviate.auth import Auth
from weaviate.classes.rbac import Actions, Permissions, RoleScope
from weaviate.rbac.models import (
    AliasPermissionOutput,
    BackupsPermissionOutput,
    ClusterPermissionOutput,
    CollectionsPermissionOutput,
    DataPermissionOutput,
    NodesPermissionOutput,
    Role,
    ReplicatePermissionOutput,
    RolesPermissionOutput,
    TenantsPermissionOutput,
    UsersPermissionOutput,
    UserTypes,
    _Permission,
)

RBAC_PORTS = (8092, 50063)
RBAC_AUTH_CREDS = Auth.api_key("admin-key")


@pytest.mark.parametrize(
    "permissions,expected,min_version",
    [
        (
            Permissions.backup(collection="Test", manage=True),
            Role(
                name="ManageAllBackups",
                alias_permissions=[],
                cluster_permissions=[],
                users_permissions=[],
                collections_permissions=[],
                roles_permissions=[],
                data_permissions=[],
                backups_permissions=[
                    BackupsPermissionOutput(collection="Test", actions={Actions.Backups.MANAGE})
                ],
                nodes_permissions=[],
                tenants_permissions=[],
                replicate_permissions=[],
            ),
            None,
        ),
        (
            Permissions.cluster(read=True),
            Role(
                name="ReadCluster",
                alias_permissions=[],
                cluster_permissions=[ClusterPermissionOutput(actions={Actions.Cluster.READ})],
                users_permissions=[],
                collections_permissions=[],
                roles_permissions=[],
                data_permissions=[],
                backups_permissions=[],
                nodes_permissions=[],
                tenants_permissions=[],
                replicate_permissions=[],
            ),
            None,
        ),
        (
            Permissions.collections(collection="Test", create_collection=True),
            Role(
                name="CreateAllCollections",
                alias_permissions=[],
                cluster_permissions=[],
                users_permissions=[],
                collections_permissions=[
                    CollectionsPermissionOutput(
                        collection="Test", actions={Actions.Collections.CREATE}
                    )
                ],
                roles_permissions=[],
                data_permissions=[],
                backups_permissions=[],
                nodes_permissions=[],
                tenants_permissions=[],
                replicate_permissions=[],
            ),
            None,
        ),
        (
            Permissions.data(collection="*", create=True),
            Role(
                name="CreateAllData",
                alias_permissions=[],
                cluster_permissions=[],
                users_permissions=[],
                collections_permissions=[],
                roles_permissions=[],
                data_permissions=[
                    DataPermissionOutput(collection="*", tenant="*", actions={Actions.Data.CREATE})
                ],
                backups_permissions=[],
                nodes_permissions=[],
                tenants_permissions=[],
                replicate_permissions=[],
            ),
            None,
        ),
        (
            Permissions.data(
                collection=["ColA", "ColB"], tenant=["tenant1", "tenant2"], create=True
            ),
            Role(
                name="CreateDataInColsAndTenants",
                alias_permissions=[],
                cluster_permissions=[],
                users_permissions=[],
                collections_permissions=[],
                roles_permissions=[],
                data_permissions=[
                    DataPermissionOutput(
                        collection="ColA", tenant="tenant1", actions={Actions.Data.CREATE}
                    ),
                    DataPermissionOutput(
                        collection="ColA", tenant="tenant2", actions={Actions.Data.CREATE}
                    ),
                    DataPermissionOutput(
                        collection="ColB", tenant="tenant1", actions={Actions.Data.CREATE}
                    ),
                    DataPermissionOutput(
                        collection="ColB", tenant="tenant2", actions={Actions.Data.CREATE}
                    ),
                ],
                backups_permissions=[],
                nodes_permissions=[],
                tenants_permissions=[],
                replicate_permissions=[],
            ),
            None,
        ),
        (
            Permissions.Nodes.verbose(collection="Test", read=True),
            Role(
                name="VerboseNodes",
                alias_permissions=[],
                cluster_permissions=[],
                users_permissions=[],
                collections_permissions=[],
                roles_permissions=[],
                data_permissions=[],
                backups_permissions=[],
                nodes_permissions=[
                    NodesPermissionOutput(
                        verbosity="verbose", actions={Actions.Nodes.READ}, collection="Test"
                    )
                ],
                tenants_permissions=[],
                replicate_permissions=[],
            ),
            None,
        ),
        (
            Permissions.Nodes.minimal(read=True),
            Role(
                name="MinimalNodes",
                alias_permissions=[],
                cluster_permissions=[],
                users_permissions=[],
                collections_permissions=[],
                roles_permissions=[],
                data_permissions=[],
                backups_permissions=[],
                nodes_permissions=[
                    NodesPermissionOutput(
                        verbosity="minimal", actions={Actions.Nodes.READ}, collection="*"
                    )
                ],
                tenants_permissions=[],
                replicate_permissions=[],
            ),
            None,
        ),
        (
            Permissions.roles(role="*", create=True),
            Role(
                name="ManageAllRoles",
                alias_permissions=[],
                cluster_permissions=[],
                users_permissions=[],
                collections_permissions=[],
                roles_permissions=[
                    RolesPermissionOutput(
                        role="*", actions={Actions.Roles.CREATE}, scope=RoleScope.MATCH
                    )
                ],
                data_permissions=[],
                backups_permissions=[],
                nodes_permissions=[],
                tenants_permissions=[],
                replicate_permissions=[],
            ),
            None,
        ),
        (
            Permissions.tenants(collection="*", read=True, update=True),
            Role(
                name="TenantsReadRole",
                alias_permissions=[],
                cluster_permissions=[],
                users_permissions=[],
                collections_permissions=[],
                roles_permissions=[],
                data_permissions=[],
                backups_permissions=[],
                nodes_permissions=[],
                tenants_permissions=[
                    TenantsPermissionOutput(
                        collection="*",
                        tenant="*",
                        actions={Actions.Tenants.READ, Actions.Tenants.UPDATE},
                    )
                ],
                replicate_permissions=[],
            ),
            None,
        ),
        (
            Permissions.tenants(
                collection=["ColA", "ColB"], tenant=["tenant1", "tenant2"], read=True, update=True
            ),
            Role(
                name="ReadSpecificTenantsInCols",
                cluster_permissions=[],
                alias_permissions=[],
                users_permissions=[],
                collections_permissions=[],
                roles_permissions=[],
                data_permissions=[],
                backups_permissions=[],
                nodes_permissions=[],
                tenants_permissions=[
                    TenantsPermissionOutput(
                        collection="ColA",
                        tenant="tenant1",
                        actions={Actions.Tenants.READ, Actions.Tenants.UPDATE},
                    ),
                    TenantsPermissionOutput(
                        collection="ColA",
                        tenant="tenant2",
                        actions={Actions.Tenants.READ, Actions.Tenants.UPDATE},
                    ),
                    TenantsPermissionOutput(
                        collection="ColB",
                        tenant="tenant1",
                        actions={Actions.Tenants.READ, Actions.Tenants.UPDATE},
                    ),
                    TenantsPermissionOutput(
                        collection="ColB",
                        tenant="tenant2",
                        actions={Actions.Tenants.READ, Actions.Tenants.UPDATE},
                    ),
                ],
                replicate_permissions=[],
            ),
            None,
        ),
        (
            Permissions.users(user="*", assign_and_revoke=True, read=True),
            Role(
                name="UserAssignRole",
                cluster_permissions=[],
                alias_permissions=[],
                users_permissions=[
                    UsersPermissionOutput(
                        users="*", actions={Actions.Users.ASSIGN_AND_REVOKE, Actions.Users.READ}
                    )
                ],
                collections_permissions=[],
                roles_permissions=[],
                data_permissions=[],
                backups_permissions=[],
                nodes_permissions=[],
                tenants_permissions=[],
                replicate_permissions=[],
            ),
        ),
        (
            Permissions.users(user="*", assign_and_revoke=True, read=True),
            Role(
                name="UserAssignRole",
                cluster_permissions=[],
                users_permissions=[
                    UsersPermissionOutput(
                        users="*", actions={Actions.Users.ASSIGN_AND_REVOKE, Actions.Users.READ}
                    )
                ],
                collections_permissions=[],
                roles_permissions=[],
                data_permissions=[],
                backups_permissions=[],
                nodes_permissions=[],
                tenants_permissions=[],
                replicate_permissions=[],
            ),
        ),
        (
            Permissions.replicate(
                collection=["ColA", "ColB"], shard=["tenant1", "tenant2"], read=True, update=True
            ),
            Role(
                name="ReplicateSpecificShardsInCols",
                cluster_permissions=[],
                users_permissions=[],
                collections_permissions=[],
                roles_permissions=[],
                data_permissions=[],
                backups_permissions=[],
                nodes_permissions=[],
                tenants_permissions=[],
                replicate_permissions=[
                    ReplicatePermissionOutput(
                        collection="ColA",
                        shard="tenant1",
                        actions={Actions.Replicate.READ, Actions.Replicate.UPDATE},
                    ),
                    ReplicatePermissionOutput(
                        collection="ColA",
                        shard="tenant2",
                        actions={Actions.Replicate.READ, Actions.Replicate.UPDATE},
                    ),
                    ReplicatePermissionOutput(
                        collection="ColB",
                        shard="tenant1",
                        actions={Actions.Replicate.READ, Actions.Replicate.UPDATE},
                    ),
                    ReplicatePermissionOutput(
                        collection="ColB",
                        shard="tenant2",
                        actions={Actions.Replicate.READ, Actions.Replicate.UPDATE},
                    ),
                ],
            ),
            None,
        ),
        (
            Permissions.alias(alias="*", read=True, delete=True),
            Role(
                name="AlliasRole",
                alias_permissions=[
                    AliasPermissionOutput(
                        alias="*", actions={Actions.Alias.READ, Actions.Alias.DELETE}
                    )
                ],
                cluster_permissions=[],
                users_permissions=[],
                collections_permissions=[],
                roles_permissions=[],
                data_permissions=[],
                backups_permissions=[],
                nodes_permissions=[],
                tenants_permissions=[],
            ),
            32,  # Minimum version for alias permissions
        ),
    ],
)
def test_create_role(
    client_factory: ClientFactory,
    permissions: List[_Permission],
    expected: Role,
    min_version: Optional[int],
) -> None:
    with client_factory(ports=RBAC_PORTS, auth_credentials=RBAC_AUTH_CREDS) as client:
        if client._connection._weaviate_version.is_lower_than(1, 28, 0):
            pytest.skip("This test requires Weaviate 1.28.0 or higher")
<<<<<<< HEAD
        if (
            expected.name == "ReplicateSpecificShardsInCols"
            and client._connection._weaviate_version.is_lower_than(1, 31, 0)
        ):
            pytest.skip("This test requires Weaviate 1.31.0 or higher")
=======
        if min_version is not None and client._connection._weaviate_version.is_lower_than(
            1, min_version, 0
        ):
            pytest.skip(f"This test requires Weaviate 1.{min_version}.0 or higher")

>>>>>>> 17ff3d2d
        try:
            client.roles.delete(expected.name)
            client.roles.create(
                role_name=expected.name,
                permissions=permissions,
            )
            role = client.roles.get(expected.name)
            assert role is not None
            assert role == expected
        finally:
            client.roles.delete(expected.name)


def test_add_permissions_to_existing(client_factory: ClientFactory) -> None:
    with client_factory(ports=RBAC_PORTS, auth_credentials=RBAC_AUTH_CREDS) as client:
        if client._connection._weaviate_version.is_lower_than(1, 28, 0):
            pytest.skip("This test requires Weaviate 1.28.0 or higher")
        role_name = "ExistingRolePermissionsAdd"
        client.roles.delete(role_name)
        try:
            client.roles.create(
                role_name=role_name,
                permissions=Permissions.collections(collection="*", create_collection=True),
            )
            role = client.roles.get(role_name)

            assert role is not None
            assert role.collections_permissions is not None
            assert len(role.collections_permissions) == 1
            assert len(role.permissions) == 1
            assert role.collections_permissions[0].actions == {Actions.Collections.CREATE}

            client.roles.add_permissions(
                permissions=[
                    Permissions.collections(collection="*", delete_collection=True),
                ],
                role_name=role_name,
            )

            role = client.roles.get(role_name)
            assert role is not None
            assert role.collections_permissions is not None
            assert len(role.collections_permissions) == 1
            assert len(role.permissions) == 1
            assert role.collections_permissions[0].actions == {
                Actions.Collections.CREATE,
                Actions.Collections.DELETE,
            }
        finally:
            client.roles.delete(role_name)


def test_remove_permissions_from_existing(client_factory: ClientFactory) -> None:
    with client_factory(ports=RBAC_PORTS, auth_credentials=RBAC_AUTH_CREDS) as client:
        if client._connection._weaviate_version.is_lower_than(1, 28, 0):
            pytest.skip("This test requires Weaviate 1.28.0 or higher")
        role_name = "ExistingRolePermissionsRemove"
        client.roles.delete(role_name)
        try:
            client.roles.create(
                role_name=role_name,
                permissions=Permissions.collections(
                    collection="*", create_collection=True, delete_collection=True
                ),
            )
            role = client.roles.get(role_name)

            assert role is not None
            assert role.collections_permissions is not None
            assert len(role.collections_permissions) == 1
            assert len(role.collections_permissions[0].actions) == 2
            assert len(role.permissions) == 1

            client.roles.remove_permissions(
                permissions=[
                    Permissions.collections(collection="*", delete_collection=True),
                ],
                role_name=role_name,
            )

            role = client.roles.get(role_name)
            assert role is not None
            assert role.collections_permissions is not None
            assert len(role.collections_permissions) == 1
            assert len(role.permissions) == 1
            assert role.collections_permissions[0].actions == {Actions.Collections.CREATE}
        finally:
            client.roles.delete(role_name)


def test_multiple_permissions(client_factory: ClientFactory) -> None:
    with client_factory(ports=RBAC_PORTS, auth_credentials=RBAC_AUTH_CREDS) as client:
        if client._connection._weaviate_version.is_lower_than(1, 28, 0):
            pytest.skip("This test requires Weaviate 1.28.0 or higher")
        role_name = "MultiplePermissions"
        try:
            required_permissions = [
                Permissions.data(collection="test", create=True, update=True),
                Permissions.collections(collection="test", read_config=True),
            ]

            client.roles.create(
                role_name=role_name,
                permissions=required_permissions,
            )

            role = client.roles.get(role_name)
            assert role is not None
            assert len(role.permissions) == 2
            assert role.collections_permissions is not None
            assert len(role.collections_permissions) == 1
            assert role.collections_permissions[0].actions == {Actions.Collections.READ}
            assert len(role.data_permissions) == 1
            assert role.data_permissions[0].actions == {Actions.Data.CREATE, Actions.Data.UPDATE}

            assert client.roles.has_permissions(
                permissions=role.collections_permissions[0], role=role_name
            )
            assert client.roles.has_permissions(permissions=role.data_permissions, role=role_name)
            assert client.roles.has_permissions(
                permissions=required_permissions[1][0], role=role_name
            )
            assert client.roles.has_permissions(permissions=required_permissions[0], role=role_name)
            assert client.roles.has_permissions(permissions=required_permissions[1], role=role_name)
            assert client.roles.has_permissions(permissions=required_permissions, role=role_name)
        finally:
            client.roles.delete(role_name)


@pytest.mark.parametrize("scope", [RoleScope.ALL, RoleScope.MATCH])
def test_role_scope(client_factory: ClientFactory, scope: RoleScope, request: SubRequest) -> None:
    with client_factory(ports=RBAC_PORTS, auth_credentials=RBAC_AUTH_CREDS) as client:
        if client._connection._weaviate_version.is_lower_than(1, 28, 4):
            pytest.skip("This test requires Weaviate 1.28.4 or higher")
        role_name = _sanitize_collection_name(request.node.name) + "_scope"
        try:
            client.roles.delete(role_name)
            client.roles.create(
                role_name=role_name,
                permissions=Permissions.roles(role="test", scope=scope, read=True),
            )

            role = client.roles.get(role_name)
            assert role is not None
            assert len(role.permissions) == 1
            assert role.roles_permissions[0].scope == scope
        finally:
            client.roles.delete(role_name)


def test_get_assigned_users(client_factory: ClientFactory) -> None:
    with client_factory(ports=RBAC_PORTS, auth_credentials=RBAC_AUTH_CREDS) as client:
        if client._connection._weaviate_version.is_lower_than(1, 28, 0):
            pytest.skip("This test requires Weaviate 1.28.0 or higher")
        client.users.assign_roles(user_id="admin-user", role_names="viewer")
        assigned_users = client.roles.get_assigned_user_ids("viewer")
        assert len(assigned_users) == 1
        assert assigned_users[0] == "admin-user"


def test_get_assigned_users_db(client_factory: ClientFactory, request: SubRequest) -> None:
    with client_factory(ports=RBAC_PORTS, auth_credentials=RBAC_AUTH_CREDS) as client:
        if client._connection._weaviate_version.is_lower_than(1, 30, 0):
            pytest.skip("This test requires Weaviate 1.30.0 or higher")

        names = _sanitize_collection_name(request.node.name)
        client.roles.delete(names)
        client.roles.create(
            role_name=names,
            permissions=Permissions.roles(role="test", read=True),
        )

        client.users.db.create(user_id=names)

        client.users.db.assign_roles(user_id=names, role_names=names)
        assigned_users = client.roles.get_user_assignments(names)
        assert len(assigned_users) == 1
        assert assigned_users[0].user_id == names
        assert assigned_users[0].user_type == UserTypes.DB_DYNAMIC

        client.roles.delete(names)
        client.users.db.delete(user_id=names)


def test_get_assigned_oidc_db(client_factory: ClientFactory, request: SubRequest) -> None:
    with client_factory(ports=RBAC_PORTS, auth_credentials=RBAC_AUTH_CREDS) as client:
        if client._connection._weaviate_version.is_lower_than(1, 30, 0):
            pytest.skip("This test requires Weaviate 1.30.0 or higher")

        names = _sanitize_collection_name(request.node.name)
        client.roles.delete(names)
        client.roles.create(
            role_name=names,
            permissions=Permissions.roles(role="test", read=True),
        )

        client.users.oidc.assign_roles(user_id=names, role_names=names)
        assigned_users = client.roles.get_user_assignments(names)
        assert len(assigned_users) == 1
        assert assigned_users[0].user_id == names
        assert assigned_users[0].user_type == UserTypes.OIDC

        client.roles.delete(names)


def test_permission_output_as_input(client_factory: ClientFactory) -> None:
    with client_factory(ports=RBAC_PORTS, auth_credentials=RBAC_AUTH_CREDS) as client:
        if client._connection._weaviate_version.is_lower_than(1, 28, 0):
            pytest.skip("This test requires Weaviate 1.28.0 or higher")
        role_name = "PermissionOutputAsInput"
        try:
            client.roles.create(
                role_name=role_name,
                permissions=Permissions.roles(role="test", read=True),
            )
            role = client.roles.get(role_name)
            assert role is not None
            assert len(role.permissions) == 1

            client.roles.create(
                role_name=role_name + "2",
                permissions=role.permissions,
            )

            role2 = client.roles.get(role_name)
            assert role2 is not None
            assert len(role2.permissions) == 1
            assert role2.permissions == role.permissions

        finally:
            client.roles.delete(role_name)
            client.roles.delete(role_name=role_name + "2")


def test_permission_joining(client_factory: ClientFactory) -> None:
    with client_factory(ports=RBAC_PORTS, auth_credentials=RBAC_AUTH_CREDS) as client:
        if client._connection._weaviate_version.is_lower_than(1, 28, 0):
            pytest.skip("This test requires Weaviate 1.28.0 or higher")
        role_name = "PermissionJoining"
        try:
            client.roles.create(
                role_name=role_name,
                permissions=[
                    Permissions.collections(
                        collection="test", read_config=True, update_config=True
                    ),
                    Permissions.collections(
                        collection="test", create_collection=True, update_config=True
                    ),
                    Permissions.collections(
                        collection="test*", read_config=True, update_config=True
                    ),
                    Permissions.collections(
                        collection="test*", create_collection=True, update_config=True
                    ),
                    Permissions.collections(
                        collection="test_*", read_config=True, update_config=True
                    ),
                    Permissions.collections(
                        collection="test_*", create_collection=True, update_config=True
                    ),
                ],
            )
            role = client.roles.get(role_name)
            assert role is not None
            assert len(role.permissions) == 3
            assert len(role.collections_permissions) == 3
            assert role.collections_permissions[0].actions == {
                Actions.Collections.READ,
                Actions.Collections.CREATE,
                Actions.Collections.UPDATE,
            }
            assert role.collections_permissions[1].actions == {
                Actions.Collections.READ,
                Actions.Collections.CREATE,
                Actions.Collections.UPDATE,
            }
            assert role.collections_permissions[2].actions == {
                Actions.Collections.READ,
                Actions.Collections.CREATE,
                Actions.Collections.UPDATE,
            }

        finally:
            client.roles.delete(role_name)<|MERGE_RESOLUTION|>--- conflicted
+++ resolved
@@ -288,6 +288,7 @@
             Role(
                 name="UserAssignRole",
                 cluster_permissions=[],
+                alias_permissions=[],
                 users_permissions=[
                     UsersPermissionOutput(
                         users="*", actions={Actions.Users.ASSIGN_AND_REVOKE, Actions.Users.READ}
@@ -307,8 +308,9 @@
                 collection=["ColA", "ColB"], shard=["tenant1", "tenant2"], read=True, update=True
             ),
             Role(
-                name="ReplicateSpecificShardsInCols",
-                cluster_permissions=[],
+                name="Replicate",
+                cluster_permissions=[],
+                alias_permissions=[],
                 users_permissions=[],
                 collections_permissions=[],
                 roles_permissions=[],
@@ -339,7 +341,7 @@
                     ),
                 ],
             ),
-            None,
+            32,
         ),
         (
             Permissions.alias(alias="*", read=True, delete=True),
@@ -358,6 +360,7 @@
                 backups_permissions=[],
                 nodes_permissions=[],
                 tenants_permissions=[],
+                replicate_permissions=[],
             ),
             32,  # Minimum version for alias permissions
         ),
@@ -372,19 +375,11 @@
     with client_factory(ports=RBAC_PORTS, auth_credentials=RBAC_AUTH_CREDS) as client:
         if client._connection._weaviate_version.is_lower_than(1, 28, 0):
             pytest.skip("This test requires Weaviate 1.28.0 or higher")
-<<<<<<< HEAD
-        if (
-            expected.name == "ReplicateSpecificShardsInCols"
-            and client._connection._weaviate_version.is_lower_than(1, 31, 0)
-        ):
-            pytest.skip("This test requires Weaviate 1.31.0 or higher")
-=======
         if min_version is not None and client._connection._weaviate_version.is_lower_than(
             1, min_version, 0
         ):
             pytest.skip(f"This test requires Weaviate 1.{min_version}.0 or higher")
 
->>>>>>> 17ff3d2d
         try:
             client.roles.delete(expected.name)
             client.roles.create(
