--- conflicted
+++ resolved
@@ -374,16 +374,8 @@
         assert len(nodes[0].shards) == 1
         assert nodes[0].shards[0].collection == collection.name
         assert nodes[0].shards[0].object_count == 0
-<<<<<<< HEAD
-        if collection._connection._weaviate_version.is_lower_than(1, 33, 0):
-            assert (
-                nodes[0].shards[0].vector_indexing_status == "READY"
-                or nodes[0].shards[0].vector_indexing_status == "LOADING"
-            )
-=======
         if collection._connection._weaviate_version.is_lower_than(1, 32, 0):
             assert nodes[0].shards[0].vector_indexing_status == "READY"
->>>>>>> 2e0607a8
         else:
             assert (
                 nodes[0].shards[0].vector_indexing_status == "READY"
