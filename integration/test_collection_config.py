from typing import Generator

<<<<<<< HEAD
import pytest
=======
import pytest as pytest
from _pytest.fixtures import SubRequest
>>>>>>> 3fadccb7

import weaviate
from integration.conftest import OpenAICollection, CollectionFactory
from integration.conftest import _sanitize_collection_name
from weaviate.collections.classes.config import (
    _BQConfig,
    _SQConfig,
    _CollectionConfig,
    _CollectionConfigSimple,
    _PQConfig,
    _VectorIndexConfigDynamic,
    _VectorIndexConfigFlat,
    _VectorIndexConfigHNSW,
    Configure,
    Reconfigure,
    Property,
    ReferenceProperty,
    DataType,
    PQEncoderType,
    PQEncoderDistribution,
    StopwordsPreset,
    VectorDistances,
    VectorIndexType,
    Vectorizers,
    GenerativeSearches,
    Rerankers,
    _RerankerConfigCreate,
)
from weaviate.collections.classes.tenants import Tenant


@pytest.fixture(scope="module")
def client() -> Generator[weaviate.WeaviateClient, None, None]:
    client = weaviate.connect_to_local(port=8087)
    client.collections.delete_all()
    yield client
    client.collections.delete_all()


def test_collections_list(client: weaviate.WeaviateClient) -> None:
    client.collections.create(
        name="TestCollectionsList", vectorizer_config=Configure.Vectorizer.none()
    )

    collections = client.collections.list_all()
    assert "TestCollectionsList" in list(collections.keys())
    assert isinstance(collections["TestCollectionsList"], _CollectionConfigSimple)

    collection = client.collections.list_all(False)
    assert "TestCollectionsList" in list(collections.keys())
    assert isinstance(collection["TestCollectionsList"], _CollectionConfig)

    client.collections.delete("TestCollectionsList")


def test_collection_get_simple(collection_factory: CollectionFactory) -> None:
    collection = collection_factory(
        vectorizer_config=Configure.Vectorizer.none(),
        properties=[
            Property(name="name", data_type=DataType.TEXT),
            Property(name="age", data_type=DataType.INT),
        ],
    )

    config = collection.config.get(True)
    assert isinstance(config, _CollectionConfigSimple)


def test_collection_vectorizer_config(collection_factory: CollectionFactory) -> None:
    collection = collection_factory(
        vectorizer_config=Configure.Vectorizer.text2vec_contextionary(
            vectorize_collection_name=False
        ),
        properties=[
            Property(name="name", data_type=DataType.TEXT),
            Property(
                name="age",
                data_type=DataType.INT,
                skip_vectorization=True,
                vectorize_property_name=False,
            ),
        ],
    )

    config = collection.config.get(True)

    assert config.properties[0].vectorizer == "text2vec-contextionary"
    assert config.properties[0].vectorizer_config is not None
    assert config.properties[0].vectorizer_config.skip is False
    assert config.properties[0].vectorizer_config.vectorize_property_name is True
    assert config.properties[1].vectorizer == "text2vec-contextionary"
    assert config.properties[1].vectorizer_config is not None
    assert config.properties[1].vectorizer_config.skip is True
    assert config.properties[1].vectorizer_config.vectorize_property_name is False

    assert config.vectorizer_config is not None
    assert config.vectorizer_config.vectorize_collection_name is False
    assert config.vectorizer_config.model == {}


def test_collection_generative_config(openai_collection: OpenAICollection) -> None:
    collection = openai_collection(
        vectorizer_config=Configure.Vectorizer.none(),
    )

    config = collection.config.get()

    assert config.properties[0].vectorizer == "none"
    assert config.generative_config is not None
    assert config.generative_config.generative == GenerativeSearches.OPENAI
    assert config.generative_config.model is not None


def test_collection_config_empty(collection_factory: CollectionFactory) -> None:
    collection = collection_factory()
    config = collection.config.get()

    assert config.name == collection.name
    assert config.description is None
    assert config.vectorizer == Vectorizers.NONE

    assert config.properties == []

    assert config.inverted_index_config.bm25.b == 0.75
    assert config.inverted_index_config.bm25.k1 == 1.2
    assert config.inverted_index_config.cleanup_interval_seconds == 60
    assert config.inverted_index_config.index_timestamps is False
    assert config.inverted_index_config.index_property_length is False
    assert config.inverted_index_config.index_null_state is False
    assert config.inverted_index_config.stopwords.additions is None
    assert config.inverted_index_config.stopwords.preset == StopwordsPreset.EN
    assert config.inverted_index_config.stopwords.removals is None

    assert config.multi_tenancy_config.enabled is False

    assert config.replication_config.factor == 1
    assert config.replication_config.async_enabled is False

    assert isinstance(config.vector_index_config, _VectorIndexConfigHNSW)
    assert config.vector_index_config.cleanup_interval_seconds == 300
    assert config.vector_index_config.distance_metric == VectorDistances.COSINE
    assert config.vector_index_config.dynamic_ef_factor == 8
    assert config.vector_index_config.dynamic_ef_max == 500
    assert config.vector_index_config.dynamic_ef_min == 100
    assert config.vector_index_config.ef == -1
    assert config.vector_index_config.ef_construction == 128
    assert config.vector_index_config.flat_search_cutoff == 40000
    assert config.vector_index_config.max_connections == 64
    assert config.vector_index_config.quantizer is None
    assert config.vector_index_config.skip is False
    assert config.vector_index_config.vector_cache_max_objects == 1000000000000

    assert config.vector_index_type == VectorIndexType.HNSW


def test_bm25_config(collection_factory: CollectionFactory) -> None:
    with pytest.raises(ValueError):
        collection_factory(
            inverted_index_config=Configure.inverted_index(bm25_b=0.8),
        )


def test_collection_config_defaults(collection_factory: CollectionFactory) -> None:
    collection = collection_factory(
        inverted_index_config=Configure.inverted_index(),
        multi_tenancy_config=Configure.multi_tenancy(),
        replication_config=Configure.replication(),
        vector_index_config=Configure.VectorIndex.hnsw(),
        vectorizer_config=Configure.Vectorizer.none(),
    )
    config = collection.config.get()

    assert config.name == collection.name
    assert config.description is None
    assert config.vectorizer == Vectorizers.NONE

    assert config.properties == []

    assert config.inverted_index_config.bm25.b == 0.75
    assert config.inverted_index_config.cleanup_interval_seconds == 60
    assert config.inverted_index_config.index_timestamps is False
    assert config.inverted_index_config.index_property_length is False
    assert config.inverted_index_config.index_null_state is False
    assert config.inverted_index_config.stopwords.additions is None
    assert config.inverted_index_config.stopwords.preset == StopwordsPreset.EN
    assert config.inverted_index_config.stopwords.removals is None

    assert config.multi_tenancy_config.enabled is True

    assert config.replication_config.factor == 1
    assert config.replication_config.async_enabled is False

    assert isinstance(config.vector_index_config, _VectorIndexConfigHNSW)
    assert config.vector_index_config.cleanup_interval_seconds == 300
    assert config.vector_index_config.distance_metric == VectorDistances.COSINE
    assert config.vector_index_config.dynamic_ef_factor == 8
    assert config.vector_index_config.dynamic_ef_max == 500
    assert config.vector_index_config.dynamic_ef_min == 100
    assert config.vector_index_config.ef == -1
    assert config.vector_index_config.ef_construction == 128
    assert config.vector_index_config.flat_search_cutoff == 40000
    assert config.vector_index_config.max_connections == 64
    assert config.vector_index_config.quantizer is None
    assert config.vector_index_config.skip is False
    assert config.vector_index_config.vector_cache_max_objects == 1000000000000

    assert config.vector_index_type == VectorIndexType.HNSW


def test_collection_config_full(collection_factory: CollectionFactory) -> None:
    collection = collection_factory(
        description="Test",
        vectorizer_config=Configure.Vectorizer.text2vec_contextionary(
            vectorize_collection_name=False
        ),
        properties=[
            Property(name="text", data_type=DataType.TEXT),
            Property(name="texts", data_type=DataType.TEXT_ARRAY),
            Property(name="number", data_type=DataType.NUMBER),
            Property(name="numbers", data_type=DataType.NUMBER_ARRAY),
            Property(name="int", data_type=DataType.INT),
            Property(name="ints", data_type=DataType.INT_ARRAY),
            Property(name="date", data_type=DataType.DATE),
            Property(name="dates", data_type=DataType.DATE_ARRAY),
            Property(name="boolean", data_type=DataType.BOOL),
            Property(name="booleans", data_type=DataType.BOOL_ARRAY),
            Property(name="geo", data_type=DataType.GEO_COORDINATES),
            Property(name="phone", data_type=DataType.PHONE_NUMBER),
        ],
        inverted_index_config=Configure.inverted_index(
            bm25_b=0.8,
            bm25_k1=1.3,
            cleanup_interval_seconds=10,
            index_timestamps=True,
            index_property_length=True,
            index_null_state=True,
            stopwords_additions=["a"],
            stopwords_preset=StopwordsPreset.EN,
            stopwords_removals=["the"],
        ),
        multi_tenancy_config=Configure.multi_tenancy(
            enabled=True, auto_tenant_activation=True, auto_tenant_creation=True
        ),
        replication_config=Configure.replication(factor=2, async_enabled=True),
        vector_index_config=Configure.VectorIndex.hnsw(
            cleanup_interval_seconds=10,
            distance_metric=VectorDistances.DOT,
            dynamic_ef_factor=6,
            dynamic_ef_max=100,
            dynamic_ef_min=10,
            ef=-2,
            ef_construction=100,
            flat_search_cutoff=41000,
            max_connections=72,
            quantizer=Configure.VectorIndex.Quantizer.pq(
                centroids=128,
                encoder_distribution=PQEncoderDistribution.NORMAL,
                encoder_type=PQEncoderType.TILE,
                segments=4,
                training_limit=1000001,
            ),
            vector_cache_max_objects=100000,
        ),
    )
    collection.config.add_reference(
        ReferenceProperty(name="self", target_collection=_sanitize_collection_name(collection.name))
    )
    config = collection.config.get()

    assert config.name == collection.name
    assert config.description == "Test"
    assert config.vectorizer == Vectorizers.TEXT2VEC_CONTEXTIONARY

    assert config.properties[0].name == "text"
    assert config.properties[0].data_type == DataType.TEXT
    assert config.properties[1].name == "texts"
    assert config.properties[1].data_type == DataType.TEXT_ARRAY
    assert config.properties[2].name == "number"
    assert config.properties[2].data_type == DataType.NUMBER
    assert config.properties[3].name == "numbers"
    assert config.properties[3].data_type == DataType.NUMBER_ARRAY
    assert config.properties[4].name == "int"
    assert config.properties[4].data_type == DataType.INT
    assert config.properties[5].name == "ints"
    assert config.properties[5].data_type == DataType.INT_ARRAY
    assert config.properties[6].name == "date"
    assert config.properties[6].data_type == DataType.DATE
    assert config.properties[7].name == "dates"
    assert config.properties[7].data_type == DataType.DATE_ARRAY
    assert config.properties[8].name == "boolean"
    assert config.properties[8].data_type == DataType.BOOL
    assert config.properties[9].name == "booleans"
    assert config.properties[9].data_type == DataType.BOOL_ARRAY
    assert config.properties[10].name == "geo"
    assert config.properties[10].data_type == DataType.GEO_COORDINATES
    assert config.properties[11].name == "phone"
    assert config.properties[11].data_type == DataType.PHONE_NUMBER

    assert config.references[0].name == "self"
    assert config.references[0].target_collections == [collection.name]

    assert config.inverted_index_config.bm25.b == 0.8
    assert config.inverted_index_config.bm25.k1 == 1.3
    assert config.inverted_index_config.cleanup_interval_seconds == 10
    assert config.inverted_index_config.index_timestamps is True
    assert config.inverted_index_config.index_property_length is True
    assert config.inverted_index_config.index_null_state is True
    # assert config.inverted_index_config.stopwords.additions == ["a"] # potential weaviate bug, this returns as None
    assert config.inverted_index_config.stopwords.preset == StopwordsPreset.EN
    assert config.inverted_index_config.stopwords.removals == ["the"]

    assert config.multi_tenancy_config.enabled is True
    if collection._connection._weaviate_version.is_at_least(1, 25, 2):
        assert config.multi_tenancy_config.auto_tenant_activation is True
    else:
        assert config.multi_tenancy_config.auto_tenant_activation is False
    if collection._connection._weaviate_version.is_at_least(1, 25, 1):
        assert config.multi_tenancy_config.auto_tenant_creation is True
    else:
        assert config.multi_tenancy_config.auto_tenant_creation is False

    assert config.replication_config.factor == 2
    if collection._connection._weaviate_version.is_at_least(1, 26, 0):
        assert config.replication_config.async_enabled is True
    else:
        assert config.replication_config.async_enabled is False

    assert isinstance(config.vector_index_config, _VectorIndexConfigHNSW)
    assert isinstance(config.vector_index_config.quantizer, _PQConfig)
    assert config.vector_index_config.cleanup_interval_seconds == 10
    assert config.vector_index_config.distance_metric == VectorDistances.DOT
    assert config.vector_index_config.dynamic_ef_factor == 6
    assert config.vector_index_config.dynamic_ef_max == 100
    assert config.vector_index_config.dynamic_ef_min == 10
    assert config.vector_index_config.ef == -2
    assert config.vector_index_config.ef_construction == 100
    assert config.vector_index_config.flat_search_cutoff == 41000
    assert config.vector_index_config.max_connections == 72
    assert config.vector_index_config.quantizer.bit_compression is False
    assert config.vector_index_config.quantizer.centroids == 128
    assert config.vector_index_config.quantizer.encoder.distribution == PQEncoderDistribution.NORMAL
    # assert config.vector_index_config.pq.encoder.type_ == PQEncoderType.TILE # potential weaviate bug, this returns as PQEncoderType.KMEANS
    assert config.vector_index_config.quantizer.segments == 4
    assert config.vector_index_config.quantizer.training_limit == 1000001
    assert config.vector_index_config.skip is False
    assert config.vector_index_config.vector_cache_max_objects == 100000

    assert config.vector_index_type == VectorIndexType.HNSW


def test_collection_config_update(collection_factory: CollectionFactory) -> None:
    collection = collection_factory(
        vectorizer_config=Configure.Vectorizer.none(),
        properties=[
            Property(name="name", data_type=DataType.TEXT),
            Property(name="age", data_type=DataType.INT),
        ],
        ports=(8087, 50058),
        multi_tenancy_config=Configure.multi_tenancy(
            enabled=True, auto_tenant_creation=False, auto_tenant_activation=False
        ),
    )
    config = collection.config.get()

    assert config.replication_config.factor == 1
    assert config.replication_config.async_enabled is False
    assert config.multi_tenancy_config.enabled is True
    assert config.multi_tenancy_config.auto_tenant_activation is False
    assert config.multi_tenancy_config.auto_tenant_creation is False

    collection.config.update(
        description="Test",
        inverted_index_config=Reconfigure.inverted_index(
            bm25_b=0.8,
            bm25_k1=1.25,
            cleanup_interval_seconds=10,
            stopwords_additions=["a"],
            stopwords_preset=StopwordsPreset.EN,
            stopwords_removals=["the"],
        ),
        replication_config=Reconfigure.replication(
            factor=2, async_enabled=True
        ),  # currently not updateable in RAFT
        vectorizer_config=Reconfigure.VectorIndex.hnsw(
            vector_cache_max_objects=2000000,
            quantizer=Reconfigure.VectorIndex.Quantizer.pq(
                centroids=128,
                encoder_type=PQEncoderType.TILE,
                encoder_distribution=PQEncoderDistribution.NORMAL,
                segments=4,
                training_limit=100001,
            ),
        ),
        multi_tenancy_config=Reconfigure.multi_tenancy(
            auto_tenant_creation=True, auto_tenant_activation=True
        ),
    )

    config = collection.config.get()

    if collection._connection._weaviate_version.is_at_least(
        1, 25, 2
    ) or collection._connection._weaviate_version.is_lower_than(1, 25, 0):
        assert config.description == "Test"
    else:
        assert config.description is None

    assert config.inverted_index_config.bm25.b == 0.8
    assert config.inverted_index_config.bm25.k1 == 1.25
    assert config.inverted_index_config.cleanup_interval_seconds == 10
    # assert config.inverted_index_config.stopwords.additions is ["a"] # potential weaviate bug, this returns as None
    assert config.inverted_index_config.stopwords.removals == ["the"]

    assert config.replication_config.factor == 2

    if collection._connection._weaviate_version.is_at_least(1, 26, 0):
        assert config.replication_config.async_enabled is True
    else:
        assert config.replication_config.async_enabled is False

    assert isinstance(config.vector_index_config, _VectorIndexConfigHNSW)
    assert isinstance(config.vector_index_config.quantizer, _PQConfig)
    assert config.vector_index_config.cleanup_interval_seconds == 300
    assert config.vector_index_config.distance_metric == VectorDistances.COSINE
    assert config.vector_index_config.dynamic_ef_factor == 8
    assert config.vector_index_config.dynamic_ef_max == 500
    assert config.vector_index_config.dynamic_ef_min == 100
    assert config.vector_index_config.ef == -1
    assert config.vector_index_config.ef_construction == 128
    assert config.vector_index_config.flat_search_cutoff == 40000
    assert config.vector_index_config.max_connections == 64
    assert config.vector_index_config.quantizer.bit_compression is False
    assert config.vector_index_config.quantizer.centroids == 128
    assert config.vector_index_config.quantizer.encoder.type_ == PQEncoderType.TILE
    assert config.vector_index_config.quantizer.encoder.distribution == PQEncoderDistribution.NORMAL
    assert config.vector_index_config.quantizer.segments == 4
    assert config.vector_index_config.quantizer.training_limit == 100001
    assert config.vector_index_config.skip is False
    assert config.vector_index_config.vector_cache_max_objects == 2000000

    assert config.vector_index_type == VectorIndexType.HNSW

    assert config.multi_tenancy_config.enabled is True

    if collection._connection._weaviate_version.is_at_least(1, 25, 2):
        assert config.multi_tenancy_config.auto_tenant_activation is True
    else:
        assert config.multi_tenancy_config.auto_tenant_activation is False

    if collection._connection._weaviate_version.is_at_least(1, 25, 1):
        assert config.multi_tenancy_config.auto_tenant_creation is True
    else:
        assert config.multi_tenancy_config.auto_tenant_creation is False

    collection.config.update(
        vectorizer_config=Reconfigure.VectorIndex.hnsw(
            quantizer=Reconfigure.VectorIndex.Quantizer.pq(enabled=False),
        )
    )
    config = collection.config.get()

    if collection._connection._weaviate_version.is_at_least(
        1, 25, 2
    ) or collection._connection._weaviate_version.is_lower_than(1, 25, 0):
        assert config.description == "Test"
    else:
        assert config.description is None

    assert config.inverted_index_config.bm25.b == 0.8
    assert config.inverted_index_config.bm25.k1 == 1.25
    assert config.inverted_index_config.cleanup_interval_seconds == 10
    # assert config.inverted_index_config.stopwords.additions is ["a"] # potential weaviate bug, this returns as None
    assert config.inverted_index_config.stopwords.removals == ["the"]

    assert config.replication_config.factor == 2

    if collection._connection._weaviate_version.is_at_least(1, 26, 0):
        assert config.replication_config.async_enabled is True
    else:
        assert config.replication_config.async_enabled is False

    assert isinstance(config.vector_index_config, _VectorIndexConfigHNSW)
    assert config.vector_index_config.cleanup_interval_seconds == 300
    assert config.vector_index_config.distance_metric == VectorDistances.COSINE
    assert config.vector_index_config.dynamic_ef_factor == 8
    assert config.vector_index_config.dynamic_ef_max == 500
    assert config.vector_index_config.dynamic_ef_min == 100
    assert config.vector_index_config.ef == -1
    assert config.vector_index_config.ef_construction == 128
    assert config.vector_index_config.flat_search_cutoff == 40000
    assert config.vector_index_config.max_connections == 64
    assert config.vector_index_config.quantizer is None
    assert config.vector_index_config.skip is False
    assert config.vector_index_config.vector_cache_max_objects == 2000000

    assert config.vector_index_type == VectorIndexType.HNSW


def test_hnsw_with_bq(collection_factory: CollectionFactory) -> None:
    dummy = collection_factory("dummy")
    if dummy._connection._weaviate_version.is_lower_than(1, 24, 0):
        pytest.skip("BQ+HNSW is not supported in Weaviate versions lower than 1.24.0")

    collection = collection_factory(
        vector_index_config=Configure.VectorIndex.hnsw(
            vector_cache_max_objects=5,
            quantizer=Configure.VectorIndex.Quantizer.bq(rescore_limit=10),
        ),
    )

    config = collection.config.get()
    assert config.vector_index_type == VectorIndexType.HNSW
    assert config.vector_index_config is not None
    assert isinstance(config.vector_index_config, _VectorIndexConfigHNSW)
    assert isinstance(config.vector_index_config.quantizer, _BQConfig)


def test_hnsw_with_sq(collection_factory: CollectionFactory) -> None:
    dummy = collection_factory("dummy")
    if dummy._connection._weaviate_version.is_lower_than(1, 26, 0):
        pytest.skip("SQ+HNSW is not supported in Weaviate versions lower than 1.26.0")

    collection = collection_factory(
        vector_index_config=Configure.VectorIndex.hnsw(
            vector_cache_max_objects=5,
            quantizer=Configure.VectorIndex.Quantizer.sq(rescore_limit=10, training_limit=1000000),
        ),
    )

    config = collection.config.get()
    assert config.vector_index_type == VectorIndexType.HNSW
    assert config.vector_index_config is not None
    assert isinstance(config.vector_index_config, _VectorIndexConfigHNSW)
    assert isinstance(config.vector_index_config.quantizer, _SQConfig)


def test_update_flat(collection_factory: CollectionFactory) -> None:
    collection = collection_factory(
        vector_index_config=Configure.VectorIndex.flat(
            vector_cache_max_objects=5,
            quantizer=Configure.VectorIndex.Quantizer.bq(rescore_limit=10),
        ),
    )

    config = collection.config.get()
    assert config.vector_index_type == VectorIndexType.FLAT
    assert config.vector_index_config is not None
    assert isinstance(config.vector_index_config, _VectorIndexConfigFlat)
    assert config.vector_index_config.vector_cache_max_objects == 5
    assert isinstance(config.vector_index_config.quantizer, _BQConfig)
    assert config.vector_index_config.quantizer.rescore_limit == 10

    collection.config.update(
        vectorizer_config=Reconfigure.VectorIndex.flat(
            vector_cache_max_objects=10,
            quantizer=Reconfigure.VectorIndex.Quantizer.bq(rescore_limit=20),
        ),
    )
    config = collection.config.get()
    assert config.vector_index_type == VectorIndexType.FLAT
    assert config.vector_index_config is not None
    assert isinstance(config.vector_index_config, _VectorIndexConfigFlat)
    assert config.vector_index_config.vector_cache_max_objects == 10
    assert isinstance(config.vector_index_config.quantizer, _BQConfig)
    assert config.vector_index_config.quantizer.rescore_limit == 20

    # Cannot currently disabled BQ after it has been enabled
    # collection.config.update(
    #     vectorizer_config=Reconfigure.VectorIndex.flat(
    #         quantizer=Reconfigure.VectorIndex.Quantizer.bq(enabled=False),
    #     )
    # )
    # config = collection.config.get()
    # assert config.vector_index_config.quantizer is None


def test_collection_config_get_shards(collection_factory: CollectionFactory) -> None:
    collection = collection_factory(
        vectorizer_config=Configure.Vectorizer.none(),
        properties=[
            Property(name="name", data_type=DataType.TEXT),
            Property(name="age", data_type=DataType.INT),
        ],
    )
    shards = collection.config.get_shards()
    assert len(shards)
    assert shards[0].status == "READY"
    assert shards[0].vector_queue_size == 0


def test_collection_update_shards(collection_factory: CollectionFactory) -> None:
    collection = collection_factory(
        vectorizer_config=Configure.Vectorizer.none(),
        multi_tenancy_config=Configure.multi_tenancy(enabled=True),
    )

    collection.tenants.create([Tenant(name="tenant1"), Tenant(name="tenant2")])
    assert all(shard.status == "READY" for shard in collection.config.get_shards())

    # all possibilites of calling the function
    updated_shards = collection.config.update_shards(status="READONLY", shard_names="tenant1")
    assert len(updated_shards) == 1
    assert updated_shards["tenant1"] == "READONLY"

    updated_shards = collection.config.update_shards(status="READY", shard_names=["tenant1"])
    assert len(updated_shards) == 1
    assert updated_shards["tenant1"] == "READY"

    updated_shards = collection.config.update_shards(
        status="READONLY", shard_names=["tenant1", "tenant2"]
    )
    assert all(shard == "READONLY" for shard in updated_shards.values())

    updated_shards = collection.config.update_shards(
        status="READY", shard_names=["tenant1", "tenant2"]
    )
    assert all(shard == "READY" for shard in updated_shards.values())

    updated_shards = collection.config.update_shards(status="READONLY")
    assert all(shard == "READONLY" for shard in updated_shards.values())


def test_collection_config_get_shards_multi_tenancy(collection_factory: CollectionFactory) -> None:
    collection = collection_factory(
        vectorizer_config=Configure.Vectorizer.none(),
        multi_tenancy_config=Configure.multi_tenancy(enabled=True),
        properties=[
            Property(name="name", data_type=DataType.TEXT),
            Property(name="age", data_type=DataType.INT),
        ],
    )
    collection.tenants.create([Tenant(name="tenant1"), Tenant(name="tenant2")])
    shards = collection.config.get_shards()
    assert len(shards) == 2

    assert shards[0].status == "READY"
    assert shards[0].vector_queue_size == 0

    assert shards[1].status == "READY"
    assert shards[1].vector_queue_size == 0

    assert "tenant1" in [shard.name for shard in shards]
    assert "tenant2" in [shard.name for shard in shards]


def test_config_vector_index_flat_and_quantizer_bq(collection_factory: CollectionFactory) -> None:
    collection = collection_factory(
        vector_index_config=Configure.VectorIndex.flat(
            vector_cache_max_objects=234,
            quantizer=Configure.VectorIndex.Quantizer.bq(rescore_limit=456),
        ),
    )

    conf = collection.config.get()
    assert conf.vector_index_type == VectorIndexType.FLAT
    assert conf.vector_index_config is not None
    assert isinstance(conf.vector_index_config, _VectorIndexConfigFlat)
    assert conf.vector_index_config.vector_cache_max_objects == 234
    assert isinstance(conf.vector_index_config.quantizer, _BQConfig)
    assert conf.vector_index_config.quantizer.rescore_limit == 456


def test_config_vector_index_hnsw_and_quantizer_pq(collection_factory: CollectionFactory) -> None:
    collection = collection_factory(
        vector_index_config=Configure.VectorIndex.hnsw(
            vector_cache_max_objects=234,
            ef_construction=789,
            quantizer=Configure.VectorIndex.Quantizer.pq(segments=456),
        ),
    )

    conf = collection.config.get()
    assert conf.vector_index_type == VectorIndexType.HNSW
    assert conf.vector_index_config is not None
    assert isinstance(conf.vector_index_config, _VectorIndexConfigHNSW)
    assert conf.vector_index_config.vector_cache_max_objects == 234
    assert conf.vector_index_config.ef_construction == 789
    assert isinstance(conf.vector_index_config.quantizer, _PQConfig)
    assert conf.vector_index_config.quantizer.segments == 456


@pytest.mark.parametrize(
    "reranker_config,expected_reranker,expected_model",
    [
        (Configure.Reranker.cohere(), Rerankers.COHERE, {}),
        (
            Configure.Reranker.cohere(model="rerank-english-v2.0"),
            Rerankers.COHERE,
            {"model": "rerank-english-v2.0"},
        ),
        (Configure.Reranker.transformers(), Rerankers.TRANSFORMERS, {}),
    ],
)
def test_config_reranker_module(
    collection_factory: CollectionFactory,
    reranker_config: _RerankerConfigCreate,
    expected_reranker: Rerankers,
    expected_model: dict,
) -> None:
    collection = collection_factory(
        reranker_config=reranker_config,
        vectorizer_config=Configure.Vectorizer.none(),
    )
    conf = collection.config.get()
    assert conf.reranker_config is not None
    assert conf.reranker_config.reranker == expected_reranker
    assert conf.reranker_config.model == expected_model


def test_config_nested_properties(collection_factory: CollectionFactory) -> None:
    collection = collection_factory(
        vectorizer_config=Configure.Vectorizer.none(),
        properties=[
            Property(
                name="name",
                data_type=DataType.OBJECT,
                nested_properties=[
                    Property(name="first", data_type=DataType.TEXT),
                    Property(name="last", data_type=DataType.TEXT),
                ],
            ),
        ],
    )
    conf = collection.config.get()
    assert conf.properties[0].name == "name"
    assert conf.properties[0].data_type == DataType.OBJECT
    assert conf.properties[0].nested_properties is not None
    assert conf.properties[0].nested_properties[0].name == "first"
    assert conf.properties[0].nested_properties[0].data_type == DataType.TEXT
    assert conf.properties[0].nested_properties[1].name == "last"
    assert conf.properties[0].nested_properties[1].data_type == DataType.TEXT


def test_config_export_and_recreate_from_config(collection_factory: CollectionFactory) -> None:
    collection = collection_factory(
        vectorizer_config=Configure.Vectorizer.none(),
        properties=[
            Property(name="name", data_type=DataType.TEXT),
            Property(name="age", data_type=DataType.INT),
        ],
    )
    conf = collection.config.get()

    name = "TestCollectionConfigExportAndRecreateFromConfig"
    conf.name = name

    client = weaviate.connect_to_local()
    client.collections.create_from_config(conf)
    assert conf == client.collections.get(name).config.get()
    client.collections.delete(name)
    client.close()


def test_config_export_and_recreate_from_dict(collection_factory: CollectionFactory) -> None:
    collection = collection_factory(
        ports=(8079, 50050),
        generative_config=Configure.Generative.openai(model="gpt-4"),
        vectorizer_config=Configure.Vectorizer.text2vec_openai(model="ada"),
        reranker_config=Configure.Reranker.cohere(model="rerank-english-v2.0"),
        properties=[
            Property(name="name", data_type=DataType.TEXT),
            Property(name="age", data_type=DataType.INT),
        ],
        multi_tenancy_config=Configure.multi_tenancy(enabled=True),
        replication_config=Configure.replication(factor=1, async_enabled=False),
        vector_index_config=Configure.VectorIndex.hnsw(
            quantizer=Configure.VectorIndex.Quantizer.pq(centroids=256)
        ),
        inverted_index_config=Configure.inverted_index(bm25_b=0.8, bm25_k1=1.3),
    )
    collection.config.add_reference(
        ReferenceProperty(name="self", target_collection=collection.name)
    )
    conf = collection.config.get()

    name = "TestCollectionConfigExportAndRecreateFromDict"
    conf.name = name
    dconf = conf.to_dict()

    client = weaviate.connect_to_local(port=8079, grpc_port=50050)
    client.collections.create_from_dict(dconf)
    old = collection.config.get()
    old.name = "dummy"
    new = client.collections.get(name).config.get()
    new.name = "dummy"
    assert old == new

    client.collections.delete(name)
    client.close()


def test_config_add_existing_property_and_reference(collection_factory: CollectionFactory) -> None:
    collection = collection_factory(
        vectorizer_config=Configure.Vectorizer.none(),
        properties=[
            Property(name="name", data_type=DataType.TEXT),
        ],
    )
    collection.config.add_reference(
        ReferenceProperty(name="self", target_collection=collection.name)
    )
    with pytest.raises(weaviate.exceptions.WeaviateInvalidInputError):
        collection.config.add_property(Property(name="name", data_type=DataType.TEXT))
    with pytest.raises(weaviate.exceptions.WeaviateInvalidInputError):
        collection.config.add_reference(
            ReferenceProperty(name="self", target_collection=collection.name)
        )


def test_config_skip_vector_index(collection_factory: CollectionFactory) -> None:
    collection = collection_factory(
        vectorizer_config=Configure.Vectorizer.none(),
        vector_index_config=Configure.VectorIndex.none(),
    )
    config = collection.config.get()
    assert isinstance(config.vector_index_config, _VectorIndexConfigHNSW)
    assert config.vector_index_config.cleanup_interval_seconds == 300
    assert config.vector_index_config.distance_metric == VectorDistances.COSINE
    assert config.vector_index_config.dynamic_ef_factor == 8
    assert config.vector_index_config.dynamic_ef_max == 500
    assert config.vector_index_config.dynamic_ef_min == 100
    assert config.vector_index_config.ef == -1
    assert config.vector_index_config.ef_construction == 128
    assert config.vector_index_config.flat_search_cutoff == 40000
    assert config.vector_index_config.max_connections == 64
    assert config.vector_index_config.quantizer is None
    assert config.vector_index_config.skip is True
    assert config.vector_index_config.vector_cache_max_objects == 1000000000000


def test_dynamic_collection(collection_factory: CollectionFactory) -> None:
    collection_dummy = collection_factory("dummy")
    if collection_dummy._connection._weaviate_version.is_lower_than(1, 25, 0):
        pytest.skip("Dynamic index is not supported in Weaviate versions lower than 1.25.0")

    collection = collection_factory(
        vector_index_config=Configure.VectorIndex.dynamic(
            distance_metric=VectorDistances.COSINE,
            threshold=1000,
            hnsw=Configure.VectorIndex.hnsw(
                cleanup_interval_seconds=123,
                flat_search_cutoff=1234,
                vector_cache_max_objects=789,
                quantizer=Configure.VectorIndex.Quantizer.pq(centroids=128),
            ),
            flat=Configure.VectorIndex.flat(
                vector_cache_max_objects=7643,
                quantizer=Configure.VectorIndex.Quantizer.bq(rescore_limit=10),
            ),
        ),
        ports=(8090, 50061),
    )

    config = collection.config.get()
    assert isinstance(config.vector_index_config, _VectorIndexConfigDynamic)
    assert config.vector_index_config.distance_metric == VectorDistances.COSINE
    assert config.vector_index_config.threshold == 1000
    assert isinstance(config.vector_index_config.hnsw, _VectorIndexConfigHNSW)
    assert config.vector_index_config.hnsw.cleanup_interval_seconds == 123
    assert config.vector_index_config.hnsw.flat_search_cutoff == 1234
    assert config.vector_index_config.hnsw.vector_cache_max_objects == 789
    assert isinstance(config.vector_index_config.hnsw.quantizer, _PQConfig)
    assert config.vector_index_config.hnsw.quantizer.centroids == 128
    assert isinstance(config.vector_index_config.flat, _VectorIndexConfigFlat)
    assert config.vector_index_config.flat.vector_cache_max_objects == 7643
    assert isinstance(config.vector_index_config.flat.quantizer, _BQConfig)
    assert config.vector_index_config.flat.quantizer.rescore_limit == 10

    collection.config.update(
        vectorizer_config=Reconfigure.VectorIndex.dynamic(
            threshold=2000,
            hnsw=Reconfigure.VectorIndex.hnsw(
                flat_search_cutoff=4567,
                vector_cache_max_objects=678,
                quantizer=Reconfigure.VectorIndex.Quantizer.pq(centroids=128),
            ),
            flat=Reconfigure.VectorIndex.flat(
                vector_cache_max_objects=9876,
                quantizer=Reconfigure.VectorIndex.Quantizer.bq(rescore_limit=11),
            ),
        ),
    )
    config = collection.config.get()
    assert isinstance(config.vector_index_config, _VectorIndexConfigDynamic)
    assert config.vector_index_config.distance_metric == VectorDistances.COSINE
    assert config.vector_index_config.threshold == 2000
    assert isinstance(config.vector_index_config.hnsw, _VectorIndexConfigHNSW)
    assert config.vector_index_config.hnsw.cleanup_interval_seconds == 123
    assert config.vector_index_config.hnsw.flat_search_cutoff == 4567
    assert config.vector_index_config.hnsw.vector_cache_max_objects == 678
    assert isinstance(config.vector_index_config.hnsw.quantizer, _PQConfig)
    assert config.vector_index_config.hnsw.quantizer.centroids == 128
    assert isinstance(config.vector_index_config.flat, _VectorIndexConfigFlat)
    assert config.vector_index_config.flat.vector_cache_max_objects == 9876
    assert isinstance(config.vector_index_config.flat.quantizer, _BQConfig)
    assert config.vector_index_config.flat.quantizer.rescore_limit == 11


def test_config_unknown_module(request: SubRequest) -> None:
    with weaviate.connect_to_local() as client:
        collection_name = _sanitize_collection_name(request.node.name)
        client.collections.delete(name=collection_name)
        collection = client.collections.create_from_dict(
            {
                "class": collection_name,
                "vectorizer": "none",
                "moduleConfig": {"generative-dummy": {}, "reranker-dummy": {}},
                "properties": [
                    {"name": "prop", "dataType": ["text"]},
                ],
            }
        )
        config = collection.config.get()
        assert config.generative_config is not None
        assert isinstance(config.generative_config.generative, str)
        assert config.generative_config.generative == "generative-dummy"

        assert config.reranker_config is not None
        assert isinstance(config.reranker_config.reranker, str)
        assert config.reranker_config.reranker == "reranker-dummy"

        client.collections.delete(name=collection_name)

        collection2 = client.collections.create_from_config(config)
        config2 = collection2.config.get()
        assert config == config2
        assert config2.generative_config is not None
        assert isinstance(config2.generative_config.generative, str)
        assert config2.generative_config.generative == "generative-dummy"

        assert config2.reranker_config is not None
        assert isinstance(config2.reranker_config.reranker, str)
        assert config2.reranker_config.reranker == "reranker-dummy"

        client.collections.delete(name=collection_name)


def test_create_custom_module(collection_factory: CollectionFactory) -> None:
    collection = collection_factory(
        generative_config=Configure.Generative.custom(
            "generative-anyscale", module_config={"temperature": 0.5}
        )
    )
    config = collection.config.get()

    collection2 = collection_factory(
        generative_config=Configure.Generative.anyscale(temperature=0.5)
    )
    config2 = collection2.config.get()

    assert config.generative_config == config2.generative_config
    assert isinstance(config.generative_config.generative, str)
    assert config.generative_config.generative == "generative-anyscale"
    assert config.generative_config.model == {"temperature": 0.5}


def test_create_custom_reranker(collection_factory: CollectionFactory) -> None:
    collection = collection_factory(
        reranker_config=Configure.Reranker.custom(
            "reranker-cohere", module_config={"model": "rerank-english-v2.0"}
        )
    )
    config = collection.config.get()

    collection2 = collection_factory(
        reranker_config=Configure.Reranker.cohere(model="rerank-english-v2.0")
    )
    config2 = collection2.config.get()

    assert config.reranker_config == config2.reranker_config
    assert isinstance(config.reranker_config.reranker, str)
    assert config.reranker_config.reranker == "reranker-cohere"
    assert config.reranker_config.model == {"model": "rerank-english-v2.0"}


def test_create_custom_vectorizer(collection_factory: CollectionFactory) -> None:
    collection = collection_factory(
        properties=[Property(name="text", data_type=DataType.TEXT)],
        vectorizer_config=Configure.Vectorizer.custom(
            "text2vec-contextionary", module_config={"vectorizeClassName": False}
        ),
    )
    config = collection.config.get()

    collection2 = collection_factory(
        properties=[Property(name="text", data_type=DataType.TEXT)],
        vectorizer_config=Configure.Vectorizer.text2vec_contextionary(
            vectorize_collection_name=False
        ),
    )
    config2 = collection2.config.get()

    assert config.vectorizer_config == config2.vectorizer_config
    assert isinstance(config.vectorizer_config.vectorizer, str)
    assert config.vectorizer_config.vectorizer == "text2vec-contextionary"
    assert not config.vectorizer_config.vectorize_collection_name


def test_create_custom_vectorizer_named(collection_factory: CollectionFactory) -> None:
    collection_dummy = collection_factory("dummy")
    if collection_dummy._connection._weaviate_version.is_lower_than(1, 24, 0):
        pytest.skip("Named index is not supported in Weaviate versions lower than 1.24.0")

    collection = collection_factory(
        properties=[Property(name="text", data_type=DataType.TEXT)],
        vectorizer_config=[
            Configure.NamedVectors.custom(
                "name",
                module_name="text2vec-contextionary",
                module_config={"vectorizeClassName": False},
            )
        ],
    )
    config = collection.config.get()

    collection2 = collection_factory(
        properties=[Property(name="text", data_type=DataType.TEXT)],
        vectorizer_config=[
            Configure.NamedVectors.text2vec_contextionary("name", vectorize_collection_name=False)
        ],
    )
    config2 = collection2.config.get()

    assert config.vector_config == config2.vector_config
    assert len(config.vector_config) == 1
    assert config.vector_config["name"].vectorizer.vectorizer == "text2vec-contextionary"
    assert config.vector_config["name"].vectorizer.model == {"vectorizeClassName": False}<|MERGE_RESOLUTION|>--- conflicted
+++ resolved
@@ -1,11 +1,7 @@
 from typing import Generator
 
-<<<<<<< HEAD
-import pytest
-=======
 import pytest as pytest
 from _pytest.fixtures import SubRequest
->>>>>>> 3fadccb7
 
 import weaviate
 from integration.conftest import OpenAICollection, CollectionFactory
