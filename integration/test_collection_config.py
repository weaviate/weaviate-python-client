--- conflicted
+++ resolved
@@ -1408,17 +1408,9 @@
         update()
 
         config = collection.config.get()
-<<<<<<< HEAD
-        for prop in config.properties:
-            if prop.name == "name":
-                assert prop.description == "Name of the person"
-            elif prop.name == "age":
-                assert prop.description == "Age of the person"
-=======
         descriptions = [p.description for p in config.properties]
         assert "Age of the person" in descriptions
         assert "Name of the person" in descriptions
->>>>>>> 6b1f9ac1
     else:
         with pytest.raises(UnexpectedStatusCodeError):
             update()
