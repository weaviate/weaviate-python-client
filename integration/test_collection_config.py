--- conflicted
+++ resolved
@@ -180,21 +180,7 @@
     assert config.vector_index_config.ef_construction == 128
     assert config.vector_index_config.flat_search_cutoff == 40000
     assert config.vector_index_config.max_connections == 64
-<<<<<<< HEAD
-    assert isinstance(config.vector_index_config.quantitizer, _PQConfig)
-    assert config.vector_index_config.quantitizer.bit_compression is False
-    assert config.vector_index_config.quantitizer.centroids == 256
-    assert config.vector_index_config.quantitizer.enabled is False
-    assert (
-        config.vector_index_config.quantitizer.encoder.distribution
-        == PQEncoderDistribution.LOG_NORMAL
-    )
-    assert config.vector_index_config.quantitizer.encoder.type_ == PQEncoderType.KMEANS
-    assert config.vector_index_config.quantitizer.segments == 0
-    assert config.vector_index_config.quantitizer.training_limit == 100000
-=======
     assert config.vector_index_config.quantitizer is None
->>>>>>> 0a189f3e
     assert config.vector_index_config.skip is False
     assert config.vector_index_config.vector_cache_max_objects == 1000000000000
 
@@ -251,21 +237,7 @@
     assert config.vector_index_config.ef_construction == 128
     assert config.vector_index_config.flat_search_cutoff == 40000
     assert config.vector_index_config.max_connections == 64
-<<<<<<< HEAD
-    assert isinstance(config.vector_index_config.quantitizer, _PQConfig)
-    assert config.vector_index_config.quantitizer.bit_compression is False
-    assert config.vector_index_config.quantitizer.centroids == 256
-    assert config.vector_index_config.quantitizer.enabled is False
-    assert (
-        config.vector_index_config.quantitizer.encoder.distribution
-        == PQEncoderDistribution.LOG_NORMAL
-    )
-    assert config.vector_index_config.quantitizer.encoder.type_ == PQEncoderType.KMEANS
-    assert config.vector_index_config.quantitizer.segments == 0
-    assert config.vector_index_config.quantitizer.training_limit == 100000
-=======
     assert config.vector_index_config.quantitizer is None
->>>>>>> 0a189f3e
     assert config.vector_index_config.skip is False
     assert config.vector_index_config.vector_cache_max_objects == 1000000000000
 
