import concurrent.futures
import uuid
from dataclasses import dataclass
from typing import Generator, List, Optional, Protocol, Tuple, Callable

import pytest
from _pytest.fixtures import SubRequest

import weaviate
<<<<<<< HEAD
from weaviate import BatchClient, ClientBatchingContextManager
=======
import weaviate.classes as wvc
>>>>>>> 51de146d
from integration.conftest import _sanitize_collection_name
from weaviate.collections.classes.batch import Shard
from weaviate.collections.classes.config import (
    Configure,
    DataType,
    Property,
    ReferenceProperty,
)
from weaviate.collections.classes.grpc import QueryReference
from weaviate.collections.classes.internal import (
    _CrossReference,
    ReferenceToMulti,
)
from weaviate.collections.classes.tenants import Tenant
from weaviate.types import UUID, VECTORS

UUID1 = uuid.UUID("806827e0-2b31-43ca-9269-24fa95a221f9")
UUID2 = uuid.UUID("8ad0d33c-8db1-4437-87f3-72161ca2a51a")
UUID3 = uuid.UUID("83d99755-9deb-4b16-8431-d1dff4ab0a75")
UUID4 = uuid.UUID("385c992b-452a-4f71-a5d9-b161f51b540d")
UUID5 = uuid.UUID("0a4d16b3-c418-40d3-a6b7-51f87c7a603b")
UUID6 = uuid.UUID("c8a201b6-fdd2-48d1-a8ee-289a540b1b4b")


@dataclass
class MockNumpyTorch:
    """Handles numpy and pytorch vectors."""

    array: list

    def squeeze(self) -> "MockNumpyTorch":
        return self

    def tolist(self) -> list:
        return self.array


@dataclass
class MockTensorFlow:
    """Handles tensorflow vectors."""

    array: list

    def numpy(self) -> "MockNumpyTorch":
        return MockNumpyTorch(self.array)


@dataclass
class MockDFSeries:
    """Handles pandas and polars series."""

    array: list

    def to_list(self) -> list:
        return self.array


class ClientFactory(Protocol):
    """Typing for fixture."""

    def __call__(
        self, name: str = "", ports: Tuple[int, int] = (8080, 50051), multi_tenant: bool = False
    ) -> Tuple[weaviate.WeaviateClient, str]:
        """Typing for fixture."""
        ...


@pytest.fixture
def client_factory(
    request: SubRequest,
) -> Generator[
    Callable[[str, Tuple[int, int], bool], Tuple[weaviate.WeaviateClient, str]], None, None
]:
    name_fixtures: List[str] = []
    client_fixture: Optional[weaviate.WeaviateClient] = None

    def _factory(
        name: str = "", ports: Tuple[int, int] = (8080, 50051), multi_tenant: bool = False
    ) -> Tuple[weaviate.WeaviateClient, str]:
        nonlocal client_fixture, name_fixtures
        name_fixture = _sanitize_collection_name(request.node.name) + name
        name_fixtures.append(name_fixture)
        if client_fixture is None:
            client_fixture = weaviate.connect_to_local(grpc_port=ports[1], port=ports[0])

        if client_fixture.collections.exists(name_fixture):
            client_fixture.collections.delete(name_fixture)

        client_fixture.collections.create(
            name=name_fixture,
            properties=[
                Property(name="name", data_type=DataType.TEXT),
                Property(name="age", data_type=DataType.INT),
            ],
            references=[ReferenceProperty(name="test", target_collection=name_fixture)],
            multi_tenancy_config=Configure.multi_tenancy(multi_tenant),
            vectorizer_config=Configure.Vectorizer.none(),
        )
        return client_fixture, name_fixture

    try:
        yield _factory
    finally:
        if client_fixture is not None and name_fixtures is not None:
            for name_fixture in name_fixtures:
                client_fixture.collections.delete(name_fixture)
        if client_fixture is not None:
            client_fixture.close()


def test_add_objects_in_multiple_batches(client_factory: ClientFactory) -> None:
    client, name = client_factory()
    with client.batch.rate_limit(50) as batch:
        batch.add_object(collection=name, properties={})
    with client.batch.dynamic() as batch:
        batch.add_object(collection=name, properties={})
    with client.batch.dynamic() as batch:
        batch.add_object(collection=name, properties={})
    objs = client.collections.get(name).query.fetch_objects().objects
    assert len(objs) == 3


def test_flushing(client_factory: ClientFactory) -> None:
    """Test that batch is working normally after flushing."""
    client, name = client_factory()
    with client.batch.dynamic() as batch:
        batch.add_object(collection=name, properties={})
        batch.flush()
        objs = client.collections.get(name).query.fetch_objects().objects
        assert len(objs) == 1
        batch.add_object(collection=name, properties={})
        batch.add_object(collection=name, properties={})
    objs = client.collections.get(name).query.fetch_objects().objects
    assert len(objs) == 3


@pytest.mark.parametrize(
    "vector",
    [
        None,
        [1, 2, 3],
        MockNumpyTorch([1, 2, 3]),
        MockTensorFlow([1, 2, 3]),
        MockDFSeries([1, 2, 3]),
    ],
)
@pytest.mark.parametrize("uid", [None, UUID1, str(UUID2), UUID3.hex])
def test_add_object(
    client_factory: ClientFactory,
    uid: Optional[UUID],
    vector: Optional[VECTORS],
) -> None:
    client, name = client_factory()
    with client.batch.fixed_size() as batch:
        batch.add_object(collection=name, properties={}, uuid=uid, vector=vector)
    objs = client.collections.get(name).query.fetch_objects().objects
    assert len(objs) == 1


@pytest.mark.parametrize("from_object_uuid", [UUID1, str(UUID2), UUID3.hex])
@pytest.mark.parametrize("to_object_uuid", [UUID4.hex, UUID5, str(UUID6)])
@pytest.mark.parametrize("to_object_collection", [False, True])
def test_add_reference(
    client_factory: ClientFactory,
    from_object_uuid: UUID,
    to_object_uuid: UUID,
    to_object_collection: Optional[bool],
) -> None:
    """Test the `add_reference` method"""
    client, name = client_factory()
    with client.batch.fixed_size() as batch:
        batch.add_object(
            properties={},
            collection=name,
            uuid=from_object_uuid,
        )
        batch.add_object(
            properties={},
            collection=name,
            uuid=to_object_uuid,
        )
        batch.add_reference(
            from_uuid=from_object_uuid,
            from_collection=name,
            from_property="test",
            to=to_object_uuid,
        )
    objs = (
        client.collections.get(name)
        .query.fetch_objects(return_references=QueryReference(link_on="test"))
        .objects
    )
    obj = client.collections.get(name).query.fetch_object_by_id(
        from_object_uuid, return_references=QueryReference(link_on="test")
    )
    assert len(objs) == 2
    assert isinstance(obj.references["test"], _CrossReference)


def test_add_data_object_and_get_class_shards_readiness(
    client_factory: ClientFactory, request: SubRequest
) -> None:
    client, name = client_factory()

    with client.batch.fixed_size() as batch:
        batch.add_object(properties={}, collection=request.node.name)
    statuses = client.batch._get_shards_readiness(Shard(collection=name))
    assert len(statuses) == 1
    assert statuses[0]


def test_add_data_object_with_tenant_and_get_class_shards_readiness(
    client_factory: ClientFactory,
) -> None:
    """Test the `add_data_object` method"""
    client, name = client_factory(multi_tenant=True)
    client.collections.get(name).tenants.create([Tenant(name="tenant1"), Tenant(name="tenant2")])
    with client.batch.fixed_size() as batch:
        batch.add_object(properties={}, collection=name, tenant="tenant1")
    statuses = client.batch._get_shards_readiness(Shard(collection=name, tenant="tenant1"))
    assert len(statuses) == 1
    assert statuses[0]


def test_add_object_batch_with_tenant(client_factory: ClientFactory, request: SubRequest) -> None:
    # create two classes and add 5 tenants each
    tenants = [Tenant(name="tenant" + str(i)) for i in range(5)]
    client, name1 = client_factory(request.node.name + "1", multi_tenant=True)
    _, name2 = client_factory(
        request.node.name + "2", multi_tenant=True
    )  # to enable automatic cleanup
    client.collections.get(name1).tenants.create(tenants)
    client.collections.get(name2).tenants.create(tenants)

    nr_objects = 100
    objects = []
    with client.batch.dynamic() as batch:
        for i in range(nr_objects):
            obj_uuid = uuid.uuid4()
            objects.append((obj_uuid, name1 if i % 2 else name2, "tenant" + str(i % 5)))
            batch.add_object(
                collection=name1 if i % 2 else name2,
                tenant="tenant" + str(i % 5),
                properties={"name": "tenant" + str(i % 5)},
                uuid=obj_uuid,
            )

    for obj in objects:
        retObj = client.collections.get(obj[1]).with_tenant(obj[2]).query.fetch_object_by_id(obj[0])
        assert retObj.properties["name"] == obj[2]


def _from_uuid_to_uuid(uuid: uuid.UUID) -> uuid.UUID:
    return uuid


def _from_uuid_to_str(uuid: uuid.UUID) -> str:
    return str(uuid)


def _from_uuid_to_uuid_list(uuid: uuid.UUID) -> List[uuid.UUID]:
    return [uuid]


def _from_uuid_to_str_list(uuid: uuid.UUID) -> List[str]:
    return [str(uuid)]


@pytest.mark.parametrize(
    "to_ref",
    [
        _from_uuid_to_uuid,
        _from_uuid_to_str,
        _from_uuid_to_uuid_list,
        _from_uuid_to_str_list,
    ],
)
def test_add_ref_batch(client_factory: ClientFactory, to_ref: Callable) -> None:
    client, name = client_factory()

    nr_objects = 100
    objects_class0 = []
    with client.batch.dynamic() as batch:
        for _ in range(nr_objects):
            obj_uuid0 = uuid.uuid4()
            objects_class0.append(obj_uuid0)
            batch.add_object(collection=name, uuid=obj_uuid0)
            batch.add_reference(
                from_property="test",
                from_collection=name,
                from_uuid=obj_uuid0,
                to=to_ref(obj_uuid0),
            )

    collection = client.collections.get(name)
    for obj in objects_class0:
        ret_obj = collection.query.fetch_object_by_id(
            obj,
            return_references=QueryReference(link_on="test"),
        )
        assert ret_obj is not None
        assert ret_obj.references["test"].objects[0].uuid == obj


def test_add_ref_batch_with_tenant(client_factory: ClientFactory) -> None:
    client, name = client_factory(multi_tenant=True)
    client.collections.get(name).tenants.create([Tenant(name="tenant" + str(i)) for i in range(5)])

    nr_objects = 100
    objects_class0 = []
    with client.batch.dynamic() as batch:
        for i in range(nr_objects):
            tenant = "tenant" + str(i % 5)
            obj_uuid0 = uuid.uuid4()
            objects_class0.append((obj_uuid0, tenant))
            batch.add_object(
                collection=name, tenant=tenant, properties={"name": tenant}, uuid=obj_uuid0
            )

            # add refs between all tenants
            batch.add_reference(
                from_property="test",
                from_collection=name,
                from_uuid=obj_uuid0,
                to=ReferenceToMulti(
                    uuids=obj_uuid0, target_collection=name
                ),  # workaround for autodetection with tenant
                tenant=tenant,
            )

    for obj in objects_class0:
        ret_obj = (
            client.collections.get(name)
            .with_tenant(obj[1])
            .query.fetch_object_by_id(
                obj[0],
                return_properties="name",
                return_references=QueryReference(link_on="test"),
            )
        )
        assert ret_obj is not None
        assert ret_obj.properties["name"] == obj[1]
        assert ret_obj.references["test"].objects[0].uuid == obj[0]


@pytest.mark.parametrize(
    "batching_method",
    [
        lambda client: client.batch.dynamic(),
        lambda client: client.batch.fixed_size(),
        lambda client: client.batch.rate_limit(9999),
    ],
    ids=[
        "test_add_ten_thousand_data_objects_dynamic",
        "test_add_ten_thousand_data_objects_fixed_size",
        "test_add_ten_thousand_data_objects_rate_limit",
    ],
)
def test_add_ten_thousand_data_objects(
    client_factory: ClientFactory,
    batching_method: Callable[[weaviate.WeaviateClient], ClientBatchingContextManager],
    request: SubRequest,
) -> None:
    """Test adding ten thousand data objects"""
    client, name = client_factory()

    nr_objects = 10000
    with batching_method(client) as batch:
        for i in range(nr_objects):
            batch.add_object(
                collection=name,
                properties={"name": "test" + str(i)},
            )
    objs = client.collections.get(name).query.fetch_objects(limit=nr_objects).objects
    assert len(objs) == nr_objects
    client.collections.delete(name)


def make_refs(uuids: List[UUID], name: str) -> List[dict]:
    refs = []
    for from_ in uuids:
        tos = uuids.copy()
        tos.remove(from_)
        for to in tos:
            refs.append(
                {
                    "from_uuid": from_,
                    "from_collection": name,
                    "from_property": "test",
                    "to": to,
                }
            )
    return refs


def test_add_one_hundred_objects_and_references_between_all(
    client_factory: ClientFactory,
) -> None:
    """Test adding one hundred objects and references between all of them"""
    client, name = client_factory()
    nr_objects = 100
    uuids: List[UUID] = []
    with client.batch.dynamic() as batch:
        for i in range(nr_objects):
            uuid_ = batch.add_object(
                collection=name,
                properties={"name": "test" + str(i)},
            )
            uuids.append(uuid_)
        for ref in make_refs(uuids, name):
            batch.add_reference(**ref)
    objs = (
        client.collections.get(name)
        .query.fetch_objects(limit=nr_objects, return_references=QueryReference(link_on="test"))
        .objects
    )
    assert len(objs) == nr_objects
    for obj in objs:
        assert len(obj.references["test"].objects) == nr_objects - 1
    client.collections.delete(name)


def test_add_1000_objects_with_async_indexing_and_wait(
    client_factory: ClientFactory, request: SubRequest
) -> None:
    client, name = client_factory(ports=(8090, 50061))

    nr_objects = 1000
    with client.batch.dynamic() as batch:
        for i in range(nr_objects):
            batch.add_object(
                collection=name,
                properties={"name": "text" + str(i)},
                vector=[float((j + i) % nr_objects) / nr_objects for j in range(nr_objects)],
            )
    assert len(client.batch.failed_objects) == 0
    client.batch.wait_for_vector_indexing()
    ret = client.collections.get(name).aggregate.over_all(total_count=True)
    assert ret.total_count == nr_objects

    shards = client.collections.get(name).config.get_shards()
    assert shards[0].status == "READY"
    assert shards[0].vector_queue_size == 0


@pytest.mark.skip("Difficult to find numbers that work reliably in the CI")
def test_add_10000_objects_with_async_indexing_and_dont_wait(
    client_factory: ClientFactory, request: SubRequest
) -> None:
    old_client = weaviate.Client("http://localhost:8090")
    client, name = client_factory(ports=(8090, 50061))

    nr_objects = 10000
    vec_length = 1000
    with client.batch.fixed_size(batch_size=1000, concurrent_requests=1) as batch:
        for i in range(nr_objects):
            batch.add_object(
                collection=name,
                properties={"name": "text" + str(i)},
                vector=[float((j + i) % nr_objects) / nr_objects for j in range(vec_length)],
            )
    shard_status = old_client.schema.get_class_shards(name)
    assert shard_status[0]["status"] == "INDEXING"
    assert shard_status[0]["vectorQueueSize"] > 0

    assert len(client.batch.failed_objects) == 0

    ret = client.collections.get(name).aggregate.over_all(total_count=True)
    assert ret.total_count == nr_objects


def test_add_1000_tenant_objects_with_async_indexing_and_wait_for_all(
    client_factory: ClientFactory, request: SubRequest
) -> None:
    client, name = client_factory(ports=(8090, 50061), multi_tenant=True)
    tenants = [Tenant(name="tenant" + str(i)) for i in range(2)]
    collection = client.collections.get(name)
    collection.tenants.create(tenants)
    nr_objects = 2000

    with client.batch.dynamic() as batch:
        for i in range(nr_objects):
            batch.add_object(
                collection=name,
                properties={"name": "text" + str(i)},
                vector=[float((j + i) % nr_objects) / nr_objects for j in range(nr_objects)],
                tenant=tenants[i % len(tenants)].name,
            )
    assert len(client.batch.failed_objects) == 0
    client.batch.wait_for_vector_indexing()
    for tenant in tenants:
        ret = collection.with_tenant(tenant.name).aggregate.over_all(total_count=True)
        assert ret.total_count == nr_objects / len(tenants)

    shards = client.collections.get(name).config.get_shards()
    for shard in shards:
        assert shard.status == "READY"
        assert shard.vector_queue_size == 0


@pytest.mark.skip("Difficult to find numbers that work reliably in the CI")
def test_add_1000_tenant_objects_with_async_indexing_and_wait_for_only_one(
    client_factory: ClientFactory,
) -> None:
    client, name = client_factory(ports=(8090, 50061), multi_tenant=True)
    tenants = [Tenant(name="tenant" + str(i)) for i in range(2)]
    collection = client.collections.get(name)
    collection.tenants.create(tenants)

    nr_objects = 1001

    with client.batch.dynamic() as batch:
        for i in range(nr_objects):
            batch.add_object(
                collection=name,
                properties={"name": "text" + str(i)},
                vector=[float((j + i) % nr_objects) / nr_objects for j in range(nr_objects)],
                tenant=tenants[0].name if i < 1000 else tenants[1].name,
            )
    assert len(client.batch.failed_objects) == 0
    assert len(client.batch.results.objs.all_responses) == 1001
    client.batch.wait_for_vector_indexing(shards=[Shard(collection=name, tenant=tenants[0].name)])
    for tenant in tenants:
        ret = collection.with_tenant(tenant.name).aggregate.over_all(total_count=True)
        assert ret.total_count == 1000 if tenant.name == tenants[0].name else 1

    shards = client.collections.get(name).config.get_shards()
    for shard in shards:
        if shard.name == tenants[0].name:
            assert shard.status == "READY"
            assert shard.vector_queue_size == 0
        else:
            assert shard.status == "INDEXING"
            assert shard.vector_queue_size > 0


@pytest.mark.parametrize(
    "batching_method",
    [
        lambda client: client.batch.dynamic(),
        lambda client: client.batch.fixed_size(),
        lambda client: client.batch.rate_limit(1000),
    ],
    ids=[
        "test_add_one_hundred_objects_and_references_between_all_dynamic",
        "test_add_one_hundred_objects_and_references_between_all_fixed_size",
        "test_add_one_hundred_objects_and_references_between_all_rate_limit",
    ],
)
def test_add_one_object_and_a_self_reference(
    client_factory: ClientFactory,
    batching_method: Callable[[weaviate.WeaviateClient], ClientBatchingContextManager],
) -> None:
    """Test adding one object and a self reference"""
    client, name = client_factory()
    with batching_method(client) as batch:
        uuid = batch.add_object(collection=name, properties={})
        batch.add_reference(
            from_uuid=uuid,
            from_collection=name,
            from_property="test",
            to=uuid,
        )
    obj = client.collections.get(name).query.fetch_object_by_id(
        uuid, return_references=QueryReference(link_on="test")
    )
    assert obj is not None
    assert obj.references["test"].objects[0].uuid == uuid


def test_multi_threaded_batching(
    client_factory: ClientFactory,
) -> None:
    client, name = client_factory()
    nr_objects = 1000
    nr_threads = 10

    def batch_insert(batch: BatchClient) -> None:
        for i in range(nr_objects):
            batch.add_object(
                collection=name,
                properties={"name": "test" + str(i)},
            )

    with concurrent.futures.ThreadPoolExecutor() as executor:
        with client.batch.dynamic() as batch:
            futures = [executor.submit(batch_insert, batch) for _ in range(nr_threads)]
    for future in concurrent.futures.as_completed(futures):
        future.result()
    objs = client.collections.get(name).query.fetch_objects(limit=nr_objects * nr_threads).objects
    assert len(objs) == nr_objects * nr_threads


def test_error_reset(client_factory: ClientFactory) -> None:
    client, name = client_factory()
    with client.batch.dynamic() as batch:
        batch.add_object(properties={"name": 1}, collection=name)
        batch.add_object(properties={"name": "correct"}, collection=name)

    errs = client.batch.failed_objects

    assert len(errs) == 1
    assert errs[0].object_.properties is not None
    assert errs[0].object_.properties["name"] == 1

    with client.batch.dynamic() as batch:
        batch.add_object(properties={"name": 2}, collection=name)
        batch.add_object(properties={"name": "correct"}, collection=name)

    errs2 = client.batch.failed_objects
    assert len(errs2) == 1
    assert errs2[0].object_.properties is not None
    assert errs2[0].object_.properties["name"] == 2

    # err still contains original errors
    assert len(errs) == 1
    assert errs[0].object_.properties is not None
    assert errs[0].object_.properties["name"] == 1


def test_non_existant_collection(client_factory: ClientFactory) -> None:
    client, _ = client_factory()
    with client.batch.dynamic() as batch:
        batch.add_object(properties={"name": 2}, collection="DoesNotExist")

    # above should not throw - depending on the autoschema config this might create an error or
    # not, so we do not check for errors here


def test_number_of_stored_results_in_batch(client_factory: ClientFactory) -> None:
    client, name = client_factory()
    with client.batch.dynamic() as batch:
        for i in range(99999):
            batch.add_object(properties={"name": str(i)}, collection=name)

    assert len(client.batch.results.objs.all_responses) == 99999
    assert len(client.batch.results.objs.errors) == 0
    assert len(client.batch.results.objs.uuids) == 99999
    assert sorted(client.batch.results.objs.uuids.keys()) == list(range(99999))

    with client.batch.dynamic() as batch:
        for i in range(100001):
            batch.add_object(properties={"name": str(i)}, collection=name)

    assert len(client.batch.results.objs.all_responses) == 100000
    assert len(client.batch.results.objs.errors) == 0
    assert len(client.batch.results.objs.uuids) == 100000
    assert sorted(client.batch.results.objs.uuids.keys()) == list(range(1, 100001))

    # depending on timings in the event loop, some batches may end before others
    # as such the keys of the uuids dict may not be in order but they are still unique
    # and correspond to the original indices within the batch


def test_uuids_keys_and_original_index(client_factory: ClientFactory) -> None:
    client, name = client_factory()
    objs = [(uuid.uuid4(), {"name": str(i)}) for i in range(100)]
    with client.batch.dynamic() as batch:
        for obj in objs:
            batch.add_object(uuid=obj[0], properties=obj[1], collection=name)

    assert len(client.batch.results.objs.all_responses) == 100
    assert len(client.batch.results.objs.errors) == 0
    assert len(client.batch.results.objs.uuids) == 100

    assert [objs[k][0] for k in client.batch.results.objs.uuids.keys()] == list(
        client.batch.results.objs.uuids.values()
    )


<<<<<<< HEAD
def test_batching_error_logs(
    client_factory: ClientFactory, caplog: pytest.LogCaptureFixture
) -> None:
    client, name = client_factory()
    with client.batch.fixed_size() as batch:
        for obj in [{"name": i} for i in range(100)]:
            batch.add_object(properties=obj, collection=name)
    assert (
        "Failed to send 100 objects in a batch of 100. Please inspect client.batch.failed_objects or collection.batch.failed_objects for the failed objects."
        in caplog.text
    )
=======
def test_references_with_to_uuids(client_factory: ClientFactory) -> None:
    """Test that batch waits until the to object is created."""
    client, name = client_factory()

    client.collections.delete(["target", "source"])
    target = client.collections.create(
        "target", multi_tenancy_config=wvc.config.Configure.multi_tenancy(enabled=True)
    )
    source = client.collections.create(
        "source",
        references=[wvc.config.ReferenceProperty(name="to", target_collection="target")],
        multi_tenancy_config=wvc.config.Configure.multi_tenancy(enabled=True),
    )

    target.tenants.create("tenant-1")
    source.tenants.create("tenant-1")
    from_uuid = source.with_tenant("tenant-1").data.insert(properties={})
    objs = 20

    with client.batch.fixed_size(batch_size=10, concurrent_requests=1) as batch:
        for _ in range(objs):
            to = batch.add_object(collection="target", properties={}, tenant="tenant-1")
            batch.add_reference(
                from_uuid=from_uuid,
                from_property="to",
                to=to,
                from_collection="source",
                tenant="tenant-1",
            )

    assert len(client.batch.failed_references) == 0, client.batch.failed_references
    client.collections.delete(["target", "source"])
>>>>>>> 51de146d
<|MERGE_RESOLUTION|>--- conflicted
+++ resolved
@@ -7,11 +7,8 @@
 from _pytest.fixtures import SubRequest
 
 import weaviate
-<<<<<<< HEAD
 from weaviate import BatchClient, ClientBatchingContextManager
-=======
 import weaviate.classes as wvc
->>>>>>> 51de146d
 from integration.conftest import _sanitize_collection_name
 from weaviate.collections.classes.batch import Shard
 from weaviate.collections.classes.config import (
@@ -682,7 +679,6 @@
     )
 
 
-<<<<<<< HEAD
 def test_batching_error_logs(
     client_factory: ClientFactory, caplog: pytest.LogCaptureFixture
 ) -> None:
@@ -694,10 +690,11 @@
         "Failed to send 100 objects in a batch of 100. Please inspect client.batch.failed_objects or collection.batch.failed_objects for the failed objects."
         in caplog.text
     )
-=======
+
+
 def test_references_with_to_uuids(client_factory: ClientFactory) -> None:
     """Test that batch waits until the to object is created."""
-    client, name = client_factory()
+    client, _ = client_factory()
 
     client.collections.delete(["target", "source"])
     target = client.collections.create(
@@ -726,5 +723,4 @@
             )
 
     assert len(client.batch.failed_references) == 0, client.batch.failed_references
-    client.collections.delete(["target", "source"])
->>>>>>> 51de146d
+    client.collections.delete(["target", "source"])