exclude: ^weaviate_grpc/
repos:
-   repo: https://github.com/psf/black
    rev: 22.10.0
    hooks:
    -   id: black

- repo: https://github.com/pre-commit/pre-commit-hooks
  rev: v4.3.0
  hooks:
    - id: no-commit-to-branch
    - id: trailing-whitespace

-   repo: https://github.com/PyCQA/flake8
    rev: 5.0.4
    hooks:
    - id: flake8
      additional_dependencies: [
        'flake8-bugbear==22.10.27',
        'flake8-comprehensions==3.10.1',
        'flake8-builtins==2.0.1'
      ]

-   repo: local
    hooks:
    - id: mypy
<<<<<<< HEAD
      entry: mypy ./weaviate
      pass_filenames: false
      additional_dependencies: [
        'types-protobuf==4.24.0.1',
        'types-requests==2.31.0.2',
        'types-urllib3==1.26.25.14',
        'typing_extensions==4.7.1',
      ]
=======
      name: mypy
      entry: ./run-mypy.sh
      language: python
      # use require_serial so that script
      # is only called once per commit
      require_serial: true
      # Print the number of files as a sanity-check
      verbose: true
>>>>>>> 59af5a95
<|MERGE_RESOLUTION|>--- conflicted
+++ resolved
@@ -24,16 +24,6 @@
 -   repo: local
     hooks:
     - id: mypy
-<<<<<<< HEAD
-      entry: mypy ./weaviate
-      pass_filenames: false
-      additional_dependencies: [
-        'types-protobuf==4.24.0.1',
-        'types-requests==2.31.0.2',
-        'types-urllib3==1.26.25.14',
-        'typing_extensions==4.7.1',
-      ]
-=======
       name: mypy
       entry: ./run-mypy.sh
       language: python
@@ -41,5 +31,4 @@
       # is only called once per commit
       require_serial: true
       # Print the number of files as a sanity-check
-      verbose: true
->>>>>>> 59af5a95
+      verbose: true