#!/bin/bash

echo "Regenerating stubs..."

python3 -m tools.stubs
<<<<<<< HEAD
# ruff check . --select F401 --select I --fix --exclude weaviate/proto
black ./weaviate
=======
ruff check ./weaviate --select F401 --select I --fix # only fix unused/sorted imports
ruff format ./weaviate
>>>>>>> a031ed82

echo "done"<|MERGE_RESOLUTION|>--- conflicted
+++ resolved
@@ -3,12 +3,7 @@
 echo "Regenerating stubs..."
 
 python3 -m tools.stubs
-<<<<<<< HEAD
-# ruff check . --select F401 --select I --fix --exclude weaviate/proto
-black ./weaviate
-=======
 ruff check ./weaviate --select F401 --select I --fix # only fix unused/sorted imports
 ruff format ./weaviate
->>>>>>> a031ed82
 
 echo "done"