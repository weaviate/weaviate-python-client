[metadata]
name = weaviate-client
description = A python native Weaviate client
long_description = file: README.rst
long_description_content_type = text/x-rst; charset=UTF-8
url = https://github.com/weaviate/weaviate-python-client
author = Weaviate
author_email = hello@weaviate.io,
license_files = LICENSE
license = BSD 3-clause
project_urls =
    Documentation = https://weaviate-python-client.readthedocs.io
    Source = https://github.com/weaviate/weaviate-python-client
    Tracker = https://github.com/weaviate/weaviate-python-client/issues
dynamic = ["version"]

[options]
zip_safe = False
packages =
    weaviate
    weaviate.backup
    weaviate.classes
    weaviate.cluster
    weaviate.collections
    weaviate.connect
    weaviate.debug
    weaviate.gql
    weaviate.outputs
    weaviate.proto
    weaviate.proto.v1
    weaviate.rbac
    weaviate.users

platforms = any
include_package_data = True
install_requires =
    httpx>=0.26.0,<0.29.0
    validators>=0.34.0,<1.0.0
    authlib>=1.2.1,<2.0.0
    pydantic>=2.8.0,<3.0.0
<<<<<<< HEAD
    grpcio>=1.59.5,<1.80.0
    grpcio-tools>=1.59.5,<1.80.0
    grpcio-health-checking>=1.59.5,<1.80.0
=======
    grpcio>=1.66.2,<2.0.0
    grpcio-health-checking>=1.66.2,<2.0.0
>>>>>>> 4c2ac01c
    deprecation>=2.1.0,<3.0.0
python_requires = >=3.9

[options.extras_require]
agents =
    weaviate-agents >=0.3.0, <1.0.0

[options.package_data]
# If any package or subpackage contains *.txt, *.rst or *.md files, include them:
*: ["*.txt", "*.rst", "*.md", LICENSE],<|MERGE_RESOLUTION|>--- conflicted
+++ resolved
@@ -38,14 +38,8 @@
     validators>=0.34.0,<1.0.0
     authlib>=1.2.1,<2.0.0
     pydantic>=2.8.0,<3.0.0
-<<<<<<< HEAD
     grpcio>=1.59.5,<1.80.0
-    grpcio-tools>=1.59.5,<1.80.0
     grpcio-health-checking>=1.59.5,<1.80.0
-=======
-    grpcio>=1.66.2,<2.0.0
-    grpcio-health-checking>=1.66.2,<2.0.0
->>>>>>> 4c2ac01c
     deprecation>=2.1.0,<3.0.0
 python_requires = >=3.9
 
