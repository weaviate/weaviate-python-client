---
version: '3.4'
services:
  weaviate-node-1:
<<<<<<< HEAD
    image: semitechnologies/weaviate:preview-automatically-request-properties-that-are-needed-for-groupby-e98008c
=======
    image: semitechnologies/weaviate:preview-make-proto-naming-consistent-4b98dfa
>>>>>>> 5d96c70c
    restart: on-failure:0
    ports:
      - "8087:8080"
      - "50058:50051"
    environment:
      CONTEXTIONARY_URL: contextionary:9999
      QUERY_DEFAULTS_LIMIT: 20
      AUTHENTICATION_ANONYMOUS_ACCESS_ENABLED: 'true'
      PERSISTENCE_DATA_PATH: "./weaviate-node-1"
      DEFAULT_VECTORIZER_MODULE: text2vec-contextionary
      ENABLE_MODULES: text2vec-contextionary
      CLUSTER_GOSSIP_BIND_PORT: "7110"
      CLUSTER_DATA_BIND_PORT: "7111"

  weaviate-node-2:
    init: true
    command:
      - --host
      - 0.0.0.0
      - --port
      - '8080'
      - --scheme
      - http
<<<<<<< HEAD
    image: semitechnologies/weaviate:preview-automatically-request-properties-that-are-needed-for-groupby-e98008c
=======
    image: semitechnologies/weaviate:preview-make-proto-naming-consistent-4b98dfa
>>>>>>> 5d96c70c
    ports:
      - 8088:8080
      - "50059:50051"
      - 6061:6060
    restart: on-failure:0
    environment:
      CONTEXTIONARY_URL: contextionary:9999
      LOG_LEVEL: 'debug'
      QUERY_DEFAULTS_LIMIT: 20
      AUTHENTICATION_ANONYMOUS_ACCESS_ENABLED: 'true'
      PERSISTENCE_DATA_PATH: './weaviate-node-2'
      DEFAULT_VECTORIZER_MODULE: text2vec-contextionary
      ENABLE_MODULES: text2vec-contextionary
      CLUSTER_HOSTNAME: 'node2'
      CLUSTER_GOSSIP_BIND_PORT: '7112'
      CLUSTER_DATA_BIND_PORT: '7113'
      CLUSTER_JOIN: 'weaviate-node-1:7110'
...<|MERGE_RESOLUTION|>--- conflicted
+++ resolved
@@ -2,11 +2,7 @@
 version: '3.4'
 services:
   weaviate-node-1:
-<<<<<<< HEAD
-    image: semitechnologies/weaviate:preview-automatically-request-properties-that-are-needed-for-groupby-e98008c
-=======
     image: semitechnologies/weaviate:preview-make-proto-naming-consistent-4b98dfa
->>>>>>> 5d96c70c
     restart: on-failure:0
     ports:
       - "8087:8080"
@@ -30,11 +26,7 @@
       - '8080'
       - --scheme
       - http
-<<<<<<< HEAD
-    image: semitechnologies/weaviate:preview-automatically-request-properties-that-are-needed-for-groupby-e98008c
-=======
     image: semitechnologies/weaviate:preview-make-proto-naming-consistent-4b98dfa
->>>>>>> 5d96c70c
     ports:
       - 8088:8080
       - "50059:50051"
