--- conflicted
+++ resolved
@@ -9,11 +9,7 @@
       - '8086'
       - --scheme
       - http
-<<<<<<< HEAD
-    image: semitechnologies/weaviate:1.22.0
-=======
     image: semitechnologies/weaviate:preview-implement-fix-259de81
->>>>>>> f66be753
     ports:
       - 8086:8086
       - "50057:50051"
