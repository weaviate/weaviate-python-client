--- conflicted
+++ resolved
@@ -9,11 +9,7 @@
       - '8090'
       - --scheme
       - http
-<<<<<<< HEAD
-    image: semitechnologies/weaviate:preview-introduce-custom-pb-properties-message-to-contain-type-aware-properties-within-search-result-a16955e
-=======
     image: semitechnologies/weaviate:preview-introduce-custom-pb-properties-message-to-contain-type-aware-properties-within-search-result-7002ea3
->>>>>>> 19cb576c
     ports:
       - "8090:8090"
       - "50060:50051"
