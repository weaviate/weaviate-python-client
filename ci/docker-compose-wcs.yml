---
version: '3.4'
services:
  weaviate-auth-wcs:
    command:
      - --host
      - 0.0.0.0
      - --port
      - '8085'
      - --scheme
      - http
      - --write-timeout=600s
<<<<<<< HEAD
    image: semitechnologies/weaviate:preview-introduce-custom-pb-properties-message-to-contain-type-aware-properties-within-search-result-a16955e
=======
    image: semitechnologies/weaviate:preview-introduce-custom-pb-properties-message-to-contain-type-aware-properties-within-search-result-7002ea3
>>>>>>> 19cb576c
    ports:
      - 8085:8085
    restart: on-failure:0
    environment:
      PERSISTENCE_DATA_PATH: '/var/lib/weaviate'
      AUTHENTICATION_ANONYMOUS_ACCESS_ENABLED: 'false'
      AUTHENTICATION_OIDC_ENABLED: 'true'
      AUTHENTICATION_OIDC_CLIENT_ID: 'wcs'
      AUTHENTICATION_OIDC_ISSUER: 'https://auth.wcs.api.semi.technology/auth/realms/SeMI'
      AUTHENTICATION_OIDC_USERNAME_CLAIM: 'email'
      AUTHENTICATION_OIDC_GROUPS_CLAIM: 'groups'
      AUTHORIZATION_ADMINLIST_ENABLED: 'true'
      AUTHORIZATION_ADMINLIST_USERS: 'ms_2d0e007e7136de11d5f29fce7a53dae219a51458@existiert.net'
      AUTHENTICATION_OIDC_SCOPES: 'openid,email'
      AUTHENTICATION_APIKEY_ENABLED: 'true'
      AUTHENTICATION_APIKEY_ALLOWED_KEYS: 'my-secret-key'
      AUTHENTICATION_APIKEY_USERS: 'ms_2d0e007e7136de11d5f29fce7a53dae219a51458@existiert.net'
...<|MERGE_RESOLUTION|>--- conflicted
+++ resolved
@@ -10,11 +10,7 @@
       - --scheme
       - http
       - --write-timeout=600s
-<<<<<<< HEAD
-    image: semitechnologies/weaviate:preview-introduce-custom-pb-properties-message-to-contain-type-aware-properties-within-search-result-a16955e
-=======
     image: semitechnologies/weaviate:preview-introduce-custom-pb-properties-message-to-contain-type-aware-properties-within-search-result-7002ea3
->>>>>>> 19cb576c
     ports:
       - 8085:8085
     restart: on-failure:0
